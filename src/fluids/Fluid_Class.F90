--- conflicted
+++ resolved
@@ -685,28 +685,6 @@
 !  Here, the solution within each element is interpolated to the faces of each
 !  element in order to prepare for computing the external state for enforcing
 !  boundary conditions, Riemann Fluxes, and MPI DATA exchanges that need to
-<<<<<<< HEAD
-=======
-!  occur.
-
-#ifdef TIMING
-    !$OMP MASTER
-    CALL myDGSEM % timers % StartTimer( 3 )
-    !$OMP END MASTER
-#endif
-
-    CALL myDGSEM % CalculateStateAtBoundaries( )
-
-#ifdef TIMING
-    !$OMP MASTER
-    CALL myDGSEM % timers % StopTimer( 3 )
-    !$OMP END MASTER
-#endif
-
-! ----------------------------------------------------------------------------- !
-! <><><><><><><><><><><><><><><><><><><><><><><><><><><><><><><><><><><><><><>< !
-! ----------------------------------------------------------------------------- !
->>>>>>> 110e6be6
 !
 ! When MPI is USEd, the boundary solutions that are stored on faces shared with
 ! a neighboring rank are passed to that neighboring rank. Additionally, the
@@ -719,94 +697,11 @@
 ! The boundary solutions are USEd to calculate the external states that, when
 ! accompanied with a Riemann Solver, enforce boundary conditions. Calling this
 ! routine is dependent on the result of CalculateBoundarySolution
-<<<<<<< HEAD
-=======
-
-#ifdef TIMING
-    !$OMP MASTER
-    CALL myDGSEM % timers % StartTimer( 5 )
-    !$OMP END MASTER
-#endif
-
-    CALL myDGSEM % UpdateExternalState( tn )
-
-#ifdef TIMING
-    !$OMP MASTER
-    CALL myDGSEM % timers % StopTimer( 5 )
-    !$OMP END MASTER
-#endif
-
-
-! ----------------------------------------------------------------------------- !
-! <><><><><><><><><><><><><><><><><><><><><><><><><><><><><><><><><><><><><><>< !
-! ----------------------------------------------------------------------------- !
->>>>>>> 110e6be6
 !
 ! The inviscid fluxes (advection + pressure) through the faces of each element
 ! are estimated here using a (linear) Lax-Friedrich's upwind solver. In order to
 ! call this routine, CalculateBoundarySolution, Update_FluidState_BCs, and
 ! MPI_StateExchange must have been completed.
-<<<<<<< HEAD
-=======
-
-#ifdef TIMING
-    !$OMP MASTER
-    CALL myDGSEM % timers % StartTimer( 6 )
-    !$OMP END MASTER
-#endif
-
-    !$OMP MASTER
-    CALL myDGSEM % InternalFace_StateFlux( )
-    !$OMP END MASTER
-    !$OMP BARRIER
-
-#ifdef TIMING
-    !$OMP MASTER
-    CALL myDGSEM % timers % StopTimer( 6 )
-    !$OMP END MASTER
-#endif
-
-#ifdef TIMING
-    !$OMP MASTER
-    CALL myDGSEM % timers % StartTimer( 7 )
-    !$OMP END MASTER
-#endif
-
-#ifdef HAVE_MPI
-    !$OMP MASTER
-    CALL myDGSEM % mpiStateHandler % Finalize_MPI_Exchange( myDGSEM % state, &
-                                                            myDGSEM % mesh % faces, &
-                                                            myDGSEM % extComm )
-    !$OMP END MASTER
-    !$OMP BARRIER
-#endif
-
-#ifdef TIMING
-    !$OMP MASTER
-    CALL myDGSEM % timers % StopTimer( 7 )
-    !$OMP END MASTER
-#endif
-
-
-#ifdef TIMING
-    !$OMP MASTER
-    CALL myDGSEM % timers % StartTimer( 8 )
-    !$OMP END MASTER
-#endif
-
-    CALL myDGSEM % BoundaryFace_StateFlux( )
-
-#ifdef TIMING
-    !$OMP MASTER
-    CALL myDGSEM % timers % StopTimer( 8 )
-    !$OMP END MASTER
-#endif
-
-
-! ----------------------------------------------------------------------------- !
-! <><><><><><><><><><><><><><><><><><><><><><><><><><><><><><><><><><><><><><>< !
-! ----------------------------------------------------------------------------- !
->>>>>>> 110e6be6
 !
 ! IF the SpectralEKE or Laplacian subgridscale models are USEd, a Laplacian-like
 ! operator is USEd to dIFfUSE momentum and heat. When the Laplacian model is
@@ -820,38 +715,6 @@
 ! Here, we first calculate the smoothed state and store it in the smoothedState
 ! attribute. This SUBROUTINE call has no dependence to any other within this
 ! SUBROUTINE.
-<<<<<<< HEAD
-=======
-
-#ifdef TIMING
-      !$OMP MASTER
-        CALL myDGSEM % timers % StartTimer( 9 )
-      !$OMP END MASTER
-#endif
-
-#ifdef HAVE_CUDA
-        CALL myDGSEM % filter % Filter3D( myDGSEM % state % solution_dev, &
-                                          myDGSEM % smoothState % solution_dev, &
-                                          myDGSEM % state % nEquations_dev, &
-                                          myDGSEM % mesh % elements % nElements_dev )
-#else
-        CALL myDGSEM % filter % Filter3D( myDGSEM % state % solution, &
-                                          myDGSEM % smoothState % solution, &
-                                          myDGSEM % state % nEquations, &
-                                          myDGSEM % mesh % elements % nElements )
-#endif
-
-#ifdef TIMING
-      !$OMP MASTER
-        CALL myDGSEM % timers % StopTimer( 9 )
-      !$OMP END MASTER
-#endif
-
-
-! ----------------------------------------------------------------------------- !
-! <><><><><><><><><><><><><><><><><><><><><><><><><><><><><><><><><><><><><><>< !
-! ----------------------------------------------------------------------------- !
->>>>>>> 110e6be6
 !
 ! The high passed solution is USEd to diagnose an isotropic viscosity
 ! coefficient, similar to a Smagorinksy closure and similar to the closure in
@@ -862,52 +725,10 @@
 ! The main dIFference in this work, is in the diagnosis of the SGS Kinetic
 ! Energy from the high pass filtered solution.
 ! This routine depends on the results from CalculateSmoothedState.
-<<<<<<< HEAD
 !
 ! The viscosity coefficient that is calculated is now interpolated to the faces
 ! of each element so that the viscous flux can later be computed. This routine
 ! depends on the result of CalculateSGSCoefficients.
-=======
-
-#ifdef TIMING
-      !$OMP MASTER
-        CALL myDGSEM % timers % StartTimer( 10 )
-      !$OMP END MASTER
-#endif
-
-        CALL myDGSEM % CalculateSGSCoefficients( )
-
-#ifdef TIMING
-      !$OMP MASTER
-        CALL myDGSEM % timers % StopTimer( 10 )
-      !$OMP END MASTER
-#endif
-
-! ----------------------------------------------------------------------------- !
-! <><><><><><><><><><><><><><><><><><><><><><><><><><><><><><><><><><><><><><>< !
-! ----------------------------------------------------------------------------- !
-! The viscosity coefficient that is calculated is now interpolated to the faces
-! of each element so that the viscous flux can later be computed. This routine
-! depends on the result of CalculateSGSCoefficients.
-
-#ifdef TIMING
-      !$OMP MASTER
-        CALL myDGSEM % timers % StartTimer( 11 )
-      !$OMP END MASTER
-#endif
-
-        CALL myDGSEM % CalculateSGSAtBoundaries( )
-
-#ifdef TIMING
-      !$OMP MASTER
-        CALL myDGSEM % timers % StopTimer( 11 )
-      !$OMP END MASTER
-#endif
-
-! ----------------------------------------------------------------------------- !
-! <><><><><><><><><><><><><><><><><><><><><><><><><><><><><><><><><><><><><><>< !
-! ----------------------------------------------------------------------------- !
->>>>>>> 110e6be6
 !
 ! The viscosity coefficients are exchanged with neighboring ranks that share
 ! COMMON faces. MPI_SGSExchange can be run simulataneously with
@@ -918,75 +739,10 @@
 ! Now, the internal solution and the boundaryGradientFlux can be pieced
 ! together to calculate gradients in the velocity and potential temperature.
 ! This routine depends on the result of FaceFlux ( state % boundaryGradientFlux )
-<<<<<<< HEAD
-=======
-
-#ifdef TIMING
-      !$OMP MASTER
-      CALL myDGSEM % timers % StartTimer( 13 )
-      !$OMP END MASTER
-#endif
-
-      CALL myDGSEM % CalculateSolutionGradient( )
-
-#ifdef TIMING
-      !$OMP MASTER
-      CALL myDGSEM % timers % StopTimer( 13 )
-      !$OMP END MASTER
-#endif
-
-#ifdef TIMING
-      !$OMP MASTER
-      CALL myDGSEM % timers % StartTimer( 14 )
-      !$OMP END MASTER
-#endif
-
-#ifdef HAVE_MPI
-      !$OMP MASTER
-      IF( myDGSEM % params % SubGridModel == SpectralEKE )THEN !
-        CALL myDGSEM % mpiSGSHandler % Finalize_MPI_Exchange( myDGSEM % sgsCoeffs, &
-                                                              myDGSEM % mesh % faces, &
-                                                              myDGSEM % extComm )
-      ENDIF
-      !$OMP END MASTER
-      !$OMP BARRIER
-#endif
-
-#ifdef TIMING
-      !$OMP MASTER
-      CALL myDGSEM % timers % StopTimer( 14 )
-      !$OMP END MASTER
-#endif
-
-! ----------------------------------------------------------------------------- !
-! <><><><><><><><><><><><><><><><><><><><><><><><><><><><><><><><><><><><><><>< !
-! ----------------------------------------------------------------------------- !
->>>>>>> 110e6be6
 !
 ! The solution gradient values are interpolated to the faces of each element and
 ! projected onto the face normal direction. This
 ! routine depends on the result of CalculateStressTensor.
-<<<<<<< HEAD
-=======
-
-#ifdef TIMING
-      !$OMP MASTER
-      CALL myDGSEM % timers % StartTimer( 15 )
-      !$OMP END MASTER
-#endif
-
-      CALL myDGSEM % CalculateNormalStressAtBoundaries( )
-
-#ifdef TIMING
-      !$OMP MASTER
-      CALL myDGSEM % timers % StopTimer( 15 )
-      !$OMP END MASTER
-#endif
-
-! ----------------------------------------------------------------------------- !
-! <><><><><><><><><><><><><><><><><><><><><><><><><><><><><><><><><><><><><><>< !
-! ----------------------------------------------------------------------------- !
->>>>>>> 110e6be6
 !
 ! Stress tensor values are exchanged with neighboring ranks along shared faces.
 ! This routine depends on the result of CalculateBoundaryStress, but can be run
@@ -994,100 +750,17 @@
 !
 !  Using the solution gradient and the eddy-viscosities/diffusivities, the
 !  stress flux is calculated
-<<<<<<< HEAD
-=======
-
-#ifdef TIMING
-      !$OMP MASTER
-      CALL myDGSEM % timers % StartTimer( 17 )
-      !$OMP END MASTER
-#endif
-
-      CALL myDGSEM % CalculateStressFlux( )
-
-#ifdef TIMING
-      !$OMP MASTER
-      CALL myDGSEM % timers % StopTimer( 17 )
-      !$OMP END MASTER
-#endif
-
-! ----------------------------------------------------------------------------- !
-! <><><><><><><><><><><><><><><><><><><><><><><><><><><><><><><><><><><><><><>< !
-! ----------------------------------------------------------------------------- !
->>>>>>> 110e6be6
 !
 ! Now that the stress tensor is available on element faces, boundary conditions
 ! can be applied by setting the external stress tensor state. This routine
 ! depends on the result of CalculateBoundaryStress. Note that this routine can
 ! be run simultaneously with the MPI_StressExchange
-<<<<<<< HEAD
-=======
-
-#ifdef TIMING
-      !$OMP MASTER
-      CALL myDGSEM % timers % StartTimer( 18 )
-      !$OMP END MASTER
-#endif
-     
-      CALL myDGSEM % UpdateExternalStress( tn )
-
-#ifdef TIMING
-      !$OMP MASTER
-      CALL myDGSEM % timers % StopTimer( 18 )
-      !$OMP END MASTER
-#endif
-
-! ----------------------------------------------------------------------------- !
-! <><><><><><><><><><><><><><><><><><><><><><><><><><><><><><><><><><><><><><>< !
-! ----------------------------------------------------------------------------- !
->>>>>>> 110e6be6
 !
 ! Using the boundary and the external state for the stress tensor, the viscous
 ! fluxes are estimated using a Bassi-Rebay flux that averages neighboring values
 ! of the stress tensor plus the jump in the solution weighted by a spatial
 ! wave-number. This routine depends on the result of the Update_FluidStress_BCs
 ! and the MPI_StressExchange.
-<<<<<<< HEAD
-=======
-
-#ifdef TIMING
-      !$OMP MASTER
-      CALL myDGSEM % timers % StartTimer( 19 )
-      !$OMP END MASTER
-#endif
-
-#ifdef HAVE_MPI
-      !$OMP MASTER
-      CALL myDGSEM % mpiStressHandler % Finalize_MPI_Exchange( myDGSEM % stressTensor,&
-                                                               myDGSEM % mesh % faces, &
-                                                               myDGSEM % extComm )
-      !$OMP END MASTER
-      !$OMP BARRIER
-#endif
-
-#ifdef TIMING
-      !$OMP MASTER
-      CALL myDGSEM % timers % StopTimer( 19 )
-      !$OMP END MASTER
-#endif
-
-#ifdef TIMING
-      !$OMP MASTER
-      CALL myDGSEM % timers % StartTimer( 20 )
-      !$OMP END MASTER
-#endif
-      CALL myDGSEM % BoundaryFace_StressFlux( )
-  
-#ifdef TIMING
-      !$OMP MASTER
-      CALL myDGSEM % timers % StopTimer( 20 )
-      !$OMP END MASTER
-#endif      
-
-! ----------------------------------------------------------------------------- !
-! <><><><><><><><><><><><><><><><><><><><><><><><><><><><><>><><><><><><><><>< !
-! ----------------------------------------------------------------------------- !
->>>>>>> 110e6be6
 !
 ! With the boundary stress flux and the internal stress tensor values, the
 ! divergence of the stress tensor can be calculated, giving the viscous tendency
@@ -1095,33 +768,6 @@
 ! result of StressFlux (and the dependencies of StressFlux), but can be DOne
 ! simultaneously with the MappedTimeDerivative.
 !
-<<<<<<< HEAD
-=======
-
-#ifdef TIMING
-      !$OMP MASTER
-      CALL myDGSEM % timers % StartTimer( 21 )
-      !$OMP END MASTER
-#endif
-
-      CALL myDGSEM % StressFluxDivergence( )
-
-#ifdef TIMING
-      !$OMP MASTER
-      CALL myDGSEM % timers % StopTimer( 21 )
-      !$OMP END MASTER
-#endif
-
-
-    ENDIF
-
-
-
-! ----------------------------------------------------------------------------- !
-! <><><><><><><><><><><><><><><><><><><><><><><><><><><><><><><><><><><><><><>< !
-! ----------------------------------------------------------------------------- !
-!
->>>>>>> 110e6be6
 ! Once the inviscid fluxes through the faces are calculated, and the internal
 ! state is known, the tendency due to the inviscid flux terms and
 ! nonconservative source terms is calculated here. This routine depends on the
@@ -1142,15 +788,9 @@
     CALL myDGSEM % Update_FluidState_BCs( tn )
     CALL myDGSEM % InternalFace_StateFlux( )
 
-<<<<<<< HEAD
 #ifdef HAVE_MPI
     CALL myDGSEM % mpiStateHandler % Finalize_MPI_Exchange( )
 #endif
-=======
-! ----------------------------------------------------------------------------- !
-! <><><><><><><><><><><><><><><><><><><><><><><><><><><><><><><><><><><><><><>< !
-! ----------------------------------------------------------------------------- !
->>>>>>> 110e6be6
 
     CALL myDGSEM % BoundaryFace_StateFlux( )
 
@@ -2921,8 +2561,7 @@
   END SUBROUTINE Diagnostics_Fluid
 !
   SUBROUTINE Add_Variable_to_HDF5( file_id, variable_name, variable, filespace, memspace, plist_id, dimensions, elementIDs, N, nElements, error )
-<<<<<<< HEAD
-=======
+    IMPLICIT NONE
     INTEGER(HID_T), INTENT(in)   :: file_id
     CHARACTER(*), INTENT(in)     :: variable_name
     INTEGER(HID_T), INTENT(in)   :: filespace
@@ -2940,7 +2579,6 @@
     
 
 
-#ifdef HAVE_MPI
 
 #ifdef DOUBLE_PRECISION
     CALL h5dcreate_f( file_id, TRIM(variable_name), H5T_IEEE_F64LE, filespace, dataset_id, error, plist_id)
@@ -2955,617 +2593,6 @@
       strides = (/ 1, 1, 1, 1 /)
 
       CALL h5sselect_hyperslab_f( filespace, H5S_SELECT_SET_F, starts, counts, error, strides, dimensions )
-
-#ifdef DOUBLE_PRECISION
-      CALL h5dwrite_f( dataset_id, H5T_IEEE_F64LE, &
-                       variable(0:N,0:N,0:N,iEl:iEl), &
-                       dimensions, error, memspace, filespace )
-#else
-      CALL h5dwrite_f( dataset_id, H5T_IEEE_F32LE, &
-                       variable(0:N,0:N,0:N,iEl:iEl), &
-                       dimensions, error, memspace, filespace )
-#endif
-
-    ENDDO
-
-#else
-
-#ifdef DOUBLE_PRECISION
-    CALL h5dcreate_f( file_id, TRIM(variable_name), &
-                       H5T_IEEE_F64LE, memspace, dataset_id, error)
-    CALL h5dwrite_f( dataset_id, H5T_IEEE_F64LE, &
-                     variable, dimensions, error)
-#else
-    CALL h5dcreate_f( file_id, TRIM(variable_name), &
-                       H5T_IEEE_F32LE, memspace, dataset_id, error)
-    CALL h5dwrite_f( dataset_id, H5T_IEEE_F32LE, &
-                     variable, dimensions, error)
-#endif
-
-#endif
-
-    CALL h5dclose_f( dataset_id, error)
-
-  END SUBROUTINE Add_Variable_to_HDF5
-!
-  SUBROUTINE Write_to_HDF5( myDGSEM, filename )
->>>>>>> 110e6be6
-    IMPLICIT NONE
-    INTEGER(HID_T), INTENT(in)   :: file_id
-    CHARACTER(*), INTENT(in)     :: variable_name
-    INTEGER(HID_T), INTENT(in)   :: filespace
-    INTEGER(HID_T), INTENT(in)   :: memspace
-    INTEGER(HID_T), INTENT(in)   :: plist_id
-    INTEGER, INTENT(in)          :: N, nElements
-    REAL(prec), INTENT(in)       :: variable(0:N,0:N,0:N,1:nElements)
-    INTEGER(HSIZE_T), INTENT(in) :: dimensions(1:4)
-    INTEGER, INTENT(in)          :: elementIDs(1:nElements)
-    INTEGER, INTENT(out)         :: error
-    ! Local
-<<<<<<< HEAD
-    INTEGER(HID_T) :: dataset_id 
-    INTEGER        :: iEl, elID
-    INTEGER(HSIZE_T)        :: starts(1:4), counts(1:4), strides(1:4)
-    
-=======
-    CHARACTER(13)    :: timeStampString
-    CHARACTER(10)    :: zoneID
-    INTEGER          :: iEl, N, rank, m_rank, error, istat, nEl, elID
-    INTEGER(HSIZE_T) :: dimensions(1:4), global_dimensions(1:4)
-    INTEGER(HSIZE_T) :: starts(1:4), counts(1:4), strides(1:4)
-    INTEGER(HID_T)   :: file_id, memspace, dataset_id, filespace
-    INTEGER(HID_T)   :: group_id
-    INTEGER(HID_T)   :: conditions_group_id, conditions_element_group_id, plist_id
-    INTEGER(HID_T)   :: create_plist_id, access_plist_id, transfer_plist_id
-
-#ifdef HAVE_CUDA
-    CALL myDGSEM % state % UpdateHost( )
-    CALL myDGSEM % static % UpdateHost( )
-    istat = cudaDeviceSynchronize( )
-#endif
->>>>>>> 110e6be6
-
-
-
-<<<<<<< HEAD
-#ifdef DOUBLE_PRECISION
-    CALL h5dcreate_f( file_id, TRIM(variable_name), H5T_IEEE_F64LE, filespace, dataset_id, error, plist_id)
-=======
-    N = myDGSEM % params % polyDeg
-#ifdef HAVE_MPI
-    CALL MPI_BARRIER( myDGSEM % extComm % MPI_COMM, error )
-    CALL MPI_ALLREDUCE( myDGSEM % mesh % elements % nElements, nEl, 1, MPI_INTEGER, MPI_SUM, MPI_COMM_WORLD, error )
-    rank = 4
-    ! Local Dimensions
-    dimensions = (/ N+1, N+1, N+1, 1 /)
-    global_dimensions = (/ N+1, N+1, N+1, nEl /)
-#else
-    nEl = myDGSEM % mesh % elements % nElements
-    rank = 4
-    dimensions = (/ N+1, N+1, N+1, nEl /)
-    global_dimensions = (/ N+1, N+1, N+1, nEl /)
-#endif
-
-
-    CALL h5open_f(error)  
-  
-#ifdef HAVE_MPI
-
-    CALL h5pcreate_f(H5P_FILE_ACCESS_F, plist_id, error)
-    CALL h5pset_fapl_mpio_f(plist_id, myDGSEM % extComm % MPI_COMM, MPI_INFO_NULL, error)
-
-    ! Create a new file using default properties.
-    CALL h5fcreate_f(TRIM(filename), H5F_ACC_TRUNC_F, file_id, error, access_prp=plist_id)
-    CALL h5pclose_f(plist_id, error)
-
-    CALL h5screate_simple_f(rank, global_dimensions, filespace, error)
-    CALL h5screate_simple_f(rank, dimensions, memspace, error)
-
-    ! Set the data creation mode to CHUNK
-    CALL h5pcreate_f(H5P_DATASET_CREATE_F, plist_id, error)
-    CALL h5pset_chunk_f(plist_id, rank, dimensions, error)
-
-#else
-
-    CALL h5fcreate_f(TRIM(filename), H5F_ACC_TRUNC_F, file_id, error)
-    CALL h5screate_simple_f(rank, dimensions, memspace, error)
-
-#endif
-
-    ! Create groups 
-    CALL h5gcreate_f( file_id, "/model_output", group_id, error )
-    CALL h5gclose_f( group_id, error )
-
-    CALL h5gcreate_f( file_id, "/static", group_id, error )
-    CALL h5gclose_f( group_id, error )
-
-    CALL h5gcreate_f( file_id, "/model_conditions", group_id, error )
-    CALL h5gclose_f( group_id, error )
-
-    ! Create variables
-    CALL Add_Variable_to_HDF5( file_id, "/model_output/x_momentum", myDGSEM % state % solution(:,:,:,1,:), &
-                               filespace, memspace, plist_id, dimensions, &
-                               myDGSEM % mesh % elements % elementID, N, &
-                               myDGSEM % mesh % elements % nElements, error )
-
-    CALL Add_Variable_to_HDF5( file_id, "/model_output/y_momentum", myDGSEM % state % solution(:,:,:,2,:), &
-                               filespace, memspace, plist_id, dimensions, &
-                               myDGSEM % mesh % elements % elementID, N, &
-                               myDGSEM % mesh % elements % nElements, error )
-
-    CALL Add_Variable_to_HDF5( file_id, "/model_output/z_momentum", myDGSEM % state % solution(:,:,:,3,:), &
-                               filespace, memspace, plist_id, dimensions, &
-                               myDGSEM % mesh % elements % elementID, N, &
-                               myDGSEM % mesh % elements % nElements, error )
-
-    CALL Add_Variable_to_HDF5( file_id, "/model_output/density", myDGSEM % state % solution(:,:,:,4,:), &
-                               filespace, memspace, plist_id, dimensions, &
-                               myDGSEM % mesh % elements % elementID, N, &
-                               myDGSEM % mesh % elements % nElements, error )
-
-    CALL Add_Variable_to_HDF5( file_id, "/model_output/density_weighted_temperature", myDGSEM % state % solution(:,:,:,5,:), &
-                               filespace, memspace, plist_id, dimensions, &
-                               myDGSEM % mesh % elements % elementID, N, &
-                               myDGSEM % mesh % elements % nElements, error )
-
-    CALL Add_Variable_to_HDF5( file_id, "/model_output/density_weighted_tracer", myDGSEM % state % solution(:,:,:,6,:), &
-                               filespace, memspace, plist_id, dimensions, &
-                               myDGSEM % mesh % elements % elementID, N, &
-                               myDGSEM % mesh % elements % nElements, error )
-
-    CALL Add_Variable_to_HDF5( file_id, "/model_output/pressure", myDGSEM % state % solution(:,:,:,7,:), &
-                               filespace, memspace, plist_id, dimensions, &
-                               myDGSEM % mesh % elements % elementID, N, &
-                               myDGSEM % mesh % elements % nElements, error )
-
-    CALL Add_Variable_to_HDF5( file_id, "/static/x_momentum", myDGSEM % static % solution(:,:,:,1,:), &
-                               filespace, memspace, plist_id, dimensions, &
-                               myDGSEM % mesh % elements % elementID, N, &
-                               myDGSEM % mesh % elements % nElements, error )
-
-    CALL Add_Variable_to_HDF5( file_id, "/static/y_momentum", myDGSEM % static % solution(:,:,:,2,:), &
-                               filespace, memspace, plist_id, dimensions, &
-                               myDGSEM % mesh % elements % elementID, N, &
-                               myDGSEM % mesh % elements % nElements, error )
-
-    CALL Add_Variable_to_HDF5( file_id, "/static/z_momentum", myDGSEM % static % solution(:,:,:,3,:), &
-                               filespace, memspace, plist_id, dimensions, &
-                               myDGSEM % mesh % elements % elementID, N, &
-                               myDGSEM % mesh % elements % nElements, error )
-
-    CALL Add_Variable_to_HDF5( file_id, "/static/density", myDGSEM % static % solution(:,:,:,4,:), &
-                               filespace, memspace, plist_id, dimensions, &
-                               myDGSEM % mesh % elements % elementID, N, &
-                               myDGSEM % mesh % elements % nElements, error )
-
-    CALL Add_Variable_to_HDF5( file_id, "/static/density_weighted_temperature", myDGSEM % static % solution(:,:,:,5,:), &
-                               filespace, memspace, plist_id, dimensions, &
-                               myDGSEM % mesh % elements % elementID, N, &
-                               myDGSEM % mesh % elements % nElements, error )
-
-    CALL Add_Variable_to_HDF5( file_id, "/static/density_weighted_tracer", myDGSEM % static % solution(:,:,:,6,:), &
-                               filespace, memspace, plist_id, dimensions, &
-                               myDGSEM % mesh % elements % elementID, N, &
-                               myDGSEM % mesh % elements % nElements, error )
-
-    CALL Add_Variable_to_HDF5( file_id, "/static/pressure", myDGSEM % static % solution(:,:,:,7,:), &
-                               filespace, memspace, plist_id, dimensions, &
-                               myDGSEM % mesh % elements % elementID, N, &
-                               myDGSEM % mesh % elements % nElements, error )
-
-    CALL Add_Variable_to_HDF5( file_id, "/model_conditions/drag", myDGSEM % sourceTerms % drag, &
-                               filespace, memspace, plist_id, dimensions, &
-                               myDGSEM % mesh % elements % elementID, N, &
-                               myDGSEM % mesh % elements % nElements, error )
-
-
-    ! Clean up property list and dataspace handles
-#ifdef HAVE_MPI
-    CALL h5pclose_f( plist_id, error )
-    CALL h5sclose_f( filespace, error )
-#endif
-    CALL h5sclose_f( memspace, error )
-
-    ! Close the file
-    CALL h5fclose_f( file_id, error )
-    ! Close access to HDF5
-    CALL h5close_f( error )
-    PRINT(MsgFMT), 'Finished writing output file : '//TRIM(filename)
-
-  END SUBROUTINE Write_to_HDF5
-
-  SUBROUTINE Read_from_HDF5( myDGSEM, itExists, filename )
-    IMPLICIT NONE
-    CLASS( Fluid ), INTENT(inout)      :: myDGSEM
-    CHARACTER(*), OPTIONAL, INTENT(in) :: filename
-    LOGICAL, INTENT(out)               :: itExists
-    ! Local
-    CHARACTER(100)   :: fname, groupname
-    CHARACTER(13)    :: timeStampString
-    CHARACTER(10)    :: zoneID
-    INTEGER          :: iEl, N, rank, m_rank, error, nEl, elID, istat
-    INTEGER(HSIZE_T) :: dimensions(1:4), global_dimensions(1:4)
-    INTEGER(HSIZE_T) :: starts(1:4), counts(1:4), strides(1:4)
-    INTEGER(HID_T)   :: file_id, memspace, filespace, dataset_id
-    INTEGER(HID_T)   :: model_group_id, static_group_id, static_element_group_id, element_group_id
-    INTEGER(HID_T)   :: conditions_group_id, conditions_element_group_id
-    INTEGER(HID_T)   :: daccess_plist_id, access_plist_id, transfer_plist_id
-
-    IF( PRESENT( filename ) )THEN
-      fname = TRIM(filename)
-    ELSE
-      timeStampString = TimeStamp( myDGSEM % simulationTime, 's' )
-      fname = "State."//timeStampString//".h5"
-    ENDIF
-
-    INQUIRE( FILE=TRIM(fname), EXIST = itExists )
-    PRINT*, '  Reading '//TRIM(fname)
-     
-    IF( .NOT. itExists ) THEN
-      RETURN
-    ENDIF
-
-
-#ifdef HAVE_MPI
-    N = myDGSEM % params % polyDeg
-    CALL MPI_ALLREDUCE( myDGSEM % mesh % elements % nElements, nEl, 1, MPI_INTEGER, MPI_SUM, MPI_COMM_WORLD, error )
-    rank = 4
-    ! Local Dimensions
-    dimensions = (/ N+1, N+1, N+1, 1 /)
-    global_dimensions = (/ N+1, N+1, N+1, nEl /)
-
-    CALL h5open_f(error)  
-  
-    CALL h5pcreate_f(H5P_FILE_ACCESS_F, access_plist_id, error)
-    CALL h5pset_fapl_mpio_f(access_plist_id, myDGSEM % extComm % MPI_COMM, MPI_INFO_NULL, error)
-
-    CALL h5fopen_f(TRIM(fname), H5F_ACC_RDWR_F, file_id, error, access_plist_id)
-
-    groupname = "/model_output"
-    CALL h5gopen_f( file_id, TRIM(groupname), model_group_id, error )
-
-    groupname = "/static"
-    CALL h5gopen_f( file_id, TRIM(groupname), static_group_id, error )
-
-    groupname = "/model_conditions"
-    CALL h5gopen_f( file_id, TRIM(groupname), conditions_group_id, error )
-
-    CALL h5screate_simple_f(rank, dimensions, memspace, error)
-
-    CALL h5pcreate_f(H5P_DATASET_XFER_F, transfer_plist_id, error)
-    CALL h5pset_dxpl_mpio_f(transfer_plist_id, H5FD_MPIO_COLLECTIVE_F, error)
-
-    CALL h5dopen_f(file_id, "/model_output/x_momentum", dataset_id, error)
-    CALL h5dget_space_f( dataset_id, filespace, error )
-
-#ifdef DOUBLE_PRECISION
-
-    DO iEl = 1, myDGSEM % mesh % elements % nElements
-      elID = myDGSEM % mesh % elements % elementID(iEl)
-      starts = (/ 0, 0, 0, elID-1 /)
-      counts = (/ 1, 1, 1, 1 /)
-      strides = (/ 1, 1, 1, 1 /)
-
-      CALL h5sselect_hyperslab_f( filespace, H5S_SELECT_SET_F, starts, counts, error, strides, dimensions )
-      CALL h5dread_f( dataset_id, H5T_IEEE_F64LE, &
-                       myDGSEM % state % solution(0:N,0:N,0:N,1,iEl:iEl), &
-                       dimensions, error, memspace, filespace,&
-                       xfer_prp = transfer_plist_id )
-
-    ENDDO
-
-    CALL h5dclose_f(dataset_id, error)
-
-    CALL h5dopen_f( file_id, "/model_output/y_momentum",dataset_id, error )
-    CALL h5dget_space_f( dataset_id, filespace, error )
-    DO iEl = 1, myDGSEM % mesh % elements % nElements
-      elID = myDGSEM % mesh % elements % elementID(iEl)
-      starts = (/ 0, 0, 0, elID-1 /)
-      counts = (/ 1, 1, 1, 1 /)
-      strides = (/ 1, 1, 1, 1 /)
-
-      CALL h5sselect_hyperslab_f( filespace, H5S_SELECT_SET_F, starts, counts, error, strides, dimensions )
-      CALL h5dread_f( dataset_id, H5T_IEEE_F64LE, &
-                       myDGSEM % state % solution(0:N,0:N,0:N,2,iEl:iEl), &
-                       dimensions, error, memspace, filespace,&
-                       xfer_prp = transfer_plist_id )
-    ENDDO
-    CALL h5dclose_f(dataset_id, error)
-
-    CALL h5dopen_f( file_id, "/model_output/z_momentum",dataset_id, error)
-    CALL h5dget_space_f( dataset_id, filespace, error )
-    DO iEl = 1, myDGSEM % mesh % elements % nElements
-      elID = myDGSEM % mesh % elements % elementID(iEl)
-      starts = (/ 0, 0, 0, elID-1 /)
-      counts = (/ 1, 1, 1, 1 /)
-      strides = (/ 1, 1, 1, 1 /)
-
-      CALL h5sselect_hyperslab_f( filespace, H5S_SELECT_SET_F, starts, counts, error, strides, dimensions )
-      CALL h5dread_f( dataset_id, H5T_IEEE_F64LE, &
-                       myDGSEM % state % solution(0:N,0:N,0:N,3,iEl:iEl), &
-                       dimensions, error, memspace, filespace,&
-                       xfer_prp = transfer_plist_id )
-    ENDDO
-    CALL h5dclose_f(dataset_id, error)
-
-    CALL h5dopen_f( file_id, "/model_output/density", dataset_id, error )
-    CALL h5dget_space_f( dataset_id, filespace, error )
-    DO iEl = 1, myDGSEM % mesh % elements % nElements
-      elID = myDGSEM % mesh % elements % elementID(iEl)
-      starts = (/ 0, 0, 0, elID-1 /)
-      counts = (/ 1, 1, 1, 1 /)
-      strides = (/ 1, 1, 1, 1 /)
-
-      CALL h5sselect_hyperslab_f( filespace, H5S_SELECT_SET_F, starts, counts, error, strides, dimensions )
-      CALL h5dread_f( dataset_id, H5T_IEEE_F64LE, &
-                       myDGSEM % state % solution(0:N,0:N,0:N,4,iEl:iEl), &
-                       dimensions, error, memspace, filespace,&
-                       xfer_prp = transfer_plist_id )
-    ENDDO
-    CALL h5dclose_f(dataset_id, error)
-
-    CALL h5dopen_f( file_id, "/model_output/density_weighted_temperature", dataset_id, error )
-    CALL h5dget_space_f( dataset_id, filespace, error )
-    DO iEl = 1, myDGSEM % mesh % elements % nElements
-      elID = myDGSEM % mesh % elements % elementID(iEl)
-      starts = (/ 0, 0, 0, elID-1 /)
-      counts = (/ 1, 1, 1, 1 /)
-      strides = (/ 1, 1, 1, 1 /)
-
-      CALL h5sselect_hyperslab_f( filespace, H5S_SELECT_SET_F, starts, counts, error, strides, dimensions )
-      CALL h5dread_f( dataset_id, H5T_IEEE_F64LE, &
-                       myDGSEM % state % solution(0:N,0:N,0:N,5,iEl:iEl), &
-                       dimensions, error, memspace, filespace,&
-                       xfer_prp = transfer_plist_id )
-    ENDDO
-    CALL h5dclose_f(dataset_id, error)
-
-    CALL h5dopen_f( file_id, "/model_output/density_weighted_tracer", dataset_id, error )
-    CALL h5dget_space_f( dataset_id, filespace, error )
-    DO iEl = 1, myDGSEM % mesh % elements % nElements
-      elID = myDGSEM % mesh % elements % elementID(iEl)
-      starts = (/ 0, 0, 0, elID-1 /)
-      counts = (/ 1, 1, 1, 1 /)
-      strides = (/ 1, 1, 1, 1 /)
-
-      CALL h5sselect_hyperslab_f( filespace, H5S_SELECT_SET_F, starts, counts, error, strides, dimensions )
-      CALL h5dread_f( dataset_id, H5T_IEEE_F64LE, &
-                       myDGSEM % state % solution(0:N,0:N,0:N,6,iEl:iEl), &
-                       dimensions, error, memspace, filespace,&
-                       xfer_prp = transfer_plist_id )
-    ENDDO
-    CALL h5dclose_f(dataset_id, error)
-
-    CALL h5dopen_f( file_id, "/model_output/pressure", dataset_id, error )
-    CALL h5dget_space_f( dataset_id, filespace, error )
-    DO iEl = 1, myDGSEM % mesh % elements % nElements
-      elID = myDGSEM % mesh % elements % elementID(iEl)
-      starts = (/ 0, 0, 0, elID-1 /)
-      counts = (/ 1, 1, 1, 1 /)
-      strides = (/ 1, 1, 1, 1 /)
-
-      CALL h5sselect_hyperslab_f( filespace, H5S_SELECT_SET_F, starts, counts, error, strides, dimensions )
-      CALL h5dread_f( dataset_id, H5T_IEEE_F64LE, &
-                       myDGSEM % state % solution(0:N,0:N,0:N,7,iEl:iEl), &
-                       dimensions, error, memspace, filespace,&
-                       xfer_prp = transfer_plist_id )
-    ENDDO
-    CALL h5dclose_f(dataset_id, error)
-
-    ! Write the static fields to file
-    CALL h5dopen_f( file_id, "/static/x_momentum", dataset_id, error )
-    CALL h5dget_space_f( dataset_id, filespace, error )
-    DO iEl = 1, myDGSEM % mesh % elements % nElements
-      elID = myDGSEM % mesh % elements % elementID(iEl)
-      starts = (/ 0, 0, 0, elID-1 /)
-      counts = (/ 1, 1, 1, 1 /)
-      strides = (/ 1, 1, 1, 1 /)
-
-      CALL h5sselect_hyperslab_f( filespace, H5S_SELECT_SET_F, starts, counts, error, strides, dimensions )
-      CALL h5dread_f( dataset_id, H5T_IEEE_F64LE, &
-                       myDGSEM % static % solution(0:N,0:N,0:N,1,iEl:iEl), &
-                       dimensions, error, memspace, filespace,&
-                       xfer_prp = transfer_plist_id )
-    ENDDO
-    CALL h5dclose_f(dataset_id, error)
-
-    CALL h5dopen_f( file_id, "/static/y_momentum", dataset_id, error )
-    CALL h5dget_space_f( dataset_id, filespace, error )
-    DO iEl = 1, myDGSEM % mesh % elements % nElements
-      elID = myDGSEM % mesh % elements % elementID(iEl)
-      starts = (/ 0, 0, 0, elID-1 /)
-      counts = (/ 1, 1, 1, 1 /)
-      strides = (/ 1, 1, 1, 1 /)
-
-      CALL h5sselect_hyperslab_f( filespace, H5S_SELECT_SET_F, starts, counts, error, strides, dimensions )
-      CALL h5dread_f( dataset_id, H5T_IEEE_F64LE, &
-                       myDGSEM % static % solution(0:N,0:N,0:N,2,iEl:iEl), &
-                       dimensions, error, memspace, filespace,&
-                       xfer_prp = transfer_plist_id )
-    ENDDO
-    CALL h5dclose_f(dataset_id, error)
-
-    CALL h5dopen_f( file_id, "/static/z_momentum", dataset_id, error )
-    CALL h5dget_space_f( dataset_id, filespace, error )
-    DO iEl = 1, myDGSEM % mesh % elements % nElements
-      elID = myDGSEM % mesh % elements % elementID(iEl)
-      starts = (/ 0, 0, 0, elID-1 /)
-      counts = (/ 1, 1, 1, 1 /)
-      strides = (/ 1, 1, 1, 1 /)
-
-      CALL h5sselect_hyperslab_f( filespace, H5S_SELECT_SET_F, starts, counts, error, strides, dimensions )
-      CALL h5dread_f( dataset_id, H5T_IEEE_F64LE, &
-                       myDGSEM % static % solution(0:N,0:N,0:N,3,iEl:iEl), &
-                       dimensions, error, memspace, filespace,&
-                       xfer_prp = transfer_plist_id )
-    ENDDO
-    CALL h5dclose_f(dataset_id, error)
-
-    CALL h5dopen_f( file_id, "/static/density", dataset_id, error )
-    CALL h5dget_space_f( dataset_id, filespace, error )
-    DO iEl = 1, myDGSEM % mesh % elements % nElements
-      elID = myDGSEM % mesh % elements % elementID(iEl)
-      starts = (/ 0, 0, 0, elID-1 /)
-      counts = (/ 1, 1, 1, 1 /)
-      strides = (/ 1, 1, 1, 1 /)
-
-      CALL h5sselect_hyperslab_f( filespace, H5S_SELECT_SET_F, starts, counts, error, strides, dimensions )
-      CALL h5dread_f( dataset_id, H5T_IEEE_F64LE, &
-                       myDGSEM % static % solution(0:N,0:N,0:N,4,iEl:iEl), &
-                       dimensions, error, memspace, filespace,&
-                       xfer_prp = transfer_plist_id )
-    ENDDO
-    CALL h5dclose_f(dataset_id, error)
-
-    CALL h5dopen_f( file_id, "/static/density_weighted_temperature", dataset_id, error)
-    CALL h5dget_space_f( dataset_id, filespace, error )
-    DO iEl = 1, myDGSEM % mesh % elements % nElements
-      elID = myDGSEM % mesh % elements % elementID(iEl)
-      starts = (/ 0, 0, 0, elID-1 /)
-      counts = (/ 1, 1, 1, 1 /)
-      strides = (/ 1, 1, 1, 1 /)
-
-      CALL h5sselect_hyperslab_f( filespace, H5S_SELECT_SET_F, starts, counts, error, strides, dimensions )
-      CALL h5dread_f( dataset_id, H5T_IEEE_F64LE, &
-                       myDGSEM % static % solution(0:N,0:N,0:N,5,iEl:iEl), &
-                       dimensions, error, memspace, filespace,&
-                       xfer_prp = transfer_plist_id )
-    ENDDO
-    CALL h5dclose_f(dataset_id, error)
-
-    CALL h5dopen_f( file_id, "/static/density_weighted_tracer",dataset_id, error )
-    CALL h5dget_space_f( dataset_id, filespace, error )
-    DO iEl = 1, myDGSEM % mesh % elements % nElements
-      elID = myDGSEM % mesh % elements % elementID(iEl)
-      starts = (/ 0, 0, 0, elID-1 /)
-      counts = (/ 1, 1, 1, 1 /)
-      strides = (/ 1, 1, 1, 1 /)
-
-      CALL h5sselect_hyperslab_f( filespace, H5S_SELECT_SET_F, starts, counts, error, strides, dimensions )
-      CALL h5dread_f( dataset_id, H5T_IEEE_F64LE, &
-                       myDGSEM % static % solution(0:N,0:N,0:N,6,iEl:iEl), &
-                       dimensions, error, memspace, filespace,&
-                       xfer_prp = transfer_plist_id )
-    ENDDO
-    CALL h5dclose_f(dataset_id, error)
-
-    CALL h5dopen_f( file_id, "/static/pressure", dataset_id, error )
-    CALL h5dget_space_f( dataset_id, filespace, error )
-    DO iEl = 1, myDGSEM % mesh % elements % nElements
-      elID = myDGSEM % mesh % elements % elementID(iEl)
-      starts = (/ 0, 0, 0, elID-1 /)
-      counts = (/ 1, 1, 1, 1 /)
-      strides = (/ 1, 1, 1, 1 /)
-
-      CALL h5sselect_hyperslab_f( filespace, H5S_SELECT_SET_F, starts, counts, error, strides, dimensions )
-      CALL h5dread_f( dataset_id, H5T_IEEE_F64LE, &
-                       myDGSEM % static % solution(0:N,0:N,0:N,7,iEl:iEl), &
-                       dimensions, error, memspace, filespace,&
-                       xfer_prp = transfer_plist_id )
-    ENDDO
-    CALL h5dclose_f(dataset_id, error)
-
-    CALL h5dopen_f( file_id,"/model_conditions/drag",dataset_id, error)
-    CALL h5dget_space_f( dataset_id, filespace, error )
-    DO iEl = 1, myDGSEM % mesh % elements % nElements
-      elID = myDGSEM % mesh % elements % elementID(iEl)
-      starts = (/ 0, 0, 0, elID-1 /)
-      counts = (/ 1, 1, 1, 1 /)
-      strides = (/ 1, 1, 1, 1 /)
-
-      CALL h5sselect_hyperslab_f( filespace, H5S_SELECT_SET_F, starts, counts, error, strides, dimensions )
-      CALL h5dread_f( dataset_id, H5T_IEEE_F64LE, &
-                       myDGSEM % sourceTerms % drag(0:N,0:N,0:N,iEl:iEl), &
-                       dimensions, error, memspace, filespace,&
-                       xfer_prp = transfer_plist_id )
-    ENDDO
-    CALL h5dclose_f(dataset_id, error)
- 
-
->>>>>>> 110e6be6
-#else
-    CALL h5dcreate_f( file_id, TRIM(variable_name), H5T_IEEE_F32LE, filespace, dataset_id, error, plist_id)
-#endif
-
-<<<<<<< HEAD
-    DO iEl = 1, nElements
-      elID = elementIDs(iEl)
-=======
-    DO iEl = 1, myDGSEM % mesh % elements % nElements
-      elID = myDGSEM % mesh % elements % elementID(iEl)
-      starts = (/ 0, 0, 0, elID-1 /)
-      counts = (/ 1, 1, 1, 1 /)
-      strides = (/ 1, 1, 1, 1 /)
-
-      CALL h5sselect_hyperslab_f( filespace, H5S_SELECT_SET_F, starts, counts, error, strides, dimensions )
-      CALL h5dread_f( dataset_id, H5T_IEEE_F32LE, &
-                       myDGSEM % state % solution(0:N,0:N,0:N,1,iEl:iEl), &
-                       dimensions, error, memspace, filespace,&
-                       xfer_prp = transfer_plist_id )
-
-    ENDDO
-
-    CALL h5dclose_f(dataset_id, error)
-
-    CALL h5dopen_f( file_id, "/model_output/y_momentum",dataset_id, error )
-    CALL h5dget_space_f( dataset_id, filespace, error )
-    DO iEl = 1, myDGSEM % mesh % elements % nElements
-      elID = myDGSEM % mesh % elements % elementID(iEl)
-      starts = (/ 0, 0, 0, elID-1 /)
-      counts = (/ 1, 1, 1, 1 /)
-      strides = (/ 1, 1, 1, 1 /)
-
-      CALL h5sselect_hyperslab_f( filespace, H5S_SELECT_SET_F, starts, counts, error, strides, dimensions )
-      CALL h5dread_f( dataset_id, H5T_IEEE_F32LE, &
-                       myDGSEM % state % solution(0:N,0:N,0:N,2,iEl:iEl), &
-                       dimensions, error, memspace, filespace,&
-                       xfer_prp = transfer_plist_id )
-    ENDDO
-    CALL h5dclose_f(dataset_id, error)
-
-    CALL h5dopen_f( file_id, "/model_output/z_momentum",dataset_id, error)
-    CALL h5dget_space_f( dataset_id, filespace, error )
-    DO iEl = 1, myDGSEM % mesh % elements % nElements
-      elID = myDGSEM % mesh % elements % elementID(iEl)
-      starts = (/ 0, 0, 0, elID-1 /)
-      counts = (/ 1, 1, 1, 1 /)
-      strides = (/ 1, 1, 1, 1 /)
-
-      CALL h5sselect_hyperslab_f( filespace, H5S_SELECT_SET_F, starts, counts, error, strides, dimensions )
-      CALL h5dread_f( dataset_id, H5T_IEEE_F32LE, &
-                       myDGSEM % state % solution(0:N,0:N,0:N,3,iEl:iEl), &
-                       dimensions, error, memspace, filespace,&
-                       xfer_prp = transfer_plist_id )
-    ENDDO
-    CALL h5dclose_f(dataset_id, error)
-
-    CALL h5dopen_f( file_id, "/model_output/density", dataset_id, error )
-    CALL h5dget_space_f( dataset_id, filespace, error )
-    DO iEl = 1, myDGSEM % mesh % elements % nElements
-      elID = myDGSEM % mesh % elements % elementID(iEl)
-      starts = (/ 0, 0, 0, elID-1 /)
-      counts = (/ 1, 1, 1, 1 /)
-      strides = (/ 1, 1, 1, 1 /)
-
-      CALL h5sselect_hyperslab_f( filespace, H5S_SELECT_SET_F, starts, counts, error, strides, dimensions )
-      CALL h5dread_f( dataset_id, H5T_IEEE_F32LE, &
-                       myDGSEM % state % solution(0:N,0:N,0:N,4,iEl:iEl), &
-                       dimensions, error, memspace, filespace,&
-                       xfer_prp = transfer_plist_id )
-    ENDDO
-    CALL h5dclose_f(dataset_id, error)
-
-    CALL h5dopen_f( file_id, "/model_output/density_weighted_temperature", dataset_id, error )
-    CALL h5dget_space_f( dataset_id, filespace, error )
-    DO iEl = 1, myDGSEM % mesh % elements % nElements
-      elID = myDGSEM % mesh % elements % elementID(iEl)
->>>>>>> 110e6be6
-      starts = (/ 0, 0, 0, elID-1 /)
-      counts = (/ 1, 1, 1, 1 /)
-      strides = (/ 1, 1, 1, 1 /)
-
-      CALL h5sselect_hyperslab_f( filespace, H5S_SELECT_SET_F, starts, counts, error, strides, dimensions )
-<<<<<<< HEAD
 
 #ifdef DOUBLE_PRECISION
       CALL h5dwrite_f( dataset_id, H5T_IEEE_F64LE, &
@@ -3626,106 +2653,11 @@
 
     DO iEl = 1, nElements
       elID = elementIDs(iEl)
-=======
-      CALL h5dread_f( dataset_id, H5T_IEEE_F32LE, &
-                       myDGSEM % state % solution(0:N,0:N,0:N,5,iEl:iEl), &
-                       dimensions, error, memspace, filespace,&
-                       xfer_prp = transfer_plist_id )
-    ENDDO
-    CALL h5dclose_f(dataset_id, error)
-
-    CALL h5dopen_f( file_id, "/model_output/density_weighted_tracer", dataset_id, error )
-    CALL h5dget_space_f( dataset_id, filespace, error )
-    DO iEl = 1, myDGSEM % mesh % elements % nElements
-      elID = myDGSEM % mesh % elements % elementID(iEl)
       starts = (/ 0, 0, 0, elID-1 /)
       counts = (/ 1, 1, 1, 1 /)
       strides = (/ 1, 1, 1, 1 /)
 
       CALL h5sselect_hyperslab_f( filespace, H5S_SELECT_SET_F, starts, counts, error, strides, dimensions )
-      CALL h5dread_f( dataset_id, H5T_IEEE_F32LE, &
-                       myDGSEM % state % solution(0:N,0:N,0:N,6,iEl:iEl), &
-                       dimensions, error, memspace, filespace,&
-                       xfer_prp = transfer_plist_id )
-    ENDDO
-    CALL h5dclose_f(dataset_id, error)
-
-    CALL h5dopen_f( file_id, "/model_output/pressure", dataset_id, error )
-    CALL h5dget_space_f( dataset_id, filespace, error )
-    DO iEl = 1, myDGSEM % mesh % elements % nElements
-      elID = myDGSEM % mesh % elements % elementID(iEl)
-      starts = (/ 0, 0, 0, elID-1 /)
-      counts = (/ 1, 1, 1, 1 /)
-      strides = (/ 1, 1, 1, 1 /)
-
-      CALL h5sselect_hyperslab_f( filespace, H5S_SELECT_SET_F, starts, counts, error, strides, dimensions )
-      CALL h5dread_f( dataset_id, H5T_IEEE_F32LE, &
-                       myDGSEM % state % solution(0:N,0:N,0:N,7,iEl:iEl), &
-                       dimensions, error, memspace, filespace,&
-                       xfer_prp = transfer_plist_id )
-    ENDDO
-    CALL h5dclose_f(dataset_id, error)
-
-    ! Write the static fields to file
-    CALL h5dopen_f( file_id, "/static/x_momentum", dataset_id, error )
-    CALL h5dget_space_f( dataset_id, filespace, error )
-    DO iEl = 1, myDGSEM % mesh % elements % nElements
-      elID = myDGSEM % mesh % elements % elementID(iEl)
-      starts = (/ 0, 0, 0, elID-1 /)
-      counts = (/ 1, 1, 1, 1 /)
-      strides = (/ 1, 1, 1, 1 /)
-
-      CALL h5sselect_hyperslab_f( filespace, H5S_SELECT_SET_F, starts, counts, error, strides, dimensions )
-      CALL h5dread_f( dataset_id, H5T_IEEE_F32LE, &
-                       myDGSEM % static % solution(0:N,0:N,0:N,1,iEl:iEl), &
-                       dimensions, error, memspace, filespace,&
-                       xfer_prp = transfer_plist_id )
-    ENDDO
-    CALL h5dclose_f(dataset_id, error)
-
-    CALL h5dopen_f( file_id, "/static/y_momentum", dataset_id, error )
-    CALL h5dget_space_f( dataset_id, filespace, error )
-    DO iEl = 1, myDGSEM % mesh % elements % nElements
-      elID = myDGSEM % mesh % elements % elementID(iEl)
-      starts = (/ 0, 0, 0, elID-1 /)
-      counts = (/ 1, 1, 1, 1 /)
-      strides = (/ 1, 1, 1, 1 /)
-
-      CALL h5sselect_hyperslab_f( filespace, H5S_SELECT_SET_F, starts, counts, error, strides, dimensions )
-      CALL h5dread_f( dataset_id, H5T_IEEE_F32LE, &
-                       myDGSEM % static % solution(0:N,0:N,0:N,2,iEl:iEl), &
-                       dimensions, error, memspace, filespace,&
-                       xfer_prp = transfer_plist_id )
-    ENDDO
-    CALL h5dclose_f(dataset_id, error)
-
-    CALL h5dopen_f( file_id, "/static/z_momentum", dataset_id, error )
-    CALL h5dget_space_f( dataset_id, filespace, error )
-    DO iEl = 1, myDGSEM % mesh % elements % nElements
-      elID = myDGSEM % mesh % elements % elementID(iEl)
-      starts = (/ 0, 0, 0, elID-1 /)
-      counts = (/ 1, 1, 1, 1 /)
-      strides = (/ 1, 1, 1, 1 /)
-
-      CALL h5sselect_hyperslab_f( filespace, H5S_SELECT_SET_F, starts, counts, error, strides, dimensions )
-      CALL h5dread_f( dataset_id, H5T_IEEE_F32LE, &
-                       myDGSEM % static % solution(0:N,0:N,0:N,3,iEl:iEl), &
-                       dimensions, error, memspace, filespace,&
-                       xfer_prp = transfer_plist_id )
-    ENDDO
-    CALL h5dclose_f(dataset_id, error)
-
-    CALL h5dopen_f( file_id, "/static/density", dataset_id, error )
-    CALL h5dget_space_f( dataset_id, filespace, error )
-    DO iEl = 1, myDGSEM % mesh % elements % nElements
-      elID = myDGSEM % mesh % elements % elementID(iEl)
->>>>>>> 110e6be6
-      starts = (/ 0, 0, 0, elID-1 /)
-      counts = (/ 1, 1, 1, 1 /)
-      strides = (/ 1, 1, 1, 1 /)
-
-      CALL h5sselect_hyperslab_f( filespace, H5S_SELECT_SET_F, starts, counts, error, strides, dimensions )
-<<<<<<< HEAD
 #ifdef DOUBLE_PRECISION
       CALL h5dread_f( dataset_id, H5T_IEEE_F64LE, &
                        variable(0:N,0:N,0:N,iEl:iEl), &
@@ -3739,31 +2671,8 @@
       INFO('h5dread_f error :'//TRIM(variable_name) )
     ENDIF
 
-=======
-      CALL h5dread_f( dataset_id, H5T_IEEE_F32LE, &
-                       myDGSEM % static % solution(0:N,0:N,0:N,4,iEl:iEl), &
-                       dimensions, error, memspace, filespace,&
-                       xfer_prp = transfer_plist_id )
     ENDDO
-    CALL h5dclose_f(dataset_id, error)
-
-    CALL h5dopen_f( file_id, "/static/density_weighted_temperature", dataset_id, error)
-    CALL h5dget_space_f( dataset_id, filespace, error )
-    DO iEl = 1, myDGSEM % mesh % elements % nElements
-      elID = myDGSEM % mesh % elements % elementID(iEl)
-      starts = (/ 0, 0, 0, elID-1 /)
-      counts = (/ 1, 1, 1, 1 /)
-      strides = (/ 1, 1, 1, 1 /)
-
-      CALL h5sselect_hyperslab_f( filespace, H5S_SELECT_SET_F, starts, counts, error, strides, dimensions )
-      CALL h5dread_f( dataset_id, H5T_IEEE_F32LE, &
-                       myDGSEM % static % solution(0:N,0:N,0:N,5,iEl:iEl), &
-                       dimensions, error, memspace, filespace,&
-                       xfer_prp = transfer_plist_id )
->>>>>>> 110e6be6
-    ENDDO
-
-<<<<<<< HEAD
+
 #else
 
 #ifdef DOUBLE_PRECISION
@@ -3806,72 +2715,10 @@
     CALL myDGSEM % state % UpdateHost( )
     CALL myDGSEM % static % UpdateHost( )
     istat = cudaDeviceSynchronize( )
-=======
-    CALL h5dopen_f( file_id, "/static/density_weighted_tracer",dataset_id, error )
-    CALL h5dget_space_f( dataset_id, filespace, error )
-    DO iEl = 1, myDGSEM % mesh % elements % nElements
-      elID = myDGSEM % mesh % elements % elementID(iEl)
-      starts = (/ 0, 0, 0, elID-1 /)
-      counts = (/ 1, 1, 1, 1 /)
-      strides = (/ 1, 1, 1, 1 /)
-
-      CALL h5sselect_hyperslab_f( filespace, H5S_SELECT_SET_F, starts, counts, error, strides, dimensions )
-      CALL h5dread_f( dataset_id, H5T_IEEE_F32LE, &
-                       myDGSEM % static % solution(0:N,0:N,0:N,6,iEl:iEl), &
-                       dimensions, error, memspace, filespace,&
-                       xfer_prp = transfer_plist_id )
-    ENDDO
-    CALL h5dclose_f(dataset_id, error)
-
-    CALL h5dopen_f( file_id, "/static/pressure", dataset_id, error )
-    CALL h5dget_space_f( dataset_id, filespace, error )
-    DO iEl = 1, myDGSEM % mesh % elements % nElements
-      elID = myDGSEM % mesh % elements % elementID(iEl)
-      starts = (/ 0, 0, 0, elID-1 /)
-      counts = (/ 1, 1, 1, 1 /)
-      strides = (/ 1, 1, 1, 1 /)
-
-      CALL h5sselect_hyperslab_f( filespace, H5S_SELECT_SET_F, starts, counts, error, strides, dimensions )
-      CALL h5dread_f( dataset_id, H5T_IEEE_F32LE, &
-                       myDGSEM % static % solution(0:N,0:N,0:N,7,iEl:iEl), &
-                       dimensions, error, memspace, filespace,&
-                       xfer_prp = transfer_plist_id )
-    ENDDO
-    CALL h5dclose_f(dataset_id, error)
-
-    CALL h5dopen_f( file_id,"/model_conditions/drag",dataset_id, error)
-    CALL h5dget_space_f( dataset_id, filespace, error )
-    DO iEl = 1, myDGSEM % mesh % elements % nElements
-      elID = myDGSEM % mesh % elements % elementID(iEl)
-      starts = (/ 0, 0, 0, elID-1 /)
-      counts = (/ 1, 1, 1, 1 /)
-      strides = (/ 1, 1, 1, 1 /)
-
-      CALL h5sselect_hyperslab_f( filespace, H5S_SELECT_SET_F, starts, counts, error, strides, dimensions )
-      CALL h5dread_f( dataset_id, H5T_IEEE_F32LE, &
-                       myDGSEM % sourceTerms % drag(0:N,0:N,0:N,iEl:iEl), &
-                       dimensions, error, memspace, filespace,&
-                       xfer_prp = transfer_plist_id )
-    ENDDO
-    CALL h5dclose_f(dataset_id, error)
->>>>>>> 110e6be6
-#endif
-
-<<<<<<< HEAD
+#endif
+
     timeStampString = TimeStamp( myDGSEM % simulationTime, 's' )
     INFO('Writing output file : '//TRIM(filename) )
-=======
-    CALL MPI_BARRIER( myDGSEM % extComm % MPI_COMM, error )
-    CALL h5gclose_f( model_group_id, error )
-    CALL h5gclose_f( static_group_id, error )
-    CALL h5gclose_f( conditions_group_id, error )
-    CALL h5pclose_f( access_plist_id, error )
-    CALL h5pclose_f( transfer_plist_id, error )
-    CALL h5sclose_f( memspace, error )
-    CALL h5sclose_f( filespace, error )
-    CALL h5fclose_f( file_id, error )
-    CALL h5close_f( error )
->>>>>>> 110e6be6
 
 
     N = myDGSEM % params % polyDeg
