--- conflicted
+++ resolved
@@ -362,32 +362,20 @@
        ENDDO
      ENDDO
 
-<<<<<<< HEAD
-!    IF (gpuAccel) THEN
-!      CALL f % UpdateDevice()
-!    END IF
-=======
 #ifdef GPU     
     IF (gpuAccel) THEN
       CALL f % UpdateDevice()
     END IF
 #endif
->>>>>>> 1cc5d8af
 
     ! Run the grid interpolation
     CALL f % GridInterp(fInterp,gpuAccel)
 
-<<<<<<< HEAD
-!    IF (gpuAccel) THEN
-!      CALL fInterp % UpdateHost()
-!    END IF
-=======
 #ifdef GPU     
     IF (gpuAccel) THEN
       CALL fInterp % UpdateHost()
     END IF
 #endif
->>>>>>> 1cc5d8af
 
     fError = fActual - fInterp
 
@@ -480,32 +468,20 @@
        ENDDO
      ENDDO
 
-<<<<<<< HEAD
-!    IF (gpuAccel) THEN
-!      CALL f % UpdateDevice()
-!    END IF
-=======
 #ifdef GPU     
     IF (gpuAccel) THEN
       CALL f % UpdateDevice()
     END IF
 #endif
->>>>>>> 1cc5d8af
 
     ! Run the grid interpolation
     CALL f % BoundaryInterp(gpuAccel)
 
-<<<<<<< HEAD
-!    IF (gpuAccel) THEN
-!      CALL f % UpdateHost()
-!    END IF
-=======
 #ifdef GPU     
     IF (gpuAccel) THEN
       CALL f % UpdateHost()
     END IF
 #endif
->>>>>>> 1cc5d8af
 
     fError = fActual - f
 
@@ -605,32 +581,20 @@
        ENDDO
      ENDDO
 
-<<<<<<< HEAD
-!    IF (gpuAccel) THEN
-!      CALL f % UpdateDevice()
-!    END IF
-=======
 #ifdef GPU     
     IF (gpuAccel) THEN
       CALL f % UpdateDevice()
     END IF
 #endif
->>>>>>> 1cc5d8af
 
     ! Run the grid interpolation
     CALL f % Derivative(controlGeometry,dfInterp,dForm,gpuAccel)
 
-<<<<<<< HEAD
-!    IF (gpuAccel) THEN
-!      CALL dfInterp % UpdateHost()
-!    END IF
-=======
 #ifdef GPU     
     IF (gpuAccel) THEN
       CALL dfInterp % UpdateHost()
     END IF
 #endif
->>>>>>> 1cc5d8af
 
     dfError = dfActual - dfInterp
 
@@ -741,32 +705,20 @@
       ENDDO
     ENDDO
 
-<<<<<<< HEAD
-!    IF (gpuAccel) THEN
-!      CALL f % UpdateDevice()
-!    END IF
-=======
 #ifdef GPU     
     IF (gpuAccel) THEN
       CALL f % UpdateDevice()
     END IF
 #endif
->>>>>>> 1cc5d8af
 
     ! Run the grid interpolation
     CALL f % GridInterp(fInterp,gpuAccel)
 
-<<<<<<< HEAD
-!    IF (gpuAccel) THEN
-!      CALL fInterp % UpdateHost()
-!    END IF
-=======
 #ifdef GPU     
     IF (gpuAccel) THEN
       CALL fInterp % UpdateHost()
     END IF
 #endif
->>>>>>> 1cc5d8af
 
     fError = fActual - fInterp
 
@@ -864,32 +816,20 @@
       ENDDO
     ENDDO
 
-<<<<<<< HEAD
-!    IF (gpuAccel) THEN
-!      CALL f % UpdateDevice()
-!    END IF
-=======
 #ifdef GPU     
     IF (gpuAccel) THEN
       CALL f % UpdateDevice()
     END IF
 #endif
->>>>>>> 1cc5d8af
 
     ! Run the grid interpolation
     CALL f % BoundaryInterp(gpuAccel)
 
-<<<<<<< HEAD
-!    IF (gpuAccel) THEN
-!      CALL f % UpdateHost()
-!    END IF
-=======
 #ifdef GPU     
     IF (gpuAccel) THEN
       CALL f % UpdateHost()
     END IF
 #endif
->>>>>>> 1cc5d8af
 
     fError = fActual - f
 
@@ -1000,32 +940,20 @@
       ENDDO
     ENDDO
 
-<<<<<<< HEAD
-!    IF (gpuAccel) THEN
-!      CALL f % UpdateDevice()
-!    END IF
-=======
 #ifdef GPU     
     IF (gpuAccel) THEN
       CALL f % UpdateDevice()
     END IF
 #endif
->>>>>>> 1cc5d8af
 
     ! Run the grid interpolation
     CALL f % Gradient(workTensor,controlGeometry,dfInterp,dForm,gpuAccel)
 
-<<<<<<< HEAD
-!    IF (gpuAccel) THEN
-!      CALL dfInterp % UpdateHost()
-!    END IF
-=======
 #ifdef GPU     
     IF (gpuAccel) THEN
       CALL dfInterp % UpdateHost()
     END IF
 #endif
->>>>>>> 1cc5d8af
 
     dfError = dfActual - dfInterp
 
@@ -1143,32 +1071,20 @@
       ENDDO
     ENDDO
 
-<<<<<<< HEAD
-!    IF (gpuAccel) THEN
-!      CALL f % UpdateDevice()
-!    END IF
-=======
 #ifdef GPU     
     IF (gpuAccel) THEN
       CALL f % UpdateDevice()
     END IF
 #endif
->>>>>>> 1cc5d8af
 
     ! Run the grid interpolation
     CALL f % GridInterp(fInterp,gpuAccel)
 
-<<<<<<< HEAD
-!    IF (gpuAccel) THEN
-!      CALL fInterp % UpdateHost()
-!    END IF
-=======
 #ifdef GPU     
     IF (gpuAccel) THEN
       CALL fInterp % UpdateHost()
     END IF
 #endif
->>>>>>> 1cc5d8af
 
     fError = fActual - fInterp
 
@@ -1273,31 +1189,19 @@
     ENDDO
 
     ! Run the grid interpolation
-<<<<<<< HEAD
-!    IF (gpuAccel) THEN
-!      CALL f % UpdateDevice()
-!    END IF
+#ifdef GPU     
+    IF (gpuAccel) THEN
+      CALL f % UpdateDevice()
+    END IF
+#endif
 
     CALL f % BoundaryInterp(gpuAccel)
 
-!    IF (gpuAccel) THEN
-!      CALL f % UpdateHost()
-!    END IF
-=======
-#ifdef GPU     
-    IF (gpuAccel) THEN
-      CALL f % UpdateDevice()
-    END IF
-#endif
-
-    CALL f % BoundaryInterp(gpuAccel)
-
 #ifdef GPU     
     IF (gpuAccel) THEN
       CALL f % UpdateHost()
     END IF
 #endif
->>>>>>> 1cc5d8af
 
     fError = fActual - f
 
@@ -1429,32 +1333,20 @@
       ENDDO
     ENDDO
 
-<<<<<<< HEAD
-!    IF (gpuAccel) THEN
-!      CALL f % UpdateDevice()
-!    END IF
-=======
 #ifdef GPU     
     IF (gpuAccel) THEN
       CALL f % UpdateDevice()
     END IF
 #endif
->>>>>>> 1cc5d8af
 
     ! Run the grid interpolation
     CALL f % Gradient(workScalar,workVector,workTensor,controlGeometry,dfInterp,dForm,gpuAccel)
 
-<<<<<<< HEAD
-!    IF (gpuAccel) THEN
-!      CALL dfInterp % UpdateHost()
-!    END IF
-=======
 #ifdef GPU     
     IF (gpuAccel) THEN
       CALL dfInterp % UpdateHost()
     END IF
 #endif
->>>>>>> 1cc5d8af
 
     dfError = dfActual - dfInterp
 
@@ -1574,32 +1466,20 @@
       ENDDO
     ENDDO
 
-<<<<<<< HEAD
-!    IF (gpuAccel) THEN
-!      CALL f % UpdateDevice()
-!    END IF
-=======
 #ifdef GPU     
     IF (gpuAccel) THEN
       CALL f % UpdateDevice()
     END IF
 #endif
->>>>>>> 1cc5d8af
 
     ! Run the grid interpolation
     CALL f % Divergence(workVector,controlGeometry,dfInterp,dForm,gpuAccel)
 
-<<<<<<< HEAD
-!    IF (gpuAccel) THEN
-!      CALL dfInterp % UpdateHost( )
-!    END IF
-=======
 #ifdef GPU     
     IF (gpuAccel) THEN
       CALL dfInterp % UpdateHost( )
     END IF
 #endif
->>>>>>> 1cc5d8af
 
     dfError = dfActual - dfInterp
 
@@ -1724,32 +1604,20 @@
       ENDDO
     ENDDO
 
-<<<<<<< HEAD
-!    IF (gpuAccel) THEN
-!      CALL f % UpdateDevice()
-!    END IF
-=======
 #ifdef GPU     
     IF (gpuAccel) THEN
       CALL f % UpdateDevice()
     END IF
 #endif
->>>>>>> 1cc5d8af
 
     ! Run the grid interpolation
     CALL f % GridInterp(fInterp,gpuAccel)
 
-<<<<<<< HEAD
-!    IF (gpuAccel) THEN
-!      CALL fInterp % UpdateHost()
-!    END IF
-=======
 #ifdef GPU     
     IF (gpuAccel) THEN
       CALL fInterp % UpdateHost()
     END IF
 #endif
->>>>>>> 1cc5d8af
 
     fError = fActual - fInterp
 
@@ -1860,32 +1728,20 @@
       ENDDO
     ENDDO
 
-<<<<<<< HEAD
-!    IF (gpuAccel) THEN
-!      CALL f % UpdateDevice()
-!    END IF
-=======
 #ifdef GPU     
     IF (gpuAccel) THEN
       CALL f % UpdateDevice()
     END IF
 #endif
->>>>>>> 1cc5d8af
 
     ! Run the grid interpolation
     CALL f % BoundaryInterp(gpuAccel)
 
-<<<<<<< HEAD
-!    IF (gpuAccel) THEN
-!      CALL f % UpdateHost()
-!    END IF
-=======
 #ifdef GPU     
     IF (gpuAccel) THEN
       CALL f % UpdateHost()
     END IF
 #endif
->>>>>>> 1cc5d8af
 
     fError = fActual - f
 
@@ -2005,32 +1861,20 @@
       ENDDO
     ENDDO
 
-<<<<<<< HEAD
-!    IF (gpuAccel) THEN
-!      CALL f % UpdateDevice()
-!    END IF
-=======
 #ifdef GPU     
     IF (gpuAccel) THEN
       CALL f % UpdateDevice()
     END IF
 #endif
->>>>>>> 1cc5d8af
 
     ! Run the grid interpolation
     CALL f % GridInterp(fInterp,gpuAccel)
 
-<<<<<<< HEAD
-!    IF (gpuAccel) THEN
-!      CALL fInterp % UpdateHost()
-!    END IF
-=======
 #ifdef GPU     
     IF (gpuAccel) THEN
       CALL fInterp % UpdateHost()
     END IF
 #endif
->>>>>>> 1cc5d8af
 
     fError = fActual - fInterp
 
@@ -2131,32 +1975,20 @@
       ENDDO
     ENDDO
 
-<<<<<<< HEAD
-!    IF (gpuAccel) THEN
-!      CALL f % UpdateDevice()
-!    END IF
-=======
 #ifdef GPU     
     IF (gpuAccel) THEN
       CALL f % UpdateDevice()
     END IF
 #endif
->>>>>>> 1cc5d8af
 
     ! Run the grid interpolation
     CALL f % BoundaryInterp(gpuAccel)
 
-<<<<<<< HEAD
-!    IF (gpuAccel) THEN
-!      CALL f % UpdateHost()
-!    END IF
-=======
 #ifdef GPU     
     IF (gpuAccel) THEN
       CALL f % UpdateHost()
     END IF
 #endif
->>>>>>> 1cc5d8af
 
     fError = fActual - f
 
@@ -2274,32 +2106,20 @@
       ENDDO
     ENDDO
 
-<<<<<<< HEAD
-!    IF (gpuAccel) THEN
-!      CALL f % UpdateDevice()
-!    END IF
-=======
 #ifdef GPU     
     IF (gpuAccel) THEN
       CALL f % UpdateDevice()
     END IF
 #endif
->>>>>>> 1cc5d8af
 
     ! Run the grid interpolation
     CALL f % Gradient(workTensor,controlGeometry,dfInterp,dForm,gpuAccel)
 
-<<<<<<< HEAD
-!    IF (gpuAccel) THEN
-!      CALL dfInterp % UpdateHost()
-!    END IF
-=======
 #ifdef GPU     
     IF (gpuAccel) THEN
       CALL dfInterp % UpdateHost()
     END IF
 #endif
->>>>>>> 1cc5d8af
 
     dfError = dfActual - dfInterp
 
@@ -2423,32 +2243,20 @@
       ENDDO
     ENDDO
 
-<<<<<<< HEAD
-!    IF (gpuAccel) THEN
-!      CALL f % UpdateDevice()
-!    END IF
-=======
 #ifdef GPU     
     IF (gpuAccel) THEN
       CALL f % UpdateDevice()
     END IF
 #endif
->>>>>>> 1cc5d8af
 
     ! Run the grid interpolation
     CALL f % GridInterp(fInterp,gpuAccel)
 
-<<<<<<< HEAD
-!    IF (gpuAccel) THEN
-!      CALL fInterp % UpdateHost()
-!    END IF
-=======
 #ifdef GPU     
     IF (gpuAccel) THEN
       CALL fInterp % UpdateHost()
     END IF
 #endif
->>>>>>> 1cc5d8af
 
     fError = fActual - fInterp
 
@@ -2555,32 +2363,20 @@
       ENDDO
     ENDDO
 
-<<<<<<< HEAD
-!    IF (gpuAccel) THEN
-!      CALL f % UpdateDevice()
-!    END IF
-=======
 #ifdef GPU     
     IF (gpuAccel) THEN
       CALL f % UpdateDevice()
     END IF
 #endif
->>>>>>> 1cc5d8af
 
     ! Run the grid interpolation
     CALL f % BoundaryInterp(gpuAccel)
 
-<<<<<<< HEAD
-!    IF (gpuAccel) THEN
-!      CALL f % UpdateHost()
-!    END IF
-=======
 #ifdef GPU     
     IF (gpuAccel) THEN
       CALL f % UpdateHost()
     END IF
 #endif
->>>>>>> 1cc5d8af
 
     fError = fActual - f
 
@@ -2713,32 +2509,20 @@
       ENDDO
     ENDDO
 
-<<<<<<< HEAD
-!    IF (gpuAccel) THEN
-!      CALL f % UpdateDevice()
-!    END IF
-=======
 #ifdef GPU     
     IF (gpuAccel) THEN
       CALL f % UpdateDevice()
     END IF
 #endif
->>>>>>> 1cc5d8af
 
     ! Run the grid interpolation
     CALL f % Gradient(workScalar,workVector,workTensor,controlGeometry,dfInterp,dForm,gpuAccel)
 
-<<<<<<< HEAD
-!    IF (gpuAccel) THEN
-!      CALL dfInterp % UpdateHost()
-!    END IF
-=======
 #ifdef GPU     
     IF (gpuAccel) THEN
       CALL dfInterp % UpdateHost()
     END IF
 #endif
->>>>>>> 1cc5d8af
 
     dfError = dfActual - dfInterp
 
@@ -2861,32 +2645,20 @@
       ENDDO
     ENDDO
 
-<<<<<<< HEAD
-!    IF (gpuAccel) THEN
-!      CALL f % UpdateDevice()
-!    END IF
-=======
 #ifdef GPU     
     IF (gpuAccel) THEN
       CALL f % UpdateDevice()
     END IF
 #endif
->>>>>>> 1cc5d8af
 
     ! Run the grid interpolation
     CALL f % Divergence(workVector,controlGeometry,dfInterp,dForm,gpuAccel)
 
-<<<<<<< HEAD
-!    IF (gpuAccel) THEN
-!      CALL dfInterp % UpdateHost()
-!    END IF
-=======
 #ifdef GPU     
     IF (gpuAccel) THEN
       CALL dfInterp % UpdateHost()
     END IF
 #endif
->>>>>>> 1cc5d8af
 
     dfError = dfActual - dfInterp
 
@@ -3017,32 +2789,20 @@
       ENDDO
     ENDDO
 
-<<<<<<< HEAD
-!    IF (gpuAccel) THEN
-!      CALL f % UpdateDevice()
-!    END IF
-=======
 #ifdef GPU     
     IF (gpuAccel) THEN
       CALL f % UpdateDevice()
     END IF
 #endif
->>>>>>> 1cc5d8af
 
     ! Run the grid interpolation
     CALL f % GridInterp(fInterp,gpuAccel)
 
-<<<<<<< HEAD
-!    IF (gpuAccel) THEN
-!      CALL fInterp % UpdateHost()
-!    END IF
-=======
 #ifdef GPU     
     IF (gpuAccel) THEN
       CALL fInterp % UpdateHost()
     END IF
 #endif
->>>>>>> 1cc5d8af
 
     fError = fActual - fInterp
 
@@ -3156,32 +2916,20 @@
       ENDDO
     ENDDO
 
-<<<<<<< HEAD
-!    IF (gpuAccel) THEN
-!      CALL f % UpdateDevice()
-!    END IF
-=======
 #ifdef GPU     
     IF (gpuAccel) THEN
       CALL f % UpdateDevice()
     END IF
 #endif
->>>>>>> 1cc5d8af
 
     ! Run the grid interpolation
     CALL f % BoundaryInterp(gpuAccel)
 
-<<<<<<< HEAD
-!    IF (gpuAccel) THEN
-!      CALL f % UpdateHost()
-!    END IF
-=======
 #ifdef GPU     
     IF (gpuAccel) THEN
       CALL f % UpdateHost()
     END IF
 #endif
->>>>>>> 1cc5d8af
 
     fError = fActual - f
 
