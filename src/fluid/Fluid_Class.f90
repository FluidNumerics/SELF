--- conflicted
+++ resolved
@@ -1240,15 +1240,8 @@
                DO i = 0, myDGSEM % N
                   DO m = 1, nEq-1
                   
-            !         IF( m == 4 )THEN
-            !         myDGSEM % sgsCoeffs % solution(i,j,k,m,iEl) = 0.0_prec ! No density diffusion
-            !         ELSE
                      myDGSEM % sgsCoeffs % solution(i,j,k,m,iEl) = 0.09_prec*&
                                     myDGSEM % params % viscLengthScale*sqrt( KE(i,j,k) )
-<<<<<<< HEAD
-=======
-            !         ENDIF
->>>>>>> d3dc25ec
                                       
                   ENDDO
                ENDDO
