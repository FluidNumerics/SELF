! Fluid_Class.f90
! 
! Copyright 2017 Joseph Schoonover <joe@fluidnumerics.consulting>, Fluid Numerics LLC
! All rights reserved.
!
! //////////////////////////////////////////////////////////////////////////////////////////////// !

MODULE Fluid_Class

! src/common/
USE ModelPrecision
USE ConstantsDictionary
USE CommonRoutines
#ifdef TESTING
USE ModelDataInstances_Class
#endif
! src/highend/Fluid/
USE FluidParams_Class

#ifdef HAVE_CUDA
! CUDA libraries
! src/spectralops/cuda/
USE Lagrange_Cuda_Class
USE NodalStorage_Cuda_Class
! src/filters/cuda/
USE RollOffFilter_Cuda_Class
! src/solutionstorage/cuda/
USE DGSEMSolutionStorage_3D_Cuda_Class
! src/geometry/cuda/
USE Face_Cuda_Class
USE Element_Cuda_Class  
USE HexMesh_Cuda_Class 
USE BoundaryCommunicator_Cuda_Class

USE cudafor
#else

! src/spectralops/
USE Lagrange_Class
USE NodalStorage_Class
! src/filters/
USE RollOffFilter_Class
! src/solutionstorage/
USE DGSEMSolutionStorage_3D_Class
! src/geometry/
USE HexMesh_Class
USE BoundaryCommunicator_Class

#endif
IMPLICIT NONE

#ifdef HAVE_MPI
INCLUDE 'mpif.h'

    TYPE PairWiseMPIPacket
       ! For the unstructured mesh, I opt for building my own data structure that bundles messages between neighboring
       ! ranks, rather than attempting to build an MPI data structure. If a structured mesh is used, one optimization 
       ! would be to use MPI-data types to handle the message passing.
       !
       ! :: Attributes ::  
       ! unPackMap(1:nSharedFaces)   >> Maps the local shared boundary face ID in the message to the correct boundaryID
        
       INTEGER :: neighborRank
       INTEGER :: bufferSize
       INTEGER :: nSharedFaces
       REAL(prec), ALLOCATABLE :: sendStateBuffer(:,:,:,:) ! (0:N,0:N,1:nEq,1:nSharedFaces)
       REAL(prec), ALLOCATABLE :: recvStateBuffer(:,:,:,:)
       REAL(prec), ALLOCATABLE :: sendStressBuffer(:,:,:,:)
       REAL(prec), ALLOCATABLE :: recvStressBuffer(:,:,:,:)
       REAL(prec), ALLOCATABLE :: sendSGSBuffer(:,:,:,:)
       REAL(prec), ALLOCATABLE :: recvSGSBuffer(:,:,:,:)
       INTEGER                 :: bufferCounter
    END TYPE PairWiseMPIPacket
#endif

    TYPE Fluid
      INTEGER                                :: nEq, N, nBoundaryFaces, nNeighbors
      REAL(prec)                             :: simulationTime
      TYPE( FluidParams )                    :: params
      REAL(prec), ALLOCATABLE                :: dragProfile(:,:,:,:)
#ifdef HAVE_MPI
      TYPE( PairWiseMPIPacket ), ALLOCATABLE :: mpiPackets(:)
#endif

#ifdef HAVE_CUDA
      REAL(prec), DEVICE, ALLOCATABLE        :: dragProfile_dev(:,:,:,:)
      TYPE( HexMesh_Cuda )                   :: mesh
      TYPE( NodalStorage_Cuda )              :: dGStorage
      TYPE( RollOffFilter_Cuda )             :: filter
      TYPE( DGSEMSolution_3D_Cuda )          :: state
      TYPE( LightDGSEMSolution_3D_Cuda )     :: smoothState
      TYPE( DGSEMSolution_3D_Cuda )          :: static
      TYPE( DGSEMSolution_3D_Cuda )          :: stressTensor
      TYPE( LightDGSEMSolution_3D_Cuda )     :: sgsCoeffs
#else
      TYPE( HexMesh )                        :: mesh
      TYPE( NodalStorage )                   :: dGStorage
      TYPE( RollOffFilter )                  :: filter
      TYPE( DGSEMSolution_3D )               :: state
      TYPE( LightDGSEMSolution_3D )          :: smoothState
      TYPE( DGSEMSolution_3D )               :: static
      TYPE( DGSEMSolution_3D )               :: stressTensor
      TYPE( LightDGSEMSolution_3D )          :: sgsCoeffs
#endif
      ! ////////////  Boundary communication information  //////////// !
#ifdef HAVE_CUDA
      TYPE( BoundaryCommunicator_Cuda )       :: extComm
#else
      TYPE( BoundaryCommunicator )            :: extComm
#endif

      INTEGER, ALLOCATABLE                    :: rankTable(:)
      
      REAL(prec), ALLOCATABLE                 :: prescribedState(:,:,:,:)
      REAL(prec), ALLOCATABLE                 :: externalState(:,:,:,:)
      REAL(prec), ALLOCATABLE                 :: prescribedStress(:,:,:,:)
      REAL(prec), ALLOCATABLE                 :: externalStress(:,:,:,:)
      REAL(prec), ALLOCATABLE                 :: externalSGS(:,:,:,:)
#ifdef HAVE_CUDA
      REAL(prec), DEVICE, ALLOCATABLE         :: prescribedState_dev(:,:,:,:)
      REAL(prec), DEVICE, ALLOCATABLE         :: externalState_dev(:,:,:,:)
      REAL(prec), DEVICE, ALLOCATABLE         :: prescribedStress_dev(:,:,:,:)
      REAL(prec), DEVICE, ALLOCATABLE         :: externalStress_dev(:,:,:,:)
      REAL(prec), DEVICE, ALLOCATABLE         :: externalSGS_dev(:,:,:,:)
#endif
      ! ////////////////////////////////////////////////////////////// !

      CONTAINS

      PROCEDURE :: Build => Build_Fluid
      PROCEDURE :: Trash => Trash_Fluid
      PROCEDURE, PRIVATE :: BuildHexMesh => BuildHexMesh_Fluid
      
      PROCEDURE :: CalculateStaticState => CalculateStaticState_Fluid
      ! Time integrators
      PROCEDURE :: ForwardStepRK3        => ForwardStepRK3_Fluid

      ! ////////////////////////// Equation Of State ////////////////////////////////////////////////////// !
      PROCEDURE :: EquationOfState        => EquationOfState_Fluid
      
      ! /////////////////////////////////////////////////////////////////////////////////////////////////// !
      PROCEDURE :: GlobalTimeDerivative         => GlobalTimeDerivative_Fluid
      
      
      !  /////////// Routines for interpolating state and static attributes to the element faces ////////// !
      PROCEDURE :: CalculateStaticBoundarySolution => CalculateStaticBoundarySolution_Fluid
      PROCEDURE :: CalculateBoundarySolution       => CalculateBoundarySolution_Fluid
      PROCEDURE :: UpdateExternalState             => UpdateExternalState_Fluid
      PROCEDURE :: InternalFaceFlux                => InternalFaceFlux_Fluid
      PROCEDURE :: BoundaryFaceFlux                => BoundaryFaceFlux_Fluid
      PROCEDURE :: MappedTimeDerivative            => MappedTimeDerivative_Fluid
      
#ifdef HAVE_MPI
      PROCEDURE :: ConstructCommTables             => ConstructCommTables_Fluid
      PROCEDURE :: MPI_StateExchange               => MPI_StateExchange_Fluid
      PROCEDURE :: FinalizeMPI_StateExchange       => FinalizeMPI_StateExchange_Fluid
      PROCEDURE :: MPI_StressExchange              => MPI_StressExchange_Fluid
      PROCEDURE :: FinalizeMPI_StressExchange      => FinalizeMPI_StressExchange_Fluid
      PROCEDURE :: MPI_SGSExchange                 => MPI_SGSExchange_Fluid
      PROCEDURE :: FinalizeMPI_SGSExchange         => FinalizeMPI_SGSExchange_Fluid
#endif
      ! /////////////////////////////////////////////////////////////////////////////////////////////////// !
      ! Routines for the fluid-stress model and
      ! Routines for spectral filtering and calculating the sgs coefficients
      PROCEDURE :: CalculateSmoothedState   => CalculateSmoothedState_Fluid
      PROCEDURE :: CalculateSGSCoefficients => CalculateSGSCoefficients_Fluid
      PROCEDURE :: CalculateBoundarySGS     => CalculateBoundarySGS_Fluid
      PROCEDURE :: UpdateExternalSGS        => UpdateExternalSGS_Fluid
      
      PROCEDURE :: CalculateStressTensor   => CalculateStressTensor_Fluid
      PROCEDURE :: CalculateBoundaryStress => CalculateBoundaryStress_Fluid
      PROCEDURE :: UpdateExternalStress    => UpdateExternalStress_Fluid
      PROCEDURE :: InternalStressFlux      => InternalStressFlux_Fluid
      PROCEDURE :: BoundaryStressFlux      => BoundaryStressFlux_Fluid
      PROCEDURE :: StressDivergence        => StressDivergence_Fluid
      
      !
      
      ! /////////////////////////////////////////////////////////////////////////////////////////////////// !
      PROCEDURE :: WriteTecplot => WriteTecplot_Fluid
      PROCEDURE :: WriteSmoothedTecplot => WriteSmoothedTecplot_Fluid
      PROCEDURE :: WriteSGSTecplot      => WriteSGSTecplot_Fluid
      PROCEDURE :: WriteStressTensorTecplot => WriteStressTensorTecplot_Fluid
      PROCEDURE :: WritePickup => WritePickup_Fluid
      PROCEDURE :: ReadPickup => ReadPickup_Fluid
  !    PROCEDURE :: QuickDiagnostics => QuickDiagnostics_Fluid
      PROCEDURE :: FluidStateAtPlottingPoints => FluidStateAtPlottingPoints_Fluid
      PROCEDURE :: ObtainPlottingMesh         => ObtainPlottingMesh_Fluid

    END TYPE Fluid

 INTEGER, PARAMETER   :: nEq = 6

#ifdef HAVE_CUDA
 INTEGER, CONSTANT    :: nEq_dev
 INTEGER, CONSTANT    :: polyDeg_dev
 INTEGER, CONSTANT    :: nEl_dev
 INTEGER, CONSTANT    :: myRank_dev
 REAL(prec), CONSTANT :: R_dev, Cv_dev, P0_dev, hCapRatio_dev, rC_dev, g_dev
 REAL(prec), CONSTANT :: rk3_a_dev, rk3_g_dev, dt_dev
 REAL(prec), CONSTANT :: viscLengthScale_dev, dScale_dev, Cd_dev
 REAL(prec), CONSTANT :: fRotX_dev, fRotY_dev, fRotZ_dev
#endif
 
#ifdef HAVE_MPI
 INTEGER :: MPI_PREC
 INTEGER, ALLOCATABLE :: stateReqHandle(:), stressReqHandle(:), SGSReqHandle(:)
 INTEGER, ALLOCATABLE :: stateStats(:,:), stressStats(:,:), SGSStats(:,:)
#endif

 INTEGER :: callID

#ifdef TESTING
 TYPE( ModelDataInstances ) :: mdi
#endif

 CONTAINS
!
!
!==================================================================================================!
!------------------------------- Manual Constructors/Destructors ----------------------------------!
!==================================================================================================!
!
!
  SUBROUTINE Build_Fluid( myDGSEM, myRank, nProc )

   IMPLICIT NONE
   CLASS(Fluid), INTENT(inout) :: myDGSEM
   INTEGER, INTENT(in)         :: myRank, nProc
   !
   integer :: istat
#ifdef HAVE_CUDA
   integer(kind=cuda_count_kind) :: freebytes, totalbytes
#endif   

#ifdef HAVE_MPI
      IF( prec == sp )THEN
         MPI_PREC = MPI_FLOAT
      ELSE
         MPI_PREC = MPI_DOUBLE
      ENDIF
#endif
      callid = 0
      CALL myDGSEM % params % Build( )
      myDGSEM % N   = myDGSEM % params % polyDeg
      myDGSEM % nEq = nEq
      myDGSEM % simulationTime = myDGSEM % params % iterInit*myDGSEM % params % dt

#ifdef TESTING
      PRINT*, '  Module Fluid_Class.f90 : S/R Build_Fluid :'
      PRINT*, '    Testing is enabled. Restricting number of time steps to 1.'
      myDGSEM % params % nTimeSteps = 1
      myDGSEM % params % dumpFreq   = 1
#endif
      
      ! Construct the data structure that holds the derivative and interpolation matrices
      ! and the quadrature weights. This call will also perform the device copies.
      CALL myDGSEM % dGStorage % Build( myDGSEM % N, myDGSEM % params % nPlot, GAUSS, DG )
      
      ! Construct the roll-off filter matrix
      CALL myDGSEM % filter % Build( myDGSEM % dgStorage % interp % s,&
                                     myDGSEM % dgStorage % qWeight, &
                                     myDGSEM % N, myDGSEM % params % nCutoff )
                                     
      ! Load the mesh from the pc-mesh file and copy the mesh to the GPU
      CALL myDGSEM % BuildHexMesh( myRank )

      ALLOCATE( myDGSEM % dragProfile(0:myDGSEM % N, 0:myDGSEM % N, 0:myDGSEM % N, 1:myDGSEM % mesh % nElems) )
      myDGSEM % dragProfile = 0.0_prec

      ! Initialize the state and static "solutionstorage" data structures
      CALL myDGSEM % state % Build( myDGSEM % N, nEq, &
                                    myDGSEM % mesh % nElems )
                                    
      CALL myDGSEM % smoothState % Build( myDGSEM % N, nEq, &
                                          myDGSEM % mesh % nElems ) ! > Contains the smoothed SGS KE
                                          
      ! The "sgsCoeffs" attribute contains coefficients for the 
      ! subgrid scale parameterization. Currently, these coefficients
      ! are the eddy viscosities for the momentum equations (assuming
      ! isotropic turbulence), and the eddy diffusivities for the 
      ! potential temperature and density equations.
      CALL myDGSEM % sgsCoeffs % Build( myDGSEM % N, nEq-1, &
                                          myDGSEM % mesh % nElems )  
      ! Initially set all of the SGS coefficients to the "viscosity". In the event
      ! the Laplacian model is used, this will be the laplacian coefficient that is
      ! used for the momentum, potential temperature, and density equations.
      ! If another SGS model is used (e.g. SpectralEKE ), then these values will be
      ! overwritten in the "CalculateSGSCoefficients" routine.
      
      myDGSEM % sgsCoeffs % solution         = myDGSEM % params % viscosity
      myDGSEM % sgsCoeffs % boundarySolution = myDGSEM % params % viscosity

      CALL myDGSEM % static % Build( myDGSEM % N, nEq, &
                                     myDGSEM % mesh % nElems )

      ! Place conditionals on the construction of this attribute
      CALL myDGSEM % stressTensor % Build( myDGSEM % N, (nEq-1)*3, &
                                           myDGSEM % mesh % nElems )
                                           
#ifdef HAVE_CUDA

      ALLOCATE( myDGSEM % dragProfile_dev(0:myDGSEM % N, 0:myDGSEM % N, 0:myDGSEM % N, 1:myDGSEM % mesh % nElems) )
      myDGSEM % dragProfile_dev = 0.0_prec
      
      ! Copy values to the GPU variables
      myDGSEM % sgsCoeffs % solution_dev         = myDGSEM % sgsCoeffs % solution
      myDGSEM % sgsCoeffs % boundarySolution_dev = myDGSEM % sgsCoeffs % boundarySolution

      ! Set Device Constants
      R_dev         = myDGSEM % params % R
      Cv_dev        = myDGSEM % params % Cv
      P0_dev        = myDGSEM % params % P0
      hCapRatio_dev = ( myDGSEM % params % R + myDGSEM % params % Cv ) / myDGSEM % params % Cv
      rC_dev        = myDGSEM % params % R / ( myDGSEM % params % R + myDGSEM % params % Cv )
      g_dev         = myDGSEM % params % g
      dt_dev        = myDGSEM % params % dt
      viscLengthScale_dev = myDGSEM % params % viscLengthScale
      fRotX_dev     = myDGSEM % params % fRotX
      fRotY_dev     = myDGSEM % params % fRotY
      fRotZ_dev     = myDGSEM % params % fRotZ
      dScale_dev    = myDGSEM % params % dragScale
      Cd_dev        = myDGSEM % params % Cd

      nEq_dev     = nEq
      polydeg_dev = myDGSEM % N
      nEl_dev     = myDGSEM % mesh % nElems
      myRank_dev  = myRank

#endif

      ! Read the initial conditions, static state, and the boundary communicator
      CALL myDGSEM % ReadPickup( myDGSEM % params % iterInit, myRank )
      
      
#ifdef HAVE_CUDA
      istat = cudaDeviceSynchronize( )
      istat = cudaMemGetInfo( freebytes, totalbytes )
      PRINT*, '                                                         '
      PRINT*, '========================================================='
      PRINT*, '=============== GPU Device memory status ================'
      PRINT*, '                                                         '
      PRINT*, 'Total: ', REAL(totalbytes)/10.0**9, ' GB'
      PRINT*, 'Free : ', REAL(freebytes)/10.0**9, ' GB'
      PRINT*, 'Used : ', REAL(totalbytes-freebytes)/10.0**9, ' GB'
      PRINT*, '========================================================='
      PRINT*, '                                                         '
#endif

#ifdef HAVE_MPI
      CALL myDGSEM % ConstructCommTables( myRank, nProc )
      ALLOCATE( stateReqHandle(1:myDGSEM % nNeighbors*2), &
                stressReqHandle(1:myDGSEM % nNeighbors*2), &
                SGSReqHandle(1:myDGSEM % nNeighbors*2), &
                stateStats(MPI_STATUS_SIZE,1:myDGSEM % nNeighbors*2), &
                stressStats(MPI_STATUS_SIZE,1:myDGSEM % nNeighbors*2), &
                SGSStats(MPI_STATUS_SIZE,1:myDGSEM % nNeighbors*2) )
#endif

 END SUBROUTINE Build_Fluid
!
  SUBROUTINE Trash_Fluid( myDGSEM )

   IMPLICIT NONE
   CLASS(Fluid), INTENT(inout) :: myDGSEM
   ! LOCAL
   INTEGER :: i
   
      PRINT*, 'S/R Trash_Fluid : Clearing memory.'
      CALL myDGSEM % state % Trash( )
      CALL myDGSEM % smoothState % Trash( )
      CALL myDGSEM % sgsCoeffs % Trash( )
      CALL myDGSEM % static % Trash( )
      CALL myDGSEM % stressTensor % Trash( )
#ifdef HAVE_MPI      
      DO i = 1, myDGSEM % nNeighbors
         DEALLOCATE( myDGSEM % mpiPackets(i) % sendStateBuffer )
         DEALLOCATE( myDGSEM % mpiPackets(i) % recvStateBuffer )
         DEALLOCATE( myDGSEM % mpiPackets(i) % sendStressBuffer )
         DEALLOCATE( myDGSEM % mpiPackets(i) % recvStressBuffer )
         DEALLOCATE( myDGSEM % mpiPackets(i) % sendSGSBuffer )
         DEALLOCATE( myDGSEM % mpiPackets(i) % recvSGSBuffer )
      ENDDO
      DEALLOCATE( myDGSEM % mpiPackets )
      DEALLOCATE( stateReqHandle, &
                  stressReqHandle, &
                  SGSReqHandle, &
                  stateStats, &
                  stressStats, &
                  SGSStats )
#endif
      CALL myDGSEM % dGStorage % Trash( )
      CALL myDGSEM % mesh % Trash( )
      CALL myDGSEM % extComm % Trash( )

      DEALLOCATE( myDGSEM % dragProfile )
      
      DEALLOCATE( myDGSEM % prescribedState )
      DEALLOCATE( myDGSEM % externalState )
      DEALLOCATE( myDGSEM % prescribedStress )
      DEALLOCATE( myDGSEM % externalStress )
      DEALLOCATE( myDGSEM % externalSGS )
      
#ifdef HAVE_CUDA
      DEALLOCATE( myDGSEM % dragProfile_dev )
      DEALLOCATE( myDGSEM % prescribedState_dev )
      DEALLOCATE( myDGSEM % externalState_dev )
      DEALLOCATE( myDGSEM % prescribedStress_dev )
      DEALLOCATE( myDGSEM % externalStress_dev )
      DEALLOCATE( myDGSEM % externalSGS_dev )
#endif

#ifdef TESTING
      CALL mdi % Trash( )
#endif

 END SUBROUTINE Trash_Fluid
!
 SUBROUTINE BuildHexMesh_Fluid( myDGSEM, myRank )

   IMPLICIT NONE
   CLASS( Fluid ), INTENT(inout) :: myDGSEM
   INTEGER, INTENT(in)           :: myRank
   ! Local
   CHARACTER(4) :: rankChar

      WRITE( rankChar, '(I4.4)' )myRank
      PRINT*,'Module FluidClass.f90 : S/R BuildHexMesh :'

      PRINT*, 'Reading mesh from '//TRIM(myDGSEM % params % PeaceMeshFile)//'.'//rankChar//'.pc.mesh '
      
      ! This loads in the mesh from the "pc-mesh file" and sets up the device arrays for the mesh
      CALL myDGSEM % mesh % ReadPeaceMeshFile( TRIM(myDGSEM % params % PeaceMeshFile)//'.'//rankChar )
      
      ! Multiply the mesh positions to scale the size of the mesh
      CALL myDGSEM % mesh % ScaleTheMesh( myDGSEM % dgStorage % interp, &
                                          myDGSEM % params % xScale, &
                                          myDGSEM % params % yScale, &
                                          myDGSEM % params % zScale )

#ifdef HAVE_CUDA
      ! Here we update the device arrays on the mesh
      CALL myDGSEM % mesh % UpdateDevice( myDGSEM % N )
#endif

 END SUBROUTINE BuildHexMesh_Fluid
!
#ifdef HAVE_MPI
 SUBROUTINE ConstructCommTables_Fluid( myDGSEM, myRank, nProc )
   IMPLICIT NONE
   CLASS( Fluid ), INTENT(inout) :: myDGSEM
   INTEGER, INTENT(in)           :: myRank, nProc
   ! Local
   INTEGER    :: sharedFaceCount(0:nProc-1)
   INTEGER    :: iFace, bID, iNeighbor
   INTEGER    :: tag, ierror
   INTEGER    :: e1, e2, s1, p2, nmsg
   

      ! Count up the number of neighboring ranks
      ALLOCATE( myDGSEM % rankTable(0:nProc-1) )
      myDGSEM % rankTable = 0
      sharedFaceCount     = 0
      DO bID = 1, myDGSEM % extComm % nBoundaries
         p2 = myDGSEM % extComm % extProcIDS(bID)
         IF( p2 /= myRank )THEN
            myDGSEM % rankTable(p2) = 1
            sharedFaceCount(p2) = sharedFaceCount(p2)+1
         ENDIF
      ENDDO
      myDGSEM % nNeighbors = SUM( myDGSEM % rankTable )
      PRINT*, '  S/R ConstructCommTables : Found', myDGSEM % nNeighbors, 'neighbors for Rank', myRank
      
      ALLOCATE( myDGSEM % mpiPackets(1:myDGSEM % nNeighbors) )
      ! For each neighbor, set the neighbor's rank
      iNeighbor = 0
      DO p2 = 0, nProc-1
         IF( myDGSEM % rankTable(p2) == 1 )THEN
            iNeighbor = iNeighbor + 1
            myDGSEM % mpiPackets(iNeighbor) % neighborRank = p2
            myDGSEM % rankTable(p2) = iNeighbor
         ENDIF
      ENDDO
      
      DO iNeighbor = 1, myDGSEM % nNeighbors
      
         p2 = myDGSEM % mpiPackets(iNeighbor) % neighborRank

         myDGSEM % mpiPackets(iNeighbor) % bufferSize = sharedFaceCount(p2)
         
         ALLOCATE( myDGSEM % mpiPackets(iNeighbor) % recvStateBuffer(0:myDGSEM % N, 0:myDGSEM % N, 1:nEq,1:sharedFaceCount(p2)), &
                   myDGSEM % mpiPackets(iNeighbor) % sendStateBuffer(0:myDGSEM % N, 0:myDGSEM % N, 1:nEq,1:sharedFaceCount(p2)), &
                   myDGSEM % mpiPackets(iNeighbor) % recvStressBuffer(0:myDGSEM % N, 0:myDGSEM % N, 1:(nEq-1)*3,1:sharedFaceCount(p2)), &
                   myDGSEM % mpiPackets(iNeighbor) % sendStressBuffer(0:myDGSEM % N, 0:myDGSEM % N, 1:(nEq-1)*3,1:sharedFaceCount(p2)), &
                   myDGSEM % mpiPackets(iNeighbor) % sendSGSBuffer(0:myDGSEM % N, 0:myDGSEM % N, 1:(nEq-1),1:sharedFaceCount(p2)), &
                   myDGSEM % mpiPackets(iNeighbor) % recvSGSBuffer(0:myDGSEM % N, 0:myDGSEM % N, 1:(nEq-1),1:sharedFaceCount(p2)) )
                   
         myDGSEM % mpiPackets(iNeighbor) % bufferCounter = 0
      ENDDO
      
   
 END SUBROUTINE ConstructCommTables_Fluid
#endif
!
!
!==================================================================================================!
!--------------------------------- Type Specific Routines -----------------------------------------!
!==================================================================================================!
!
!
  SUBROUTINE ForwardStepRK3_Fluid( myDGSEM, nT, myRank )

   IMPLICIT NONE
   CLASS(Fluid), INTENT(inout) :: myDGSEM
   INTEGER, INTENT(in)         :: nT
   INTEGER, INTENT(in)         :: myRank
#ifdef HAVE_CUDA
   ! LOCAL
   REAL(prec) :: t, dt
   REAL(prec),DEVICE :: G3D(0:myDGSEM % N,&
                            0:myDGSEM % N,&
                            0:myDGSEM % N,&
                            1:nEq,&
                            1:myDGSEM % mesh % nElems) 
   REAL(prec), DEVICE :: rk3_a_dev(1:3), rk3_g_dev(1:3)
   INTEGER    :: iT, m, iStat
   TYPE(dim3) :: grid, tBlock
  
     ! How should we pick the thread and block size

      tBlock = dim3(4*(ceiling( REAL(myDGSEM % N+1)/4 ) ), &
                    4*(ceiling( REAL(myDGSEM % N+1)/4 ) ) , &
                    4*(ceiling( REAL(myDGSEM % N+1)/4 ) ) )
      grid = dim3(myDGSEM % mesh % nElems, nEq-1, 1) ! Because nElems can reach a rather large size, it must remain the first dimension of the grid (see pgaccelinfo for MAximum Grid Size)
     
      dt = myDGSEM % params % dt
      
      rk3_a_dev = rk3_a
      rk3_g_dev = rk3_g
      DO iT = 1, nT
     
         G3D  = 0.0_prec
         DO m = 1,3 ! Loop over RK3 steps
            
            t = myDGSEM % simulationTime + rk3_b(m)*dt
            CALL myDGSEM % GlobalTimeDerivative( t, myRank )
            
            !
            CALL UpdateG3D_CUDAKernel<<<grid,tBlock>>>( G3D, rk3_a_dev(m), rk3_g_dev(m), &
                                                        myDGSEM % state % solution_dev, &
                                                        myDGSEM % state % tendency_dev, &
                                                        myDGSEM % stressTensor % tendency_dev )
            
            ! Calculate the pressure
            CALL myDGSEM % EquationOfState( )
            
         ENDDO ! m, loop over the RK3 steps
      
      ENDDO
      myDGSEM % simulationTime = myDGSEM % simulationTime + nT*dt
#else
   REAL(prec) :: t, dt, rk3_a_local, rk3_g_local
   REAL(prec) :: G3D(0:myDGSEM % N,&
                     0:myDGSEM % N,&
                     0:myDGSEM % N,&
                     1:myDGSEM % nEq-1,&
                     1:myDGSEM % mesh % nElems) 
   INTEGER    :: m, iEl, iT, i, j, k, iEq

      dt = myDGSEM % params % dt
      

      DO iT = 1, nT
     
         !$OMP DO
         DO iEl = 1, myDGSEM % mesh % nElems
            DO iEq = 1, nEq-1
              DO k = 0, myDGSEM % N
                 DO j = 0, myDGSEM % N
                    DO i = 0, myDGSEM % N
                       G3D(i,j,k,iEq,iEl) = ZERO
                    ENDDO
                 ENDDO
              ENDDO
            ENDDO
         ENDDO
         !$OMP ENDDO
         
         DO m = 1,3 ! Loop over RK3 steps
            
            t = myDGSEM % simulationTime + rk3_b(m)*dt
            CALL myDGSEM % GlobalTimeDerivative( t, myRank )
            
            rk3_a_local = rk3_a(m)
            rk3_g_local = rk3_g(m)

            !$OMP DO
            DO iEl = 1, myDGSEM % mesh % nElems
               DO iEq = 1, nEq-1
                  DO k = 0, myDGSEM % N
                     DO j = 0, myDGSEM % N
                        DO i = 0, myDGSEM % N
                           G3D(i,j,k,iEq,iEl) = rk3_a_local*G3D(i,j,k,iEq,iEl) + myDGSEM % state % tendency(i,j,k,iEq,iEl) +&
                                                                                 myDGSEM % stressTensor % tendency(i,j,k,iEq,iEl)
                           myDGSEM % state % solution(i,j,k,iEq,iEl) = myDGSEM % state % solution(i,j,k,iEq,iEl) + &
                                                    rk3_g_local*dt*G3D(i,j,k,iEq,iEl)
                        ENDDO
                     ENDDO
                  ENDDO
               ENDDO
            ENDDO ! iEl, loop over all of the elements
            !$OMP ENDDO
            
            ! Calculate the internal energy and the pressure
            CALL myDGSEM % EquationOfState( )
            
         ENDDO ! m, loop over the RK3 steps
            
      ENDDO
      myDGSEM % simulationTime = myDGSEM % simulationTime + nT*myDGSEM % params % dt 
#endif          


 END SUBROUTINE ForwardStepRK3_Fluid
!
 SUBROUTINE GlobalTimeDerivative_Fluid( myDGSEM, tn, myRank ) 

   IMPLICIT NONE
   CLASS(Fluid), INTENT(inout) :: myDGSEM
   REAL(prec), INTENT(in)      :: tn
   INTEGER, INTENT(in)         :: myRank


! ----------------------------------------------------------------------------- ! 
! <><><><><><><><><><><><><><><><><><><><><><><><><><><><><><><><><><><><><><>< !
! ----------------------------------------------------------------------------- ! 
!
!  If SpectralFiltering is used as the subgridscale model, then the spectral
!  filtering matrix (specified in src/filtering/RollOffFilter_Class.f90) is used
!  to smooth the solution variables before proceeding.

      IF( myDGSEM % params % SubGridModel == SpectralFiltering )THEN
         CALL myDGSEM % CalculateSmoothedState( .TRUE. )
#ifdef TESTING
      IF( myRank == 0 )THEN
#ifdef CUDA
         myDGSEM % state % solution = myDGSEM % state % solution_dev
#endif
         CALL mdi % Update( 'Fluid_Class.f90', &
                            'CalculateSmoothedState', &
                            'Smooth State for Spectral Filtering', &
                             SIZE(myDGSEM % state % solution), &
                             PACK(myDGSEM % state % solution,.TRUE.) )
      ENDIF
#endif
      ENDIF

! ----------------------------------------------------------------------------- ! 
! <><><><><><><><><><><><><><><><><><><><><><><><><><><><><><><><><><><><><><>< !
! ----------------------------------------------------------------------------- ! 
!
!  Here, the solution within each element is interpolated to the faces of each
!  element in order to prepare for computing the external state for enforcing
!  boundary conditions, Riemann Fluxes, and MPI data exchanges that need to
!  occur.

      CALL myDGSEM % CalculateBoundarySolution( ) 

#ifdef TESTING
      IF( myRank == 0 )THEN
#ifdef CUDA
         myDGSEM % state % boundarySolution = myDGSEM % state % boundarySolution_dev
#endif
         CALL mdi % Update( 'Fluid_Class.f90', &
                            'CalculateBoundarySolution', &
                            'Interpolation to element boundaries', &
                             SIZE(myDGSEM % state % boundarySolution), &
                             PACK(myDGSEM % state % boundarySolution,.TRUE.) )
      ENDIF
#endif

! ----------------------------------------------------------------------------- ! 
! <><><><><><><><><><><><><><><><><><><><><><><><><><><><><><><><><><><><><><>< !
! ----------------------------------------------------------------------------- ! 
!
! When MPI is used, the boundary solutions that are stored on faces shared with
! a neighboring rank are passed to that neighboring rank. Additionally, the
! perceived "external state" is received from the neighboring rank. Calling this
! routine is dependent on the result of CalculateBoundarySolutio, but can be
! done at the same time as UpdateExternalState; doing so should hide some
! communication costs.

#ifdef HAVE_MPI
      CALL myDGSEM % MPI_StateExchange( myRank ) 
#endif
! ----------------------------------------------------------------------------- ! 
! <><><><><><><><><><><><><><><><><><><><><><><><><><><><><><><><><><><><><><>< !
! ----------------------------------------------------------------------------- ! 
!
! The boundary solutions are used to calculate the external states that, when
! accompanied with a Riemann Solver, enforce boundary conditions. Calling this
! routine is dependent on the result of CalculateBoundarySolution

      CALL myDGSEM % UpdateExternalState( tn, myRank ) 
#ifdef TESTING
      IF( myRank == 0 )THEN
#ifdef CUDA
         myDGSEM % state % externalState = myDGSEM % state % externalState_dev
#endif
         CALL mdi % Update( 'Fluid_Class.f90', &
                            'UpdateExternalState', &
                            'Update of Boundary Conditions', &
                             SIZE(myDGSEM % externalState), &
                             PACK(myDGSEM % externalState,.TRUE.) )
      ENDIF
#endif


! ----------------------------------------------------------------------------- ! 
! <><><><><><><><><><><><><><><><><><><><><><><><><><><><><><><><><><><><><><>< !
! ----------------------------------------------------------------------------- ! 
!
! The inviscid fluxes (advection + pressure) through the faces of each element
! are estimated here using a (linear) Lax-Friedrich's upwind solver. In order to
! call this routine, CalculateBoundarySolution, UpdateExternalState, and
! MPI_StateExchange must have been completed.

      CALL myDGSEM % InternalFaceFlux( )

#ifdef HAVE_MPI
      CALL myDGSEM % FinalizeMPI_StateExchange( myRank ) 
#endif

      CALL myDGSEM % BoundaryFaceFlux( )

#ifdef TESTING
      IF( myRank == 0 )THEN
#ifdef CUDA
         myDGSEM % state % boundaryFlux = myDGSEM % state % boundaryFlux_dev
#endif
         CALL mdi % Update( 'Fluid_Class.f90', &
                            'FaceFlux', &
                            'Update of boundary fluxes', &
                             SIZE(myDGSEM % state % boundaryFlux), &
                             PACK(myDGSEM % state % boundaryFlux,.TRUE.) )
      ENDIF
#endif
      
! ----------------------------------------------------------------------------- ! 
! <><><><><><><><><><><><><><><><><><><><><><><><><><><><><><><><><><><><><><>< !
! ----------------------------------------------------------------------------- ! 
!
! If the SpectralEKE or Laplacian subgridscale models are used, a Laplacian-like
! operator is used to diffuse momentum and heat. When the Laplacian model is
! used a fixed viscosity is specified in runtime.params and a Rayleigh number of
! 1 is assumed (viscosity = diffusivity). When the SpectralEKE model is used,
! the viscosity coefficient is diagnosed using a Smagorinksy closure, where the
! unresolved kinetic energy is diagnosed from a highpass spectral filter.
!
      IF( myDGSEM % params % SubGridModel == SpectralEKE .OR. &
          myDGSEM % params % SubGridModel == Laplacian ) THEN
          
         IF( myDGSEM % params % SubGridModel == SpectralEKE )THEN ! 

! ----------------------------------------------------------------------------- ! 
! <><><><><><><><><><><><><><><><><><><><><><><><><><><><><><><><><><><><><><>< !
! ----------------------------------------------------------------------------- ! 
!
! In the Spectral-EKE model, the under-resolved state is diagnosed from a high
! pass spectral filter (the difference between the state and smoothed state).
! Here, we first calculate the smoothed state and store it in the smoothedState
! attribute. This subroutine call has no dependence to any other within this
! subroutine.

            CALL myDGSEM % CalculateSmoothedState( .FALSE. )              

#ifdef TESTING
      IF( myRank == 0 )THEN
#ifdef CUDA
         myDGSEM % smoothState % solution = myDGSEM % smoothState % solution_dev
#endif
         CALL mdi % Update( 'Fluid_Class.f90', &
                            'CalculateSmoothedState', &
                            'Smooth State for Spectral EKE', &
                             SIZE(myDGSEM % smoothState % solution), &
                             PACK(myDGSEM % smoothState % solution,.TRUE.) )
      ENDIF
#endif

! ----------------------------------------------------------------------------- ! 
! <><><><><><><><><><><><><><><><><><><><><><><><><><><><><><><><><><><><><><>< !
! ----------------------------------------------------------------------------- ! 
!
! The high passed solution is used to diagnose an isotropic viscosity
! coefficient, similar to a Smagorinksy closure and similar to the closure in 
!
!  J. Sauer (2013), "Towards Improved Capability and Confidence in Coupled
!  Atmospheric and Wildland Fire Modeling"
!
! The main difference in this work, is in the diagnosis of the SGS Kinetic
! Energy from the high pass filtered solution.
! This routine depends on the results from CalculateSmoothedState.

            CALL myDGSEM % CalculateSGSCoefficients( ) 

#ifdef TESTING
      IF( myRank == 0 )THEN
#ifdef CUDA
         myDGSEM % sgsCoeffs % solution = myDGSEM % sgsCoeffs % solution
#endif
         CALL mdi % Update( 'Fluid_Class.f90', &
                            'CalculateSGSCoefficients', &
                            'Estimate viscosity and diffusivity', &
                             SIZE(myDGSEM % sgsCoeffs % solution), &
                             PACK(myDGSEM % sgsCoeffs % solution,.TRUE.) )
      ENDIF
#endif

! ----------------------------------------------------------------------------- ! 
! <><><><><><><><><><><><><><><><><><><><><><><><><><><><><><><><><><><><><><>< !
! ----------------------------------------------------------------------------- ! 
! The viscosity coefficient that is calculated is now interpolated to the faces
! of each element so that the viscous flux can later be computed. This routine
! depends on the result of CalculateSGSCoefficients.

            CALL myDGSEM % CalculateBoundarySGS( ) 

#ifdef TESTING
      IF( myRank == 0 )THEN
#ifdef CUDA
         myDGSEM % sgsCoeffs % boundarySolution = myDGSEM % sgsCoeffs % boundarySolution_dev
#endif
         CALL mdi % Update( 'Fluid_Class.f90', &
                            'CalculateBoundarySGS', &
                            'Interpolate viscosity to element faces', &
                             SIZE(myDGSEM % sgsCoeffs % boundarySolution), &
                             PACK(myDGSEM % sgsCoeffs % boundarySolution,.TRUE.) )
      ENDIF
#endif

! ----------------------------------------------------------------------------- ! 
! <><><><><><><><><><><><><><><><><><><><><><><><><><><><><><><><><><><><><><>< !
! ----------------------------------------------------------------------------- ! 
!
! The viscosity coefficients are exchanged with neighboring ranks that share
! common faces. MPI_SGSExchange can be run simulataneously with
! CalculateStressTensor, CalculateBoundaryStress, UpdateExternalStress, and the
! MPI_StressExchange. The viscosity coefficients that are exchanged are not
! needed until StressFlux

#ifdef HAVE_MPI
            CALL myDGSEM % MPI_SGSExchange( myRank )  
#endif
         ENDIF
! ----------------------------------------------------------------------------- ! 
! <><><><><><><><><><><><><><><><><><><><><><><><><><><><><><><><><><><><><><>< !
! ----------------------------------------------------------------------------- ! 
!
! Now, the internal solution and the stress tensor boundary flux can be pieced
! together to calculate gradients in the velocity and potential temperature.
! This routine depends on the result of FaceFlux (stressTensor % boundaryFlux)   

         CALL myDGSEM % CalculateStressTensor( )                  

#ifdef TESTING
      IF( myRank == 0 )THEN
#ifdef CUDA
         myDGSEM % stressTensor % solution = myDGSEM % stressTensor % solution_dev
#endif
         CALL mdi % Update( 'Fluid_Class.f90', &
                            'CalculateStressTensor', &
                            'Gradients of velocity and temperature', &
                             SIZE(myDGSEM % stressTensor % solution), &
                             PACK(myDGSEM % stressTensor % solution,.TRUE.) )
      ENDIF
#endif


#ifdef HAVE_MPI
      IF( myDGSEM % params % SubGridModel == SpectralEKE )THEN ! 
         CALL myDGSEM % FinalizeMPI_SGSExchange( myRank )  
      ENDIF
#endif

! ----------------------------------------------------------------------------- ! 
! <><><><><><><><><><><><><><><><><><><><><><><><><><><><><><><><><><><><><><>< !
! ----------------------------------------------------------------------------- ! 
!
! The stress tensor values are interpolated to the faces of each element to
! prepare for the calculation of the divergence of the viscous fluxes. This
! routine depends on the result of CalculateStressTensor.

         CALL myDGSEM % CalculateBoundaryStress( )

#ifdef TESTING
      IF( myRank == 0 )THEN
#ifdef CUDA
         myDGSEM % stressTensor % boundarySolution = myDGSEM % stressTensor % boundarySolution_dev
#endif
         CALL mdi % Update( 'Fluid_Class.f90', &
                            'CalculateBoundaryStress', &
                            'Interpolate stress tensor to element faces', &
                             SIZE(myDGSEM % stressTensor % boundarySolution), &
                             PACK(myDGSEM % stressTensor % boundarySolution,.TRUE.) )
      ENDIF
#endif

! ----------------------------------------------------------------------------- ! 
! <><><><><><><><><><><><><><><><><><><><><><><><><><><><><><><><><><><><><><>< !
! ----------------------------------------------------------------------------- ! 
!
! Stress tensor values are exchanged with neighboring ranks along shared faces.
! This routine depends on the result of CalculateBoundaryStress, but can be run
! at the same time as UpdateExternalStress.

#ifdef HAVE_MPI
         CALL myDGSEM % MPI_StressExchange( myRank )
#endif

! ----------------------------------------------------------------------------- ! 
! <><><><><><><><><><><><><><><><><><><><><><><><><><><><><><><><><><><><><><>< !
! ----------------------------------------------------------------------------- ! 
!
! Now that the stress tensor is available on element faces, boundary conditions
! can be applied by setting the external stress tensor state. This routine
! depends on the result of CalculateBoundaryStress. Note that this routine can
! be run simultaneously with the MPI_StressExchange

         CALL myDGSEM % UpdateExternalStress( tn, myRank ) 

#ifdef TESTING
      IF( myRank == 0 )THEN
#ifdef CUDA
         myDGSEM % externalStress = myDGSEM % externalStress_dev
#endif
         CALL mdi % Update( 'Fluid_Class.f90', &
                            'UpdateExternalStress', &
                            'Apply Stress Boundary Conditions', &
                             SIZE(myDGSEM % externalStress), &
                             PACK(myDGSEM % externalStress,.TRUE.) )
      ENDIF
#endif


! ----------------------------------------------------------------------------- ! 
! <><><><><><><><><><><><><><><><><><><><><><><><><><><><><><><><><><><><><><>< !
! ----------------------------------------------------------------------------- ! 
!
! Using the boundary and the external state for the stress tensor, the viscous
! fluxes are estimated using a Bassi-Rebay flux that averages neighboring values
! of the stress tensor plus the jump in the solution weighted by a spatial
! wave-number. This routine depends on the result of the UpdateExternalStress
! and the MPI_StressExchange.

         CALL myDGSEM % InternalStressFlux( )
#ifdef HAVE_MPI
         CALL myDGSEM % FinalizeMPI_StressExchange( myRank )
#endif
         CALL myDGSEM % BoundaryStressFlux( )
 
#ifdef TESTING
      IF( myRank == 0 )THEN
#ifdef CUDA
         myDGSEM % stressTensor % boundaryFlux = myDGSEM % stressTensor % boundaryFlux_dev
#endif
         CALL mdi % Update( 'Fluid_Class.f90', &
                            'StressFlux', &
                            'Estimate Viscous Stress Flux', &
                             SIZE(myDGSEM % stressTensor % boundaryFlux), &
                             PACK(myDGSEM % stressTensor % boundaryFlux,.TRUE.) )
      ENDIF
#endif

! ----------------------------------------------------------------------------- ! 
! <><><><><><><><><><><><><><><><><><><><><><><><><><><><><><><><><><><><><><>< !
! ----------------------------------------------------------------------------- ! 
!
! With the boundary stress flux and the internal stress tensor values, the
! divergence of the stress tensor can be calculated, giving the viscous tendency
! for the momentum and the potential temperature. This routine depends on the
! result of StressFlux (and the dependencies of StressFlux), but can be done
! simultaneously with the MappedTimeDerivative.

         CALL myDGSEM % StressDivergence( ) 

#ifdef TESTING
      IF( myRank == 0 )THEN
#ifdef CUDA
         myDGSEM % stressTensor % tendency = myDGSEM % stressTensor % tendency_dev
#endif
         CALL mdi % Update( 'Fluid_Class.f90', &
                            'StressDivergence', &
                            'Tendency due to viscous terms', &
                             SIZE(myDGSEM % stressTensor % tendency), &
                             PACK(myDGSEM % stressTensor % tendency,.TRUE.) )
      ENDIF
#endif

! ----------------------------------------------------------------------------- ! 
! <><><><><><><><><><><><><><><><><><><><><><><><><><><><><><><><><><><><><><>< !
! ----------------------------------------------------------------------------- ! 

      ENDIF
! ----------------------------------------------------------------------------- ! 
! <><><><><><><><><><><><><><><><><><><><><><><><><><><><><><><><><><><><><><>< !
! ----------------------------------------------------------------------------- ! 
!
! Once the inviscid fluxes through the faces are calculated, and the internal
! state is known, the tendency due to the inviscid flux terms and
! nonconservative source terms is calculated here. This routine depends on the
! result of FaceFlux, but can be done at the same time as StressDivergence
      
      CALL myDGSEM % MappedTimeDerivative( )

#ifdef TESTING
      IF( myRank == 0 )THEN
#ifdef CUDA
         myDGSEM % state % tendency = myDGSEM % state % tendency_dev
#endif
         CALL mdi % Update( 'Fluid_Class.f90', &
                            'MappedTimeDerivative', &
                            'Tendency due to inviscid and source terms', &
                             SIZE(myDGSEM % state % tendency), &
                             PACK(myDGSEM % state % tendency,.TRUE.) )
      ENDIF
#endif

! ----------------------------------------------------------------------------- ! 
! <><><><><><><><><><><><><><><><><><><><><><><><><><><><><><><><><><><><><><>< !
! ----------------------------------------------------------------------------- ! 

#ifdef TESTING
      IF( myRank == 0 )THEN
         CALL mdi % Write_ModelDataInstances( 'SELF-Fluid' ) 
      ENDIF
#endif
      
      
 END SUBROUTINE GlobalTimeDerivative_Fluid
!
  SUBROUTINE CalculateSmoothedState_Fluid( myDGSEM, overwriteState )
 
   IMPLICIT NONE
   CLASS(Fluid), INTENT(inout) :: myDGSEM 
   LOGICAL, INTENT(in)         :: overWriteState
#ifdef HAVE_CUDA
   ! Local
   TYPE(dim3) :: grid, tBlock
  
      tBlock = dim3(4*(ceiling( REAL(myDGSEM % N+1)/4 ) ), &
                    4*(ceiling( REAL(myDGSEM % N+1)/4 ) ) , &
                    4*(ceiling( REAL(myDGSEM % N+1)/4 ) ) )
      grid = dim3(myDGSEM % mesh % nElems, nEq-1, 1)
  
      IF( overWriteState )THEN 
         CALL CalculateSmoothedState_CUDAKernel<<<grid,tBlock>>>( myDGSEM % state % solution_dev, &
                                                                  myDGSEM % filter % filterMat_dev, &
                                                                  myDGSEM % state % solution_dev )
      ELSE
         CALL CalculateSmoothedState_CUDAKernel<<<grid,tBlock>>>( myDGSEM % state % solution_dev, &
                                                                  myDGSEM % filter % filterMat_dev, &
                                                                  myDGSEM % smoothState % solution_dev )
      ENDIF

#else
   ! Local
   INTEGER :: iEl, iEq, i, j, k, ii, jj, kk
   REAL(prec) :: uijk, uij, ui
   
      IF( overWriteState )THEN

         !$OMP DO
         DO iEl = 1, myDGSEM % mesh % nElems
            DO iEq = 1, nEq-1
               DO k = 0, myDGSEM % N
                  DO j = 0, myDGSEM % N
                     DO i = 0, myDGSEM % N
                     
                        uijk = 0.0_prec
                        DO kk = 0, myDGSEM % N
                        
                           uij = 0.0_prec
                           DO jj = 0, myDGSEM % N
                              
                              ui = 0.0_prec
                              DO ii = 0, myDGSEM % N
                                 ui = ui + myDGSEM % filter % filterMat(ii,i)*&
                                           myDGSEM % state % solution(ii,jj,kk,iEq,iEl)
                              ENDDO
                              
                              uij = uij + myDGSEM % filter % filterMat(jj,j)*ui
                           ENDDO
                           
                           uijk = uijk + myDGSEM % filter % filterMat(kk,k)*uij
                           
                        ENDDO
                        
                        myDGSEM % state % solution(i,j,k,iEq,iEl) = uijk
                        
                     ENDDO
                  ENDDO
               ENDDO
            ENDDO
         ENDDO
        !$OMP ENDDO
 
     ELSE

         !$OMP DO
         DO iEl = 1, myDGSEM % mesh % nElems
            DO iEq = 1, nEq-1
               DO k = 0, myDGSEM % N
                  DO j = 0, myDGSEM % N
                     DO i = 0, myDGSEM % N
                     
                        uijk = 0.0_prec
                        DO kk = 0, myDGSEM % N
                        
                           uij = 0.0_prec
                           DO jj = 0, myDGSEM % N
                              
                              ui = 0.0_prec
                              DO ii = 0, myDGSEM % N
                                 ui = ui + myDGSEM % filter % filterMat(ii,i)*&
                                           myDGSEM % state % solution(ii,jj,kk,iEq,iEl)
                              ENDDO
                              
                              uij = uij + myDGSEM % filter % filterMat(jj,j)*ui
                           ENDDO
                           
                           uijk = uijk + myDGSEM % filter % filterMat(kk,k)*uij
                           
                        ENDDO
                        
                        myDGSEM % smoothState % solution(i,j,k,iEq,iEl) = uijk
                        
                     ENDDO
                  ENDDO
               ENDDO
            ENDDO
         ENDDO
        !$OMP ENDDO

     ENDIF
      
#endif

 END SUBROUTINE CalculateSmoothedState_Fluid
! 
 SUBROUTINE CalculateSGSCoefficients_Fluid( myDGSEM )
 
   IMPLICIT NONE
   CLASS(Fluid), INTENT(inout) :: myDGSEM
#ifdef HAVE_CUDA
   ! Local
   TYPE(dim3) :: grid, tBlock
  
      tBlock = dim3(4*(ceiling( REAL(myDGSEM % N+1)/4 ) ), &
                    4*(ceiling( REAL(myDGSEM % N+1)/4 ) ) , &
                    4*(ceiling( REAL(myDGSEM % N+1)/4 ) ) )
      grid = dim3(myDGSEM % mesh % nElems, 1, 1)
   
      CALL CalculateSGSCoefficients_CUDAKernel<<<grid,tBlock>>>( myDGSEM % state % solution_dev, &
                                                                 myDGSEM % static % solution_dev, &
                                                                 myDGSEM % smoothState % solution_dev, &
                                                                 myDGSEM % filter % filterMat_dev, &
                                                                 myDGSEM % sgsCoeffs % solution_dev )
#else
   ! Local
   INTEGER :: iEl, i, j, k, m, ii, jj, kk
   REAL(prec) :: sgsKE, uijk, uij, ui
   REAL(prec) :: KE(0:myDGSEM % N,0:myDGSEM % N,0:myDGSEM % N)
   

      !$OMP DO PRIVATE( KE )
      DO iEl = 1, myDGSEM % mesh % nElems
      
         ! Here, the SGS Kinetic energy is calculated using the 
         ! "high wavenumber" component of the velocity field.
         ! This component is defined (here) as the difference
         ! between the full solution and the smoothed solution.
         DO k = 0, myDGSEM % N
            DO j = 0, myDGSEM % N
               DO i = 0, myDGSEM % N
               
                  sgsKE = 0.0_prec
                  DO m = 1, 3  
                     sgsKE = sgsKE + &
                             ( myDGSEM % state % solution(i,j,k,m,iEl)/&
                               (myDGSEM % state % solution(i,j,k,4,iEl)+myDGSEM % static % solution(i,j,k,4,iEl)) - &
                               myDGSEM % smoothState % solution(i,j,k,m,iEl)/&
                               (myDGSEM % smoothState % solution(i,j,k,4,iEl)+myDGSEM % static % solution(i,j,k,4,iEl)) )**2
                  ENDDO
                  KE(i,j,k) = 0.5_prec*sgsKE
                  
               ENDDO
            ENDDO
         ENDDO

#ifdef VIZ         
         ! Smooth the subgrid scale Kinetic energy
         DO k = 0, myDGSEM % N
            DO j = 0, myDGSEM % N
               DO i = 0, myDGSEM % N
                  
                  uijk = 0.0_prec
                  DO kk = 0, myDGSEM % N
                  
                     uij = 0.0_prec
                     DO jj = 0, myDGSEM % N
                        
                        ui = 0.0_prec
                        DO ii = 0, myDGSEM % N
                           ui = ui + myDGSEM % filter % filterMat(ii,i)*&
                                     KE(ii,jj,kk)
                        ENDDO
                        
                        uij = uij + myDGSEM % filter % filterMat(jj,j)*ui
                     ENDDO
                     
                     uijk = uijk + myDGSEM % filter % filterMat(kk,k)*uij
                     
                  ENDDO
                  
                  ! Here, we store the smoothed SGS kinetic energy, in
                  ! case we would like to visualize the data later
                  myDGSEM % smoothState % solution(i,j,k,6,iEl) = ABS(uijk)
                  
               ENDDO
            ENDDO
         ENDDO
#endif         
         
         ! Now we calculate the viscosity and diffusivities (currently assumes isotropic and low mach number)
         DO k = 0, myDGSEM % N
            DO j = 0, myDGSEM % N
               DO i = 0, myDGSEM % N
                  DO m = 1, nEq-1
                  
                     myDGSEM % sgsCoeffs % solution(i,j,k,m,iEl) = 0.09_prec*&
                                    myDGSEM % params % viscLengthScale*sqrt( KE(i,j,k) )
                                      
                  ENDDO
               ENDDO
            ENDDO
         ENDDO 
      ENDDO
      !$OMP ENDDO

#endif

 END SUBROUTINE CalculateSGSCoefficients_Fluid
!
 SUBROUTINE CalculateBoundarySGS_Fluid( myDGSEM ) 

   IMPLICIT NONE
   CLASS(Fluid), INTENT(inout) :: myDGSEM
#ifdef HAVE_CUDA
   ! Local
   TYPE(dim3) :: grid, tBlock
  
     tBlock = dim3(4*(ceiling( REAL(myDGSEM % N+1)/4 ) ), &
                   4*(ceiling( REAL(myDGSEM % N+1)/4 ) ) , &
                   nEq-1 )
     grid = dim3(myDGSEM % mesh % nElems, 1, 1)  
     CALL CalculateBoundarySGS_CUDAKernel<<<grid, tBlock>>>( myDGSEM % sgsCoeffs % solution_dev, &
                                                              myDGSEM % dgStorage % bMat_dev, &
                                                              myDGSEM % sgsCoeffs % boundarySolution_dev )
#else
   ! Local
   INTEGER :: iEq, iEl, i, j, k


      !$OMP DO
      DO iEl = 1, myDGSEM % mesh % nElems
         DO iEq = 1, myDGSEM % nEq-1
            DO k = 0, myDGSEM % N
               DO j = 0, myDGSEM % N
               
                  myDGSEM % sgsCoeffs % boundarySolution(j,k,iEq,WEST,iEl)   = 0.0_prec
                  myDGSEM % sgsCoeffs % boundarySolution(j,k,iEq,EAST,iEl)   = 0.0_prec
                  myDGSEM % sgsCoeffs % boundarySolution(j,k,iEq,SOUTH,iEl)  = 0.0_prec
                  myDGSEM % sgsCoeffs % boundarySolution(j,k,iEq,NORTH,iEl)  = 0.0_prec
                  myDGSEM % sgsCoeffs % boundarySolution(j,k,iEq,BOTTOM,iEl) = 0.0_prec
                  myDGSEM % sgsCoeffs % boundarySolution(j,k,iEq,TOP,iEL)    = 0.0_prec
    
                  DO i = 0, myDGSEM % N

                     myDGSEM % sgsCoeffs % boundarySolution(j,k,iEq,WEST,iEl)  = &
                        myDGSEM % sgsCoeffs % boundarySolution(j,k,iEq,WEST,iEl)  + &
                        myDGSEM % dgStorage % bMat(i,0)*myDGSEM % sgsCoeffs % solution(i,j,k,iEq,iEl)

                     myDGSEM % sgsCoeffs % boundarySolution(j,k,iEq,EAST,iEl)  = &
                        myDGSEM % sgsCoeffs % boundarySolution(j,k,iEq,EAST,iEl)  + &
                        myDGSEM % dgStorage % bMat(i,1)*myDGSEM % sgsCoeffs % solution(i,j,k,iEq,iEl)

                     myDGSEM % sgsCoeffs % boundarySolution(j,k,iEq,SOUTH,iEl)  = &
                        myDGSEM % sgsCoeffs % boundarySolution(j,k,iEq,SOUTH,iEl)  + &
                        myDGSEM % dgStorage % bMat(i,0)*myDGSEM % sgsCoeffs % solution(j,i,k,iEq,iEl)

                     myDGSEM % sgsCoeffs % boundarySolution(j,k,iEq,NORTH,iEl)   = &
                        myDGSEM % sgsCoeffs % boundarySolution(j,k,iEq,NORTH,iEl)  +  &
                        myDGSEM % dgStorage % bMat(i,1)*myDGSEM % sgsCoeffs % solution(j,i,k,iEq,iEl)

                     myDGSEM % sgsCoeffs % boundarySolution(j,k,iEq,BOTTOM,iEl)  = &
                        myDGSEM % sgsCoeffs % boundarySolution(j,k,iEq,BOTTOM,iEl)  + &
                        myDGSEM % dgStorage % bMat(i,0)*myDGSEM % sgsCoeffs % solution(j,k,i,iEq,iEl)

                     myDGSEM % sgsCoeffs % boundarySolution(j,k,iEq,TOP,iEl)  = &
                        myDGSEM % sgsCoeffs % boundarySolution(j,k,iEq,TOP,iEl)  + &
                        myDGSEM % dgStorage % bMat(i,1)*myDGSEM % sgsCoeffs % solution(j,k,i,iEq,iEl)

                  ENDDO
                  
                  ! Ensure positivity of the subgridscale viscosity/diffusivity coefficients
                  myDGSEM % sgsCoeffs % boundarySolution(j,k,iEq,1:6,iEl) = ABS(myDGSEM % sgsCoeffs % boundarySolution(j,k,iEq,1:6,iEl))
               
               ENDDO
            ENDDO
         ENDDO
      ENDDO
      !$OMP ENDDO
      

#endif
      
 END SUBROUTINE CalculateBoundarySGS_Fluid
!
 SUBROUTINE UpdateExternalSGS_Fluid( myDGSEM, myRank ) ! ////////// !

   IMPLICIT NONE
   CLASS(Fluid), INTENT(inout) :: myDGSEM
   INTEGER, INTENT(in)         :: myRank
#ifdef HAVE_CUDA
   ! Local
   TYPE(dim3) :: grid, tBlock
  
     tBlock = dim3(4*(ceiling( REAL(myDGSEM % N+1)/4 ) ), &
                   4*(ceiling( REAL(myDGSEM % N+1)/4 ) ) , &
                   1 )
     grid = dim3(myDGSEM % nBoundaryFaces,nEq-1,1)  
     
     CALL UpdateExternalSGSCoeffs_CUDAKernel<<<grid, tBlock>>>( myDGSEM % extComm % boundaryIDs_dev, &       ! I
                                                            myDGSEM % mesh % faces_dev % elementIDs, &   ! I
                                                            myDGSEM % mesh % faces_dev % elementSides, & ! I
                                                            myDGSEM % extComm % extProcIDs_dev, &           ! I
                                                            myDGSEM % externalSGS_dev, &                    ! O
                                                            myDGSEM % sgsCoeffs % boundarySolution_dev, &   ! I  
                                                            myDGSEM % mesh % geom_dev % nHat_dev )           ! I
#else
   ! Local
   INTEGER    :: iEl, iFace, bFaceID, i, j, k, iEq
   INTEGER    :: iFace2, p2
   INTEGER    :: e1, e2, s1, s2
   
      !$OMP DO
      DO iFace = 1, myDGSEM % nBoundaryFaces

         iFace2 = myDGSEM % extComm % boundaryIDs( iFace ) ! Obtain the process-local face id for this boundary-face id
         e1     = myDGSEM % mesh % Faces(iFace2) % elementIDs(1)
         s1     = myDGSEM % mesh % Faces(iFace2) % elementSides(1)
         e2     = myDGSEM % mesh % Faces(iFace2) % elementIDs(2)
         p2     = myDGSEM % extComm % extProcIDs( iFace )
         
         IF( p2 == myRank )THEN ! Enforce no boundary flux due to the fluid stress
            DO j = 0, myDGSEM % N 
               DO i = 0, myDGSEM % N
                  DO iEq = 1, myDGSEM % nEq-1
                        myDGSEM % externalSGS(i,j,iEq,iFace) = myDGSEM % sgsCoeffs % boundarySolution(i,j,iEq,s1,e1)
                  ENDDO
               ENDDO
            ENDDO
         ENDIF
         
      ENDDO
      !$OMP ENDDO 

#endif

 END SUBROUTINE UpdateExternalSGS_Fluid
!
! /////////////////////////////////////////////////////////////////////////////////////////////// !
!                                                                                                 !
!  This section of code contains routines for interpolating the the solutions within each element !
!  to the element faces. Included are routines for the static and state attributes of the Fluid   !
!  data structure.                                                                                !
!                                                                                                 !
! /////////////////////////////////////////////////////////////////////////////////////////////// !
!
  SUBROUTINE CalculateStaticBoundarySolution_Fluid( myDGSEM )

   IMPLICIT NONE
   CLASS(Fluid), INTENT(inout) :: myDGSEM
#ifdef HAVE_CUDA
   ! Local
   TYPE(dim3) :: grid, tBlock
  
     tBlock = dim3(4*(ceiling( REAL(myDGSEM % N+1)/4 ) ), &
                   4*(ceiling( REAL(myDGSEM % N+1)/4 ) ) , &
                   nEq )
     grid = dim3(myDGSEM % mesh % nElems, 1, 1) 
      
     CALL CalculateBoundarySolution_CUDAKernel<<<grid, tBlock>>>( myDGSEM % static % solution_dev, &
                                                                  myDGSEM % dgStorage % bMat_dev, &
                                                                  myDGSEM % static % boundarySolution_dev )
#else
   ! Local
   INTEGER :: iEq, iEl, i, j, k

      !$OMP DO
      DO iEl = 1, myDGSEM % mesh % nElems
         DO iEq = 1, myDGSEM % nEq
            DO k = 0, myDGSEM % N
               DO j = 0, myDGSEM % N
               
                  myDGSEM % static % boundarySolution(j,k,iEq,WEST,iEl)   = 0.0_prec
                  myDGSEM % static % boundarySolution(j,k,iEq,EAST,iEl)   = 0.0_prec
                  myDGSEM % static % boundarySolution(j,k,iEq,SOUTH,iEl)  = 0.0_prec
                  myDGSEM % static % boundarySolution(j,k,iEq,NORTH,iEl)  = 0.0_prec
                  myDGSEM % static % boundarySolution(j,k,iEq,BOTTOM,iEl) = 0.0_prec
                  myDGSEM % static % boundarySolution(j,k,iEq,TOP,iEL)    = 0.0_prec
    
                  DO i = 0, myDGSEM % N

                     myDGSEM % static % boundarySolution(j,k,iEq,WEST,iEl)  = &
                        myDGSEM % static % boundarySolution(j,k,iEq,WEST,iEl)  + &
                        myDGSEM % dgStorage % bMat(i,0)*myDGSEM % static % solution(i,j,k,iEq,iEl)

                     myDGSEM % static % boundarySolution(j,k,iEq,EAST,iEl)  = &
                        myDGSEM % static % boundarySolution(j,k,iEq,EAST,iEl)  + &
                        myDGSEM % dgStorage % bMat(i,1)*myDGSEM % static % solution(i,j,k,iEq,iEl)

                     myDGSEM % static % boundarySolution(j,k,iEq,SOUTH,iEl)  = &
                        myDGSEM % static % boundarySolution(j,k,iEq,SOUTH,iEl)  + &
                        myDGSEM % dgStorage % bMat(i,0)*myDGSEM % static % solution(j,i,k,iEq,iEl)

                     myDGSEM % static % boundarySolution(j,k,iEq,NORTH,iEl)   = &
                        myDGSEM % static % boundarySolution(j,k,iEq,NORTH,iEl)  +  &
                        myDGSEM % dgStorage % bMat(i,1)*myDGSEM % static % solution(j,i,k,iEq,iEl)

                     myDGSEM % static % boundarySolution(j,k,iEq,BOTTOM,iEl)  = &
                        myDGSEM % static % boundarySolution(j,k,iEq,BOTTOM,iEl)  + &
                        myDGSEM % dgStorage % bMat(i,0)*myDGSEM % static % solution(j,k,i,iEq,iEl)

                     myDGSEM % static % boundarySolution(j,k,iEq,TOP,iEl)  = &
                        myDGSEM % static % boundarySolution(j,k,iEq,TOP,iEl)  + &
                        myDGSEM % dgStorage % bMat(i,1)*myDGSEM % static % solution(j,k,i,iEq,iEl)

                  ENDDO
               
               ENDDO
            ENDDO
         ENDDO
      ENDDO
      !$OMP ENDDO

#endif

 END SUBROUTINE CalculateStaticBoundarySolution_Fluid
!
 SUBROUTINE CalculateBoundarySolution_Fluid( myDGSEM ) 

   IMPLICIT NONE
   CLASS(Fluid), INTENT(inout) :: myDGSEM
#ifdef HAVE_CUDA
   ! Local
   TYPE(dim3) :: grid, tBlock
  
     tBlock = dim3(4*(ceiling( REAL(myDGSEM % N+1)/4 ) ), &
                   4*(ceiling( REAL(myDGSEM % N+1)/4 ) ) , &
                   nEq )
     grid = dim3(myDGSEM % mesh % nElems, 1, 1)  
     CALL CalculateBoundarySolution_CUDAKernel<<<grid, tBlock>>>( myDGSEM % state % solution_dev, &
                                                                  myDGSEM % dgStorage % bMat_dev, &
                                                                  myDGSEM % state % boundarySolution_dev )
#else
   ! Local
   INTEGER :: iEq, iEl, i, j, k

      !$OMP DO
      DO iEl = 1, myDGSEM % mesh % nElems
         DO iEq = 1, myDGSEM % nEq
            DO k = 0, myDGSEM % N
               DO j = 0, myDGSEM % N
               
                  myDGSEM % state % boundarySolution(j,k,iEq,WEST,iEl)   = 0.0_prec
                  myDGSEM % state % boundarySolution(j,k,iEq,EAST,iEl)   = 0.0_prec
                  myDGSEM % state % boundarySolution(j,k,iEq,SOUTH,iEl)  = 0.0_prec
                  myDGSEM % state % boundarySolution(j,k,iEq,NORTH,iEl)  = 0.0_prec
                  myDGSEM % state % boundarySolution(j,k,iEq,BOTTOM,iEl) = 0.0_prec
                  myDGSEM % state % boundarySolution(j,k,iEq,TOP,iEL)    = 0.0_prec
    
                  DO i = 0, myDGSEM % N

                     myDGSEM % state % boundarySolution(j,k,iEq,WEST,iEl)  = &
                        myDGSEM % state % boundarySolution(j,k,iEq,WEST,iEl)  + &
                        myDGSEM % dgStorage % bMat(i,0)*myDGSEM % state % solution(i,j,k,iEq,iEl)

                     myDGSEM % state % boundarySolution(j,k,iEq,EAST,iEl)  = &
                        myDGSEM % state % boundarySolution(j,k,iEq,EAST,iEl)  + &
                        myDGSEM % dgStorage % bMat(i,1)*myDGSEM % state % solution(i,j,k,iEq,iEl)

                     myDGSEM % state % boundarySolution(j,k,iEq,SOUTH,iEl)  = &
                        myDGSEM % state % boundarySolution(j,k,iEq,SOUTH,iEl)  + &
                        myDGSEM % dgStorage % bMat(i,0)*myDGSEM % state % solution(j,i,k,iEq,iEl)

                     myDGSEM % state % boundarySolution(j,k,iEq,NORTH,iEl)   = &
                        myDGSEM % state % boundarySolution(j,k,iEq,NORTH,iEl)  +  &
                        myDGSEM % dgStorage % bMat(i,1)*myDGSEM % state % solution(j,i,k,iEq,iEl)

                     myDGSEM % state % boundarySolution(j,k,iEq,BOTTOM,iEl)  = &
                        myDGSEM % state % boundarySolution(j,k,iEq,BOTTOM,iEl)  + &
                        myDGSEM % dgStorage % bMat(i,0)*myDGSEM % state % solution(j,k,i,iEq,iEl)

                     myDGSEM % state % boundarySolution(j,k,iEq,TOP,iEl)  = &
                        myDGSEM % state % boundarySolution(j,k,iEq,TOP,iEl)  + &
                        myDGSEM % dgStorage % bMat(i,1)*myDGSEM % state % solution(j,k,i,iEq,iEl)

                  ENDDO
               
               ENDDO
            ENDDO
         ENDDO
      ENDDO
      !$OMP ENDDO

#endif

 END SUBROUTINE CalculateBoundarySolution_Fluid
!
! /////////////////////////////////////////////////////////////////////////////////////////////// !
!                                                                                                 !
!  This section of code contains routines for applying boundary conditions along physical         !
!  boundaries.                                                                                    !
!                                                                                                 !
! /////////////////////////////////////////////////////////////////////////////////////////////// !
!
 SUBROUTINE UpdateExternalState_Fluid( myDGSEM, tn, myRank ) 

   IMPLICIT NONE
   CLASS(Fluid), INTENT(inout) :: myDGSEM
   REAL(prec), INTENT(in)      :: tn
   INTEGER, INTENT(in)         :: myRank
#ifdef HAVE_CUDA
   ! Local
   TYPE(dim3) :: grid, tBlock
  
     tBlock = dim3(4*(ceiling( REAL(myDGSEM % N+1)/4 ) ), &
                   4*(ceiling( REAL(myDGSEM % N+1)/4 ) ) , &
                   1 )
     grid = dim3(myDGSEM % nBoundaryFaces,1,1) 
     
     CALL UpdateExternalState_CUDAKernel<<<grid, tBlock>>>( myDGSEM % extComm % boundaryIDs_dev, &       ! I
                                                            myDGSEM % mesh % faces_dev % elementIDs, &   ! I
                                                            myDGSEM % mesh % faces_dev % elementSides, & ! I
                                                            myDGSEM % extComm % extProcIDs_dev, &           ! I
                                                            myDGSEM % externalState_dev, &               ! O
                                                            myDGSEM % state % boundarySolution_dev, &    ! I
                                                            myDGSEM % prescribedState_dev, &             ! I
                                                            myDGSEM % mesh % geom_dev % nHat_dev )           ! I
#else
   ! Local
   INTEGER    :: iEl, iFace, bFaceID, i, j, k, iEq
   INTEGER    :: iFace2, p2
   INTEGER    :: e1, e2, s1, s2
   REAL(prec) :: norm, un, ut, us, speed
   REAL(prec) :: nx, ny, nz
   REAL(prec) :: sx, sy, sz
   REAL(prec) :: tx, ty, tz
   
      !$OMP DO
      DO iFace = 1, myDGSEM % nBoundaryFaces

         iFace2 = myDGSEM % extComm % boundaryIDs( iFace ) ! Obtain the process-local face id for this boundary-face id
         e1     = myDGSEM % mesh % Faces(iFace2) % elementIDs(1)
         s1     = myDGSEM % mesh % Faces(iFace2) % elementSides(1)
         e2     = myDGSEM % mesh % Faces(iFace2) % elementIDs(2)
         p2     = myDGSEM % extComm % extProcIDs( iFace )
            DO j = 0, myDGSEM % N 
               DO i = 0, myDGSEM % N
               
                     IF( e2 == PRESCRIBED .AND. p2 == myRank )THEN
                     !   PRINT*,'PRESCRIBED',myDGSEM % prescribedState(i,j,1,iFace)
                        DO iEq = 1, myDGSEM % nEq
                           myDGSEM % externalState(i,j,iEq,iFace) = myDGSEM % prescribedState(i,j,iEq,iFace)
                        ENDDO
                     ELSEIF( e2 == RADIATION .AND. p2 == myRank )THEN
                        
                        ! momentum
                        ! rho*u
                        myDGSEM % externalState(i,j,1,iFace) = 0.0_prec
                        ! rho*v
                        myDGSEM % externalState(i,j,2,iFace) = 0.0_prec
                        ! rho*w
                        myDGSEM % externalState(i,j,3,iFace) = 0.0_prec
                        ! Density is set to the static density field
                        myDGSEM % externalState(i,j,4,iFace) = 0.0_prec
                        ! Potential Temperature anomaly (multiplied by density) is set to its static state
                        myDGSEM % externalState(i,j,5,iFace) = 0.0_prec
                        ! Pressure anomaly is set to zero                               
                        myDGSEM % externalState(i,j,6,iFace) = 0.0_prec
                        
                     ELSEIF( e2 == NO_NORMAL_FLOW .AND. p2 == myRank )THEN
                              
                        ! normal
                        nx = myDGSEM % mesh % geom(e1) % nHat(1,i,j,s1)
                        ny = myDGSEM % mesh % geom(e1) % nHat(2,i,j,s1)
                        nz = myDGSEM % mesh % geom(e1) % nHat(3,i,j,s1)
                        norm = sqrt( nx*nx + ny*ny + nz*nz )
                        nx = nx/norm
                        ny = ny/norm
                        nz = nz/norm
      
                        ! tangent
                        IF( nz == 0.0_prec .AND. ny == 0.0_prec )THEN ! rotate about y-axis
                           sx = -nz
                           sy = 0.0_prec
                           sz = nx
                        ELSE
                           sx = 0.0_prec
                           sy = nz
                           sz = -ny
                        ENDIF
                        norm = sqrt( sx*sx + sy*sy + sz*sz )
                        sx = sx/norm
                        sy = sy/norm
                        sz = sz/norm
                        
                        !binormal
                        tx = sy*nz - sz*ny
                        ty = nx*sz - nz*sx
                        tz = sx*ny - nx*sy
                        norm = sqrt( tx*tx + ty*ty + tz*tz )
                        tx = tx/norm
                        ty = ty/norm
                        tz = tz/norm
                        
                        un = myDGSEM % state % boundarySolution(i,j,1,s1,e1)*nx + &
                             myDGSEM % state % boundarySolution(i,j,2,s1,e1)*ny + &
                             myDGSEM % state % boundarySolution(i,j,3,s1,e1)*nz
                        us = myDGSEM % state % boundarySolution(i,j,1,s1,e1)*sx    + &
                             myDGSEM % state % boundarySolution(i,j,2,s1,e1)*sy    + &
                             myDGSEM % state % boundarySolution(i,j,3,s1,e1)*sz
                        ut = myDGSEM % state % boundarySolution(i,j,1,s1,e1)*tx  + &
                             myDGSEM % state % boundarySolution(i,j,2,s1,e1)*ty  + &
                             myDGSEM % state % boundarySolution(i,j,3,s1,e1)*tz
                             
                        
                        
                        myDGSEM % externalState(i,j,1,iFace) = -nx*un + us*sx + ut*tx ! u
                        myDGSEM % externalState(i,j,2,iFace) = -ny*un + us*sy + ut*ty ! v
                        myDGSEM % externalState(i,j,3,iFace) = -nz*un + us*sz + ut*tz ! w
                        myDGSEM % externalState(i,j,4,iFace) =  myDGSEM % state % boundarySolution(i,j,4,s1,e1) ! rho
                        myDGSEM % externalState(i,j,5,iFace) =  myDGSEM % state % boundarySolution(i,j,5,s1,e1) ! potential temperature
                        myDGSEM % externalState(i,j,6,iFace) =  myDGSEM % state % boundarySolution(i,j,6,s1,e1) ! P
                        
                     ELSEIF( e2 == DRAG_SLIP.AND. p2 == myRank )THEN
                              
                        ! normal
                        nx = myDGSEM % mesh % geom(e1) % nHat(1,i,j,s1)
                        ny = myDGSEM % mesh % geom(e1) % nHat(2,i,j,s1)
                        nz = myDGSEM % mesh % geom(e1) % nHat(3,i,j,s1)
                        norm = sqrt( nx*nx + ny*ny + nz*nz )
                        nx = nx/norm
                        ny = ny/norm
                        nz = nz/norm
      
                        ! tangent
                        IF( nz == 0.0_prec .AND. ny == 0.0_prec )THEN ! rotate about y-axis
                           sx = -nz
                           sy = 0.0_prec
                           sz = nx
                        ELSE
                           sx = 0.0_prec
                           sy = nz
                           sz = -ny
                        ENDIF
                        norm = sqrt( sx*sx + sy*sy + sz*sz )
                        sx = sx/norm
                        sy = sy/norm
                        sz = sz/norm
                        
                        !binormal
                        tx = sy*nz - sz*ny
                        ty = nx*sz - nz*sx
                        tz = sx*ny - nx*sy
                        norm = sqrt( tx*tx + ty*ty + tz*tz )
                        tx = tx/norm
                        ty = ty/norm
                        tz = tz/norm
                        
                        speed = sqrt( myDGSEM % state % boundarySolution(i,j,1,s1,e1)**2 + &
                                      myDGSEM % state % boundarySolution(i,j,2,s1,e1)**2 + &
                                      myDGSEM % state % boundarySolution(i,j,3,s1,e1)**2 )/&
                                      myDGSEM % state % boundarySolution(i,j,4,s1,e1)
                                      
                        un = myDGSEM % state % boundarySolution(i,j,1,s1,e1)*nx + &
                             myDGSEM % state % boundarySolution(i,j,2,s1,e1)*ny + &
                             myDGSEM % state % boundarySolution(i,j,3,s1,e1)*nz
                             
                        us = ( myDGSEM % state % boundarySolution(i,j,1,s1,e1)*sx + &
                               myDGSEM % state % boundarySolution(i,j,2,s1,e1)*sy + &
                               myDGSEM % state % boundarySolution(i,j,3,s1,e1)*sz )*&
                               (1.0_prec-myDGSEM % params % Cd*myDGSEM % params % dragScale*speed)
                             
                        ut = ( myDGSEM % state % boundarySolution(i,j,1,s1,e1)*tx + &
                               myDGSEM % state % boundarySolution(i,j,2,s1,e1)*ty + &
                               myDGSEM % state % boundarySolution(i,j,3,s1,e1)*tz )*&
                               (1.0_prec-myDGSEM % params % Cd*myDGSEM % params % dragScale*speed)
                        
                        myDGSEM % externalState(i,j,1,iFace) = -nx*un + us*sx + ut*tx ! u
                        myDGSEM % externalState(i,j,2,iFace) = -ny*un + us*sy + ut*ty ! v
                        myDGSEM % externalState(i,j,3,iFace) = -nz*un + us*sz + ut*tz ! w
                        myDGSEM % externalState(i,j,4,iFace) =  myDGSEM % state % boundarySolution(i,j,4,s1,e1) ! rho
                        myDGSEM % externalState(i,j,5,iFace) =  myDGSEM % state % boundarySolution(i,j,5,s1,e1) ! potential temperature
                        myDGSEM % externalState(i,j,6,iFace) =  myDGSEM % state % boundarySolution(i,j,6,s1,e1) ! P
                        
                     
                     ENDIF
               ENDDO
            ENDDO
      ENDDO
      !$OMP ENDDO 
      
#endif

 END SUBROUTINE UpdateExternalState_Fluid
! 
#ifdef HAVE_MPI
 SUBROUTINE MPI_StateExchange_Fluid( myDGSEM, myRank ) 

   IMPLICIT NONE
   CLASS(Fluid), INTENT(inout) :: myDGSEM
   INTEGER, INTENT(in)         :: myRank
   ! Local
   INTEGER    :: iFace, bID
   INTEGER    :: tag, ierror
   INTEGER    :: e1, e2, s1, p2, iNeighbor, jUnpack

#ifndef CUDA_DIRECT
#ifdef HAVE_CUDA
      ! For now, we update the CPU with the device boundary solution data before message passing
      myDGSEM % state % boundarySolution = myDGSEM % state % boundarySolution_dev
#endif
#endif

#ifdef CUDA_DIRECT
      CALL BoundaryStateToBuffer_CUDA_Kernel<<< >>>>( ) 
#else

      DO iNeighbor = 1, myDGSEM % nNeighbors
         myDGSEM % mpiPackets(iNeighbor) % bufferCounter = 0
      ENDDO
 
      DO bID = 1, myDGSEM % extComm % nBoundaries
      
         iFace     = myDGSEM % extComm % boundaryIDs( bID )
         p2        = myDGSEM % extComm % extProcIDs(bID)
         
         ! In the event that the external process ID (p2) is identical to the current rank (p1),
         ! then this boundary edge involves a physical boundary condition and does not require a 
         ! message exchange
         IF( p2 /= myRank )THEN 

            e1        = myDGSEM % mesh % Faces(iFace) % elementIDs(1)
            s1        = myDGSEM % mesh % Faces(iFace) % elementSides(1)
            iNeighbor = myDGSEM % rankTable(p2)
         
            myDGSEM % mpiPackets(iNeighbor) % bufferCounter = myDGSEM % mpiPackets(iNeighbor) % bufferCounter + 1
            myDGSEM % mpiPackets(iNeighbor) % sendStateBuffer(:,:,:,myDGSEM % mpiPackets(iNeighbor) % bufferCounter ) =&
               myDGSEM % state % boundarySolution(:,:,:,s1,e1) 

         ENDIF
      ENDDO
#endif
      DO iNeighbor = 1, myDGSEM % nNeighbors 
            
            ! In the event that the external process ID (p2) is not equal to the current rank (p1),
            ! then this boundary requires a message exchange between ranks p1 and p2.
         
            ! We need to send the internal state along the shared edge to process p2.
            ! A unique "tag" for the message is the global edge ID
            CALL MPI_IRECV( myDGSEM % mpiPackets(iNeighbor) % recvStateBuffer, & 
                           (myDGSEM % N+1)*(myDGSEM % N+1)*nEq*myDGSEM % mpiPackets(iNeighbor) % bufferSize, &                
                           MPI_PREC,   &                      
                           myDGSEM % mpiPackets(iNeighbor) % neighborRank, 0,  &                        
                           MPI_COMM_WORLD,   &                
                           stateReqHandle((iNeighbor-1)*2+1), iError )           

            CALL MPI_ISEND( myDGSEM % mpiPackets(iNeighbor) % sendStateBuffer, & 
                           (myDGSEM % N+1)*(myDGSEM % N+1)*nEq*myDGSEM % mpiPackets(iNeighbor) % bufferSize, &       
                           MPI_PREC, &      
                           myDGSEM % mpiPackets(iNeighbor) % neighborRank, 0, &       
                           MPI_COMM_WORLD, &
                           stateReqHandle(iNeighbor*2), iError)  
                           
      ENDDO


 END SUBROUTINE MPI_StateExchange_Fluid
!
 SUBROUTINE FinalizeMPI_StateExchange_Fluid( myDGSEM, myRank ) 

   IMPLICIT NONE
   CLASS(Fluid), INTENT(inout) :: myDGSEM
   INTEGER, INTENT(in)         :: myRank
   ! Local
   INTEGER    :: iFace, bID
   INTEGER    :: tag, ierror
   INTEGER    :: e1, e2, s1, p2, iNeighbor, jUnpack


      CALL MPI_WaitAll(myDGSEM % nNeighbors*2,stateReqHandle,stateStats,iError)



      DO bID = 1, myDGSEM % extComm % nBoundaries

         iFace     = myDGSEM % extComm % boundaryIDs( bID )
         p2        = myDGSEM % extComm % extProcIDs(bID)
         
         ! In the event that the external process ID (p2) is identical to the current rank (p1),
         ! then this boundary edge involves a physical boundary condition and does not require a 
         ! message exchange
         IF( p2 /= myRank )THEN 
      
            iNeighbor = myDGSEM % rankTable(p2)
            jUnpack   = myDGSEM % extComm % unpackMap(bID)
            IF( jUnpack == 0 )THEN
              PRINT*, 'Something catastrophic happenend!'
              CALL myDGSEM % Trash( )
              STOP
            ENDIF
            myDGSEM % externalState(:,:,:,bID) = myDGSEM % mpiPackets(iNeighbor) % recvStateBuffer(:,:,:,jUnpack)

         ENDIF

      ENDDO
#ifdef HAVE_CUDA
      ! For now, we update the device with data received from message passing
      myDGSEM % externalState_dev = myDGSEM % externalState
#endif


 END SUBROUTINE FinalizeMPI_StateExchange_Fluid
!
 SUBROUTINE MPI_StressExchange_Fluid( myDGSEM, myRank ) 

   IMPLICIT NONE
   CLASS(Fluid), INTENT(inout) :: myDGSEM
   INTEGER, INTENT(in)         :: myRank
   ! Local
   INTEGER    :: iFace, bID
   INTEGER    :: tag, ierror
   INTEGER    :: e1, e2, s1, p2, iNeighbor, jUnpack

#ifdef HAVE_CUDA
      ! For now, we update the CPU with the device boundary solution data before message passing
      myDGSEM % stressTensor % boundarySolution = myDGSEM % stressTensor % boundarySolution_dev
#endif
      DO iNeighbor = 1, myDGSEM % nNeighbors
         myDGSEM % mpiPackets(iNeighbor) % bufferCounter = 0
      ENDDO
 
      DO bID = 1, myDGSEM % extComm % nBoundaries
      
         iFace     = myDGSEM % extComm % boundaryIDs( bID )
         p2        = myDGSEM % extComm % extProcIDs(bID)
         
         ! In the event that the external process ID (p2) is identical to the current rank (p1),
         ! then this boundary edge involves a physical boundary condition and does not require a 
         ! message exchange
         IF( p2 /= myRank )THEN 

            e1        = myDGSEM % mesh % Faces(iFace) % elementIDs(1)
            s1        = myDGSEM % mesh % Faces(iFace) % elementSides(1)
            iNeighbor = myDGSEM % rankTable(p2)
         
            myDGSEM % mpiPackets(iNeighbor) % bufferCounter = myDGSEM % mpiPackets(iNeighbor) % bufferCounter + 1
            myDGSEM % mpiPackets(iNeighbor) % sendStressBuffer(:,:,:,myDGSEM % mpiPackets(iNeighbor) % bufferCounter ) =&
               myDGSEM % stressTensor % boundarySolution(:,:,:,s1,e1) 

         ENDIF
      ENDDO

      DO iNeighbor = 1, myDGSEM % nNeighbors 
            
            ! In the event that the external process ID (p2) is not equal to the current rank (p1),
            ! then this boundary requires a message exchange between ranks p1 and p2.
         
            ! We need to send the internal state along the shared edge to process p2.
            ! A unique "tag" for the message is the global edge ID
            CALL MPI_IRECV( myDGSEM % mpiPackets(iNeighbor) % recvStressBuffer, & 
                           (myDGSEM % N+1)*(myDGSEM % N+1)*(nEq-1)*3*myDGSEM % mpiPackets(iNeighbor) % bufferSize, &                
                           MPI_PREC,   &                      
                           myDGSEM % mpiPackets(iNeighbor) % neighborRank, 0,  &                        
                           MPI_COMM_WORLD,   &                
                           stressReqHandle((iNeighbor-1)*2+1), iError )           

            CALL MPI_ISEND( myDGSEM % mpiPackets(iNeighbor) % sendStressBuffer, & 
                           (myDGSEM % N+1)*(myDGSEM % N+1)*(nEq-1)*3*myDGSEM % mpiPackets(iNeighbor) % bufferSize, &       
                           MPI_PREC, &      
                           myDGSEM % mpiPackets(iNeighbor) % neighborRank, 0, &       
                           MPI_COMM_WORLD, &
                           stressReqHandle(iNeighbor*2), iError)  
                           
      ENDDO

 END SUBROUTINE MPI_StressExchange_Fluid
!
 SUBROUTINE FinalizeMPI_StressExchange_Fluid( myDGSEM, myRank ) 

   IMPLICIT NONE
   CLASS(Fluid), INTENT(inout) :: myDGSEM
   INTEGER, INTENT(in)         :: myRank
   ! Local
   INTEGER    :: iFace, bID
   INTEGER    :: tag, ierror
   INTEGER    :: e1, e2, s1, p2, iNeighbor, jUnpack


      CALL MPI_WaitAll(myDGSEM % nNeighbors*2,stressReqHandle,stressStats,iError)


      DO bID = 1, myDGSEM % extComm % nBoundaries

         iFace     = myDGSEM % extComm % boundaryIDs( bID )
         p2        = myDGSEM % extComm % extProcIDs(bID)
         
         ! In the event that the external process ID (p2) is identical to the current rank (p1),
         ! then this boundary edge involves a physical boundary condition and does not require a 
         ! message exchange
         IF( p2 /= myRank )THEN 
      
            iNeighbor = myDGSEM % rankTable(p2)
            jUnpack   = myDGSEM % extComm % unpackMap(bID)
            IF( jUnpack == 0 )THEN
              PRINT*, 'Something catastrophic happenend!'
              CALL myDGSEM % Trash( )
              STOP
            ENDIF
            myDGSEM % externalStress(:,:,:,bID) = myDGSEM % mpiPackets(iNeighbor) % recvStressBuffer(:,:,:,jUnpack)

         ENDIF

      ENDDO
#ifdef HAVE_CUDA
      ! For now, we update the device with data received from message passing
      myDGSEM % externalStress_dev = myDGSEM % externalStress
#endif

 END SUBROUTINE FinalizeMPI_StressExchange_Fluid
!
 SUBROUTINE MPI_SGSExchange_Fluid( myDGSEM, myRank ) 

   IMPLICIT NONE
   CLASS(Fluid), INTENT(inout) :: myDGSEM
   INTEGER, INTENT(in)         :: myRank
   ! Local
   INTEGER    :: iFace, bID
   INTEGER    :: tag, ierror
   INTEGER    :: e1, e2, s1, p2, iNeighbor, jUnpack
   INTEGER    :: reqHandle(1:myDGSEM % nNeighbors*2)
   INTEGER    :: theStats(MPI_STATUS_SIZE,1:myDGSEM % nNeighbors*2)

#ifdef HAVE_CUDA
      ! For now, we update the CPU with the device boundary solution data before message passing
      myDGSEM % sgsCoeffs % boundarySolution = myDGSEM % sgsCoeffs % boundarySolution_dev
#endif
      DO iNeighbor = 1, myDGSEM % nNeighbors
         myDGSEM % mpiPackets(iNeighbor) % bufferCounter = 0
      ENDDO
 
      DO bID = 1, myDGSEM % extComm % nBoundaries
      
         iFace     = myDGSEM % extComm % boundaryIDs( bID )
         p2        = myDGSEM % extComm % extProcIDs(bID)
         
         ! In the event that the external process ID (p2) is identical to the current rank (p1),
         ! then this boundary edge involves a physical boundary condition and does not require a 
         ! message exchange
         IF( p2 /= myRank )THEN 

            e1        = myDGSEM % mesh % Faces(iFace) % elementIDs(1)
            s1        = myDGSEM % mesh % Faces(iFace) % elementSides(1)
            iNeighbor = myDGSEM % rankTable(p2)
         
            myDGSEM % mpiPackets(iNeighbor) % bufferCounter = myDGSEM % mpiPackets(iNeighbor) % bufferCounter + 1
            myDGSEM % mpiPackets(iNeighbor) % sendSGSBuffer(:,:,:,myDGSEM % mpiPackets(iNeighbor) % bufferCounter ) =&
               myDGSEM % sgsCoeffs % boundarySolution(:,:,:,s1,e1) 

         ENDIF
      ENDDO

      DO iNeighbor = 1, myDGSEM % nNeighbors 
            
            ! In the event that the external process ID (p2) is not equal to the current rank (p1),
            ! then this boundary requires a message exchange between ranks p1 and p2.
         
            ! We need to send the internal state along the shared edge to process p2.
            ! A unique "tag" for the message is the global edge ID
            CALL MPI_IRECV( myDGSEM % mpiPackets(iNeighbor) % recvSGSBuffer, & 
                           (myDGSEM % N+1)*(myDGSEM % N+1)*(nEq-1)*myDGSEM % mpiPackets(iNeighbor) % bufferSize, &                
                           MPI_PREC,   &                      
                           myDGSEM % mpiPackets(iNeighbor) % neighborRank, 0,  &                        
                           MPI_COMM_WORLD,   &                
                           SGSReqHandle((iNeighbor-1)*2+1), iError )           

            CALL MPI_ISEND( myDGSEM % mpiPackets(iNeighbor) % sendSGSBuffer, & 
                           (myDGSEM % N+1)*(myDGSEM % N+1)*(nEq-1)*myDGSEM % mpiPackets(iNeighbor) % bufferSize, &       
                           MPI_PREC, &      
                           myDGSEM % mpiPackets(iNeighbor) % neighborRank, 0, &       
                           MPI_COMM_WORLD, &
                           SGSReqHandle(iNeighbor*2), iError)  
                           
      ENDDO

   
 END SUBROUTINE MPI_SGSExchange_Fluid
!
 SUBROUTINE FinalizeMPI_SGSExchange_Fluid( myDGSEM, myRank ) 

   IMPLICIT NONE
   CLASS(Fluid), INTENT(inout) :: myDGSEM
   INTEGER, INTENT(in)         :: myRank
   ! Local
   INTEGER    :: iFace, bID
   INTEGER    :: tag, ierror
   INTEGER    :: e1, e2, s1, p2, iNeighbor, jUnpack


      CALL MPI_WaitAll(myDGSEM % nNeighbors*2,SGSReqHandle,SGSStats,iError)


      DO bID = 1, myDGSEM % extComm % nBoundaries

         iFace     = myDGSEM % extComm % boundaryIDs( bID )
         p2        = myDGSEM % extComm % extProcIDs(bID)
         
         ! In the event that the external process ID (p2) is identical to the current rank (p1),
         ! then this boundary edge involves a physical boundary condition and does not require a 
         ! message exchange
         IF( p2 /= myRank )THEN 
      
            iNeighbor = myDGSEM % rankTable(p2)
            jUnpack   = myDGSEM % extComm % unpackMap(bID)
            IF( jUnpack == 0 )THEN
              PRINT*, 'Something catastrophic happenend!'
              CALL myDGSEM % Trash( )
              STOP
            ENDIF
            myDGSEM % externalSGS(:,:,:,bID) = myDGSEM % mpiPackets(iNeighbor) % recvSGSBuffer(:,:,:,jUnpack)

         ENDIF

      ENDDO
#ifdef HAVE_CUDA
      ! For now, we update the device with data received from message passing
      myDGSEM % externalSGS_dev = myDGSEM % externalSGS
#endif
   
 END SUBROUTINE FinalizeMPI_SGSExchange_Fluid

#endif
!
! /////////////////////////////////////////////////////////////////////////////////////////////// !
!                                                                                                 !
!  This section of code contains routines for computing the fluxes through the element faces      !
!                                                                                                 !
! /////////////////////////////////////////////////////////////////////////////////////////////// !
!
 SUBROUTINE InternalFaceFlux_Fluid( myDGSEM )

   IMPLICIT NONE
   CLASS(Fluid), INTENT(inout) :: myDGSEM
#ifdef HAVE_CUDA
   ! Local
   TYPE(dim3) :: grid, tBlock
  
      tBlock = dim3(4*(ceiling( REAL(myDGSEM % N+1)/4 ) ), &
                    4*(ceiling( REAL(myDGSEM % N+1)/4 ) ) , &
                    1 )
      grid = dim3(myDGSEM % mesh % nFaces,1,1)  
      
      CALL InternalFaceFlux_CUDAKernel<<<grid, tBlock>>>( myDGSEM % mesh % faces_dev % elementIDs, &
                                                  myDGSEM % mesh % faces_dev % elementSides, &
                                                  myDGSEM % mesh % faces_dev % boundaryID, &
                                                  myDGSEM % mesh % faces_dev % iMap, &
                                                  myDGSEM % mesh % faces_dev % jMap, &
                                                  myDGSEM % mesh % geom_dev % nHat_dev, &
                                                  myDGSEM % state % boundarySolution_dev, &
                                                  myDGSEM % static % boundarySolution_dev, &
                                                  myDGSEM % externalState_dev, &
                                                  myDGSEM % state % boundaryFlux_dev, &
                                                  myDGSEM % stressTensor % boundaryFlux_dev )
#else
   ! Local
   INTEGER :: iEl, iFace
   INTEGER    :: i, j, k, m, iEq, jEq
   INTEGER    :: ii, jj, bID
   INTEGER    :: e1, s1, e2, s2
   REAL(prec) :: nHat(1:3), norm
   REAL(prec) :: uOut, uIn, cIn, cOut, T
   REAL(prec) :: jump(1:nEq-1), aS(1:nEq-1)
   REAL(prec) :: fac, hCapRatio, rC

      hCapRatio = ( myDGSEM % params % R + myDGSEM % params % Cv ) / myDGSEM % params % Cv
      rC        =   myDGSEM % params % R / ( myDGSEM % params % R + myDGSEM % params % Cv )

      !$OMP DO PRIVATE( jump, aS )
      DO iFace = 1, myDGSEM % mesh % nFaces

         
         e1 = myDGSEM % mesh % faces(iFace) % elementIDs(1)
         s1 = myDGSEM % mesh % faces(iFace) % elementSides(1)
         e2 = myDGSEM % mesh % faces(iFace) % elementIDs(2)
         s2 = ABS(myDGSEM % mesh % faces(iFace) % elementSides(2))

         IF( e2 > 0 )THEN

            DO j = 0, myDGSEM % N  
               DO i = 0, myDGSEM % N
   
                  IF( i == 0 )THEN
                     IF( j == 0 )THEN
                        ii = (1-myDGSEM % mesh % faces(iFace) % swapDimensions)*&
                             (myDGSEM % mesh % faces(iFace) % iStart) + &
                             (myDGSEM % mesh % faces(iFace) % swapDimensions)*&
                             (myDGSEM % mesh % faces(iFace) % jStart)
                        jj = (1-myDGSEM % mesh % faces(iFace) % swapDimensions)*&
                             (myDGSEM % mesh % faces(iFace) % jStart) + &
                             (myDGSEM % mesh % faces(iFace) % swapDimensions)*&
                             (myDGSEM % mesh % faces(iFace) % iStart)
                     ELSE
                        ii = myDGSEM % mesh % faces(iFace) % swapDimensions*&
                             (ii+myDGSEM % mesh % faces(iFace) % jInc) + &
                             (1-myDGSEM % mesh % faces(iFace) % swapDimensions)*&
                             myDGSEM % mesh % faces(iFace) % iStart
                        jj = (1-myDGSEM % mesh % faces(iFace) % swapDimensions)*&
                             (jj+myDGSEM % mesh % faces(iFace) % jInc) +&
                             myDGSEM % mesh % faces(iFace) % swapDimensions*&
                             myDGSEM % mesh % faces(iFace) % jStart
                     ENDIF
                  ELSE
                     ii = (1-myDGSEM % mesh % faces(iFace) % swapDimensions)*&
                          (ii + myDGSEM % mesh % faces(iFace) % iInc) +&
                          myDGSEM % mesh % faces(iFace) % swapDimensions*ii
                     jj = myDGSEM % mesh % faces(iFace) % swapDimensions*&
                          (jj+myDGSEM % mesh % faces(iFace) % iInc) + &
                          (1-myDGSEM % mesh % faces(iFace) % swapDimensions)*jj
                  ENDIF
   
                  norm = sqrt( myDGSEM % mesh % geom(e1) % nHat(1,i,j,s1)*myDGSEM % mesh % geom(e1) % nHat(1,i,j,s1) + &
                               myDGSEM % mesh % geom(e1) % nHat(2,i,j,s1)*myDGSEM % mesh % geom(e1) % nHat(2,i,j,s1) + &
                               myDGSEM % mesh % geom(e1) % nHat(3,i,j,s1)*myDGSEM % mesh % geom(e1) % nHat(3,i,j,s1) )
   
                  DO k = 1, 3
                     nHat(k) = myDGSEM % mesh % geom(e1) % nHat(k,i,j,s1)/norm
                  ENDDO
               
                  DO iEq = 1, nEq-1
                  jump(iEq)  = myDGSEM % state % boundarySolution(ii,jj,iEq,s2,e2) - &
                               myDGSEM % state % boundarySolution(i,j,iEq,s1,e1) !outState - inState
                  ENDDO
                            
                  T =   (myDGSEM % static % boundarySolution(ii,jj,5,s2,e2) + myDGSEM % state % boundarySolution(ii,jj,5,s2,e2))/&
                        (myDGSEM % static % boundarySolution(ii,jj,4,s2,e2) + myDGSEM % state % boundarySolution(ii,jj,4,s2,e2))
                          
                  ! Sound speed estimate for the external and internal states
                  cOut = sqrt( myDGSEM % params % R *T* &
                              ( (myDGSEM % state % boundarySolution(ii,jj,6,s2,e2)+&
                                 myDGSEM % static % boundarySolution(ii,jj,6,s2,e2))/&
                                 myDGSEM % params % P0 )**rC   )
                        
                  T =   (myDGSEM % static % boundarySolution(i,j,5,s1,e1) + &
                         myDGSEM % state % boundarySolution(i,j,5,s1,e1))/&
                        (myDGSEM % static % boundarySolution(i,j,4,s1,e1) + &
                         myDGSEM % state % boundarySolution(i,j,4,s1,e1) )        
                             
                  cIn  = sqrt( myDGSEM % params % R*T* &
                              ( (myDGSEM % state % boundarySolution(i,j,6,s1,e1)+&
                                 myDGSEM % static % boundarySolution(i,j,6,s1,e1))/&
                                 myDGSEM % params % P0 )**rC  )
                               
                  ! External normal velocity component

                  uOut = ( myDGSEM % state % boundarySolution(ii,jj,1,s2,e2)*nHat(1) + &
                           myDGSEM % state % boundarySolution(ii,jj,2,s2,e2)*nHat(2) + &
                           myDGSEM % state % boundarySolution(ii,jj,3,s2,e2)*nHat(3) )/& 
                         ( myDGSEM % state % boundarySolution(ii,jj,4,s2,e2) + &
                           myDGSEM % static % boundarySolution(ii,jj,4,s2,e2) )
                           
                  ! Internal normal velocity component
                  uIn  = ( myDGSEM % state % boundarySolution(i,j,1,s1,e1)*nHat(1) + &
                           myDGSEM % state % boundarySolution(i,j,2,s1,e1)*nHat(2) + &
                           myDGSEM % state % boundarySolution(i,j,3,s1,e1)*nHat(3) )/& 
                         ( myDGSEM % state % boundarySolution(i,j,4,s1,e1) + &
                           myDGSEM % static % boundarySolution(i,j,4,s1,e1) ) 
                         
                  ! Lax-Friedrich's estimate of the magnitude of the flux jacobian matrix
                  !fac = max( abs(uIn+cIn), abs(uIn-cIn), abs(uOut+cOut), abs(uOut-cOut) )
                  fac = max( abs(uIn), abs(uOut) )

                  ! Advective flux
                  DO iEq = 1, nEq-1
                        aS(iEq) = uIn*( myDGSEM % state % boundarySolution(i,j,iEq,s1,e1) + &
                                        myDGSEM % static % boundarySolution(i,j,iEq,s1,e1) ) +&
                                 uOut*( myDGSEM % state % boundarySolution(ii,jj,iEq,s2,e2) + &
                                        myDGSEM % static % boundarySolution(ii,jj,iEq,s2,e2) )
                  ENDDO
                  
                  DO k = 1, 3
                  ! Momentum flux due to pressure
                  aS(k) = aS(k) + (myDGSEM % state % boundarySolution(i,j,6,s1,e1) + &
                                   myDGSEM % state % boundarySolution(ii,jj,6,s2,e2))*nHat(k)
                  ENDDO    
      
                 
                  DO iEq = 1, nEq-1
                     myDGSEM % state % boundaryFlux(i,j,iEq,s1,e1) =  0.5_prec*( aS(iEq) - fac*jump(iEq) )*norm
                     myDGSEM % state % boundaryFlux(ii,jj,iEq,s2,e2) = -myDGSEM % state % boundaryFlux(i,j,iEq,s1,e1)
                     IF( iEq == 4 )THEN
                        DO k = 1, 3
                           jEq = k+(iEq-1)*3
                           ! Calculate the LDG flux for the stress tensor.
                           myDGSEM % stressTensor % boundaryFlux(i,j,jEq,s1,e1) = 0.5_prec*( myDGSEM % state % boundarySolution(i,j,iEq,s1,e1) +&
                                                                                             myDGSEM % state % boundarySolution(ii,jj,iEq,s2,e2) )*&
                                                                                             myDGSEM % mesh % geom(e1) % nHat(k,i,j,s1)
                                                                                        
                           myDGSEM % stressTensor % boundaryFlux(ii,jj,jEq,s2,e2) = -myDGSEM % stressTensor % boundaryFlux(i,j,jEq,s1,e1)
                        ENDDO
                     ELSE
                        DO k = 1, 3
                           jEq = k+(iEq-1)*3
                           ! Calculate the LDG flux for the stress tensor.
                           myDGSEM % stressTensor % boundaryFlux(i,j,jEq,s1,e1) = 0.5_prec*( myDGSEM % state % boundarySolution(i,j,iEq,s1,e1)/&
                                                                                             (myDGSEM % state % boundarySolution(i,j,4,s1,e1) +&
                                                                                              myDGSEM % static % boundarySolution(i,j,4,s1,e1))+&
                                                                                             myDGSEM % state % boundarySolution(ii,jj,iEq,s2,e2)/&
                                                                                             (myDGSEM % state % boundarySolution(ii,jj,4,s2,e2) +&
                                                                                              myDGSEM % static % boundarySolution(ii,jj,4,s2,e2)) )*&
                                                                                             myDGSEM % mesh % geom(e1) % nHat(k,i,j,s1)
                                                                                        
                           myDGSEM % stressTensor % boundaryFlux(ii,jj,jEq,s2,e2) = -myDGSEM % stressTensor % boundaryFlux(i,j,jEq,s1,e1)
                        ENDDO
                     ENDIF
                  ENDDO
               ENDDO
            ENDDO
             
         ENDIF 
         
      ENDDO 
      !$OMP ENDDO
      

#endif

 END SUBROUTINE InternalFaceFlux_Fluid
!
 SUBROUTINE BoundaryFaceFlux_Fluid( myDGSEM )

   IMPLICIT NONE
   CLASS(Fluid), INTENT(inout) :: myDGSEM
#ifdef HAVE_CUDA
   ! Local
   TYPE(dim3) :: grid, tBlock
  
      tBlock = dim3(4*(ceiling( REAL(myDGSEM % N+1)/4 ) ), &
                    4*(ceiling( REAL(myDGSEM % N+1)/4 ) ) , &
                    1 )
      grid = dim3(myDGSEM % mesh % nFaces,1,1)  
      
      CALL BoundaryFaceFlux_CUDAKernel<<<grid, tBlock>>>( myDGSEM % mesh % faces_dev % elementIDs, &
                                                  myDGSEM % mesh % faces_dev % elementSides, &
                                                  myDGSEM % mesh % faces_dev % boundaryID, &
                                                  myDGSEM % mesh % faces_dev % iMap, &
                                                  myDGSEM % mesh % faces_dev % jMap, &
                                                  myDGSEM % mesh % geom_dev % nHat_dev, &
                                                  myDGSEM % state % boundarySolution_dev, &
                                                  myDGSEM % static % boundarySolution_dev, &
                                                  myDGSEM % externalState_dev, &
                                                  myDGSEM % state % boundaryFlux_dev, &
                                                  myDGSEM % stressTensor % boundaryFlux_dev )
#else
   ! Local
   INTEGER :: iEl, iFace
   INTEGER    :: i, j, k, m, iEq, jEq
   INTEGER    :: ii, jj, bID
   INTEGER    :: e1, s1, e2, s2
   REAL(prec) :: nHat(1:3), norm
   REAL(prec) :: uOut, uIn, cIn, cOut, T
   REAL(prec) :: jump(1:nEq-1), aS(1:nEq-1)
   REAL(prec) :: fac, hCapRatio, rC

      hCapRatio = ( myDGSEM % params % R + myDGSEM % params % Cv ) / myDGSEM % params % Cv
      rC        =   myDGSEM % params % R / ( myDGSEM % params % R + myDGSEM % params % Cv )

      !$OMP DO PRIVATE( jump, aS )
      DO iFace = 1, myDGSEM % mesh % nFaces

         
         e1 = myDGSEM % mesh % faces(iFace) % elementIDs(1)
         s1 = myDGSEM % mesh % faces(iFace) % elementSides(1)
         e2 = myDGSEM % mesh % faces(iFace) % elementIDs(2)
         s2 = ABS(myDGSEM % mesh % faces(iFace) % elementSides(2))

         IF( e2 < 0 )THEN

            DO j = 0, myDGSEM % N  
               DO i = 0, myDGSEM % N
   
                  IF( i == 0 )THEN
                     IF( j == 0 )THEN
                        ii = (1-myDGSEM % mesh % faces(iFace) % swapDimensions)*&
                             (myDGSEM % mesh % faces(iFace) % iStart) + &
                             (myDGSEM % mesh % faces(iFace) % swapDimensions)*&
                             (myDGSEM % mesh % faces(iFace) % jStart)
                        jj = (1-myDGSEM % mesh % faces(iFace) % swapDimensions)*&
                             (myDGSEM % mesh % faces(iFace) % jStart) + &
                             (myDGSEM % mesh % faces(iFace) % swapDimensions)*&
                             (myDGSEM % mesh % faces(iFace) % iStart)
                     ELSE
                        ii = myDGSEM % mesh % faces(iFace) % swapDimensions*&
                             (ii+myDGSEM % mesh % faces(iFace) % jInc) + &
                             (1-myDGSEM % mesh % faces(iFace) % swapDimensions)*&
                             myDGSEM % mesh % faces(iFace) % iStart
                        jj = (1-myDGSEM % mesh % faces(iFace) % swapDimensions)*&
                             (jj+myDGSEM % mesh % faces(iFace) % jInc) +&
                             myDGSEM % mesh % faces(iFace) % swapDimensions*&
                             myDGSEM % mesh % faces(iFace) % jStart
                     ENDIF
                  ELSE
                     ii = (1-myDGSEM % mesh % faces(iFace) % swapDimensions)*&
                          (ii + myDGSEM % mesh % faces(iFace) % iInc) +&
                          myDGSEM % mesh % faces(iFace) % swapDimensions*ii
                     jj = myDGSEM % mesh % faces(iFace) % swapDimensions*&
                          (jj+myDGSEM % mesh % faces(iFace) % iInc) + &
                          (1-myDGSEM % mesh % faces(iFace) % swapDimensions)*jj
                  ENDIF
   
                  norm = sqrt( myDGSEM % mesh % geom(e1) % nHat(1,i,j,s1)*myDGSEM % mesh % geom(e1) % nHat(1,i,j,s1) + &
                               myDGSEM % mesh % geom(e1) % nHat(2,i,j,s1)*myDGSEM % mesh % geom(e1) % nHat(2,i,j,s1) + &
                               myDGSEM % mesh % geom(e1) % nHat(3,i,j,s1)*myDGSEM % mesh % geom(e1) % nHat(3,i,j,s1) )
   
                  DO k = 1, 3
                     nHat(k) = myDGSEM % mesh % geom(e1) % nHat(k,i,j,s1)/norm
                  ENDDO
 
                  bID  = ABS(myDGSEM % mesh % faces(iFace) % boundaryID)
                  DO iEq = 1, nEq-1                 
                  jump(iEq)  = myDGSEM % externalState(ii,jj,iEq,bID) - &
                               myDGSEM % state % boundarySolution(i,j,iEq,s1,e1) !outState - inState
                  ENDDO
                 
                  ! Sound speed estimate for the external and internal states
                  
                  T = (myDGSEM % static % boundarySolution(i,j,5,s1,e1)+myDGSEM % externalState(ii,jj,5,bID))/&
                      (myDGSEM % static % boundarySolution(i,j,4,s1,e1)+myDGSEM % externalState(ii,jj,4,bID))
                           
                  cOut = sqrt( myDGSEM % params % R*T* &
                              ( (myDGSEM % externalState(ii,jj,6,bID)+&
                                 myDGSEM % static % boundarySolution(i,j,6,s1,e1) )/&
                                 myDGSEM % params % P0 )**rC   )
                   
                  T = (myDGSEM % static % boundarySolution(i,j,5,s1,e1)+myDGSEM % state % boundarySolution(i,j,5,s1,e1))/&
                      (myDGSEM % static % boundarySolution(i,j,4,s1,e1)+myDGSEM % state % boundarySolution(i,j,4,s1,e1))  
                                      
                  cIn  = sqrt( myDGSEM % params % R*T* &
                              ( (myDGSEM % state % boundarySolution(i,j,6,s1,e1)+&
                                 myDGSEM % static % boundarySolution(i,j,6,s1,e1) )/&
                                 myDGSEM % params % P0 )**rC  )
                               
                  ! External normal velocity component
                  uOut = ( myDGSEM % externalState(ii,jj,1,bID)*nHat(1) + &
                           myDGSEM % externalState(ii,jj,2,bID)*nHat(2) + &
                           myDGSEM % externalState(ii,jj,3,bID)*nHat(3) )/&
                           (myDGSEM % externalState(ii,jj,4,bID)+&
                            myDGSEM % static % boundarySolution(i,j,4,s1,e1))
                            
                  ! Internal normal velocity component
                  uIn  = ( myDGSEM % state % boundarySolution(i,j,1,s1,e1)*nHat(1) + &
                           myDGSEM % state % boundarySolution(i,j,2,s1,e1)*nHat(2) + &
                           myDGSEM % state % boundarySolution(i,j,3,s1,e1)*nHat(3) )/& 
                           (myDGSEM % state % boundarySolution(i,j,4,s1,e1)+&
                            myDGSEM % static % boundarySolution(i,j,4,s1,e1) )
                            
                  !fac = max( abs(uIn+cIn), abs(uIn-cIn), abs(uOut+cOut), abs(uOut-cOut) )
                  fac = max( abs(uIn), abs(uOut) )
                  
                  ! Advective flux
                  DO iEq = 1, nEq-1
                        aS(iEq) = uIn*( myDGSEM % state % boundarySolution(i,j,iEq,s1,e1) + myDGSEM % static % boundarySolution(i,j,iEq,s1,e1) ) +&
                                 uOut*( myDGSEM % externalState(ii,jj,iEq,bID) + myDGSEM % static % boundarySolution(i,j,iEq,s1,e1) )
                  ENDDO
                  
                  DO k = 1, 3
                  ! Momentum flux due to pressure
                  aS(k) = aS(k) + (myDGSEM % state % boundarySolution(i,j,6,s1,e1) + &
                                   myDGSEM % externalState(ii,jj,6,bID))*nHat(k)
                  ENDDO  
                  
                  
                  DO iEq = 1, nEq-1
                     myDGSEM % state % boundaryFlux(i,j,iEq,s1,e1) = 0.5_prec*( aS(iEq) - fac*jump(iEq) )*norm
                     IF( iEq == 4 )THEN
                        DO k = 1, 3
                           jEq = k+(iEq-1)*3
                           ! Calculate the Bassi-Rebay flux for the stress tensor.
                           myDGSEM % stressTensor % boundaryFlux(i,j,jEq,s1,e1) = 0.5_prec*( myDGSEM % state % boundarySolution(i,j,iEq,s1,e1) +&
                                                                                             myDGSEM % externalState(ii,jj,iEq,bID) )*&
                                                                                             myDGSEM % mesh % geom(e1) % nHat(k,i,j,s1)
                        ENDDO
                     ELSE
                        DO k = 1, 3
                           jEq = k+(iEq-1)*3
                           ! Calculate the Bassi-Rebay flux for the stress tensor.
                           myDGSEM % stressTensor % boundaryFlux(i,j,jEq,s1,e1) = 0.5_prec*( myDGSEM % state % boundarySolution(i,j,iEq,s1,e1)/&
                                                                                             (myDGSEM % state % boundarySolution(i,j,4,s1,e1) +&
                                                                                              myDGSEM % static % boundarySolution(i,j,4,s1,e1)) +&
                                                                                             myDGSEM % externalState(ii,jj,iEq,bID)/&
                                                                                             (myDGSEM % externalState(ii,jj,4,bID)+&
                                                                                              myDGSEM % static % boundarySolution(i,j,4,s1,e1)) )*&
                                                                                             myDGSEM % mesh % geom(e1) % nHat(k,i,j,s1)
                        ENDDO
                     ENDIF
                  ENDDO
                  
               ENDDO
            ENDDO 

         ENDIF 
         
      ENDDO 
      !$OMP ENDDO
      

#endif

 END SUBROUTINE BoundaryFaceFlux_Fluid

!
! /////////////////////////////////////////////////////////////////////////////////////////////// !
!                                                                                                 !
!  This section of code contains routines for computing tendency from the internal and Riemann    !
!  fluxes and the buoyancy source term.                                                           !
!                                                                                                 !
! /////////////////////////////////////////////////////////////////////////////////////////////// !
!
 SUBROUTINE MappedTimeDerivative_Fluid( myDGSEM )

   IMPLICIT NONE
   CLASS(Fluid), INTENT(inout) :: myDGSEM
#ifdef HAVE_CUDA
   ! Local
   TYPE(dim3) :: grid, tBlock
  
      tBlock = dim3(4*(ceiling( REAL(myDGSEM % N+1)/4 ) ), &
                    4*(ceiling( REAL(myDGSEM % N+1)/4 ) ) , &
                    4*(ceiling( REAL(myDGSEM % N+1)/4 ) ) )
      grid = dim3(myDGSEM % mesh % nElems,nEq-1,1)
      
      CALL MappedTimeDerivative_CUDAKernel<<<grid,tBlock>>>( myDGSEM % state % solution_dev, &
                                                             myDGSEM % static % solution_dev, &
                                                             myDGSEM % state % boundaryFlux_dev, &
                                                             myDGSEM % dragProfile_dev, &
                                                             myDGSEM % mesh % geom_dev % Ja_dev, &
                                                             myDGSEM % mesh % geom_dev % J_dev, &
                                                             myDGSEM % dgStorage % bMat_dev, &
                                                             myDGSEM % dgStorage % qWeight_dev, &
                                                             myDGSEM % dgStorage % dMatP_dev, &
                                                             myDGSEM % state % tendency_dev )
#else
   ! Local
   INTEGER    :: iEl, i, j, k, m, iEq, row, col
   REAL(prec) :: F
   REAL(prec) :: pContFlux(0:myDGSEM % N,0:myDGSEM % N,0:myDGSEM % N)
   REAL(prec) :: sContFlux(0:myDGSEM % N,0:myDGSEM % N,0:myDGSEM % N)
   REAL(prec) :: qContFlux(0:myDGSEM % N,0:myDGSEM % N,0:myDGSEM % N)


      !$OMP DO PRIVATE( pContFlux, sContFlux, qContFlux )
      DO iEl = 1, myDGSEM % mesh % nElems
         DO iEq = 1, nEq-1
         
            DO k = 0, myDGSEM % N 
               DO j = 0, myDGSEM % N 
                  DO i = 0, myDGSEM % N
                     sContFlux(i,j,k) = 0.0_prec
                     pContFlux(i,j,k) = 0.0_prec
                     qContFlux(i,j,k) = 0.0_prec
                  ENDDO
               ENDDO 
            ENDDO
         
         ! Here the flux tensor in physical space is calculated and rotated to give the 
         ! contravariant flux tensor in the reference computational domain.
         
         !//////////////////////////////// Advection ///////////////////////////////////////!
            DO col = 1, 3
               DO k = 0, myDGSEM % N 
                  DO j = 0, myDGSEM % N 
                     DO i = 0, myDGSEM % N

                        F = myDGSEM % state % solution(i,j,k,col,iEl)*&
                           (myDGSEM % state % solution(i,j,k,iEq,iEl)+&
                            myDGSEM % static % solution(i,j,k,iEq,iEl))/& 
                           (myDGSEM % state % solution(i,j,k,4,iEl)+&
                            myDGSEM % static % solution(i,j,k,4,iEl)) 
                            
               
                        sContFlux(i,j,k) = sContFlux(i,j,k) + &
                                               myDGSEM % mesh % geom(iEl) % Ja(i,j,k,col,1)*F
                                       
                        pContFlux(i,j,k) = pContFlux(i,j,k) + &
                                               myDGSEM % mesh % geom(iEl) % Ja(i,j,k,col,2)*F 
                                      
                        qContFlux(i,j,k) = qContFlux(i,j,k) + &
                                              myDGSEM % mesh % geom(iEl) % Ja(i,j,k,col,3)*F
                                              
                     ENDDO
                  ENDDO
               ENDDO 
            ENDDO

        ! //////////////////// Pressure (Momentum only) /////////////////////////// !
            IF( iEq <= 3 )THEN
               DO k = 0, myDGSEM % N 
                  DO j = 0, myDGSEM % N 
                     DO i = 0, myDGSEM % N

                        sContFlux(i,j,k) = sContFlux(i,j,k) + &
                                               myDGSEM % mesh % geom(iEl) % Ja(i,j,k,iEq,1)*&
                                               myDGSEM % state % solution(i,j,k,6,iEl)
                                       
                        pContFlux(i,j,k) = pContFlux(i,j,k) + &
                                               myDGSEM % mesh % geom(iEl) % Ja(i,j,k,iEq,2)*&
                                               myDGSEM % state % solution(i,j,k,6,iEl) 
                                      
                        qContFlux(i,j,k) = qContFlux(i,j,k) + &
                                               myDGSEM % mesh % geom(iEl) % Ja(i,j,k,iEq,3)*&
                                               myDGSEM % state % solution(i,j,k,6,iEl)
                                              
                     ENDDO
                  ENDDO
               ENDDO 
               
            ENDIF
      ! Now, the flux divergence is computed by multiplying the internally calculated fluxes by the
      ! DG-Derivative matrix and adding the boundary weighted fluxes.
            DO k = 0, myDGSEM % N
               DO j = 0, myDGSEM % N
                  DO i = 0, myDGSEM % N
      
                     myDGSEM % state % tendency(i,j,k,iEq,iEl) = 0.0_prec
               
                     DO m = 0, myDGSEM % N
                        myDGSEM % state % tendency(i,j,k,iEq,iEl) = myDGSEM % state % tendency(i,j,k,iEq,iEl) + &
                                          myDGSEM % dgStorage % dMatP(m,i)*sContFlux(m,j,k) + &
                                          myDGSEM % dgStorage % dMatP(m,j)*pContFlux(i,m,k) + &
                                          myDGSEM % dgStorage % dMatP(m,k)*qContFlux(i,j,m)
                     ENDDO
                                    
                     myDGSEM % state % tendency(i,j,k,iEq,iEl) = -( myDGSEM % state % tendency(i,j,k,iEq,iEl) + &
                                    ( myDGSEM % state % boundaryFlux(i,k,iEq,SOUTH,iEl)*&
                                      myDGSEM % dgStorage % bmat(j,left-1) + &
                                      myDGSEM % state % boundaryFlux(i,k,iEq,NORTH,iEl)*&
                                      myDGSEM % dgStorage % bMat(j,right-1) )/&
                                      myDGSEM % dgStorage % qWeight(j) + &
                                    ( myDGSEM % state % boundaryFlux(j,k,iEq,WEST,iEl)*&
                                      myDGSEM % dgStorage % bMat(i,left-1) + &
                                      myDGSEM % state % boundaryFlux(j,k,iEq,EAST,iEl)*&
                                      myDGSEM % dgStorage % bMat(i,right-1) )/&
                                      myDGSEM % dgStorage % qWeight(i) + &
                                    ( myDGSEM % state % boundaryFlux(i,j,iEq,BOTTOM,iEl)*&
                                      myDGSEM % dgStorage % bMat(k,left-1) + &
                                      myDGSEM % state % boundaryFlux(i,j,iEq,TOP,iEl)*&
                                      myDGSEM % dgStorage % bMat(k,right-1) )/&
                                      myDGSEM % dgStorage % qWeight(k) )/myDGSEM % mesh % geom(iEl) % J(i,j,k)
                  ENDDO
               ENDDO
            ENDDO
            
            IF( iEq == 1 )THEN
               DO k = 0, myDGSEM % N  
                  DO j = 0, myDGSEM % N 
                     DO i = 0, myDGSEM % N
                        F = sqrt( myDGSEM % state % solution(i,j,k,1,iEl)**2 + &
                                  myDGSEM % state % solution(i,j,k,2,iEl)**2 + &
                                  myDGSEM % state % solution(i,j,k,3,iEl)**2 )/&
                                  ( myDGSEM % static % solution(i,j,k,4,iEl) + myDGSEM % state % solution(i,j,k,4,iEl) )
                        myDGSEM % state % tendency(i,j,k,1,iEl) = myDGSEM % state % tendency(i,j,k,1,iEl) -&
                                                                  myDGSEM % dragProfile(i,j,k,iEl)*myDGSEM % state % solution(i,j,k,1,iEl)*F -&
                                                                  myDGSEM % state % solution(i,j,k,3,iEl)*myDGSEM % params % fRotY +&
                                                                  myDGSEM % state % solution(i,j,k,2,iEl)*myDGSEM % params % fRotZ
                     ENDDO
                  ENDDO
               ENDDO
            
            ELSEIF( iEq == 2 )THEN
               DO k = 0, myDGSEM % N  
                  DO j = 0, myDGSEM % N 
                     DO i = 0, myDGSEM % N
                        F = sqrt( myDGSEM % state % solution(i,j,k,1,iEl)**2 + &
                                  myDGSEM % state % solution(i,j,k,2,iEl)**2 + &
                                  myDGSEM % state % solution(i,j,k,3,iEl)**2 )/&
                                  ( myDGSEM % static % solution(i,j,k,4,iEl) + myDGSEM % state % solution(i,j,k,4,iEl) )
                        myDGSEM % state % tendency(i,j,k,1,iEl) = myDGSEM % state % tendency(i,j,k,1,iEl) -&
                                                                  myDGSEM % dragProfile(i,j,k,iEl)*myDGSEM % state % solution(i,j,k,2,iEl)*F - &
                                                                  myDGSEM % state % solution(i,j,k,1,iEl)*myDGSEM % params % fRotZ +&
                                                                  myDGSEM % state % solution(i,j,k,3,iEl)*myDGSEM % params % fRotX
                     ENDDO
                  ENDDO
               ENDDO
               
            ELSEIF( iEq == 3 )THEN
               DO k = 0, myDGSEM % N  
                  DO j = 0, myDGSEM % N 
                     DO i = 0, myDGSEM % N
                        F = sqrt( myDGSEM % state % solution(i,j,k,1,iEl)**2 + &
                                  myDGSEM % state % solution(i,j,k,2,iEl)**2 + &
                                  myDGSEM % state % solution(i,j,k,3,iEl)**2 )/&
                                  ( myDGSEM % static % solution(i,j,k,4,iEl) + myDGSEM % state % solution(i,j,k,4,iEl) )
                        myDGSEM % state % tendency(i,j,k,3,iEl) = myDGSEM % state % tendency(i,j,k,3,iEl) -&
                                                                  myDGSEM % dragProfile(i,j,k,iEl)*myDGSEM % state % solution(i,j,k,3,iEl)*F - &
                                                                  myDGSEM % state % solution(i,j,k,2,iEl)*myDGSEM % params % fRotX +&
                                                                  myDGSEM % state % solution(i,j,k,1,iEl)*myDGSEM % params % fRotY-&
                                                                 ( myDGSEM % state % solution(i,j,k,4,iEl) )*myDGSEM % params % g  !& 
                     ENDDO
                  ENDDO 
               ENDDO
            ENDIF
         
         ENDDO
      ENDDO
      !$OMP ENDDO
      
#endif

 END SUBROUTINE MappedTimeDerivative_Fluid
!
! /////////////////////////////////////////////////////////////////////////////////////////////// !
!                                                                                                 !
!  This section of code contains routines for computing the gradients of the prognostic variables !
!                                                                                                 !
! /////////////////////////////////////////////////////////////////////////////////////////////// !
!
 SUBROUTINE CalculateStressTensor_Fluid( myDGSEM )
 
   IMPLICIT NONE
   CLASS(Fluid), INTENT(inout) :: myDGSEM
   
#ifdef HAVE_CUDA
   ! Local
   TYPE(dim3) :: grid, tBlock
  
      tBlock = dim3(4*(ceiling( REAL(myDGSEM % N+1)/4 ) ), &
                    4*(ceiling( REAL(myDGSEM % N+1)/4 ) ) , &
                    4*(ceiling( REAL(myDGSEM % N+1)/4 ) ) )
      grid = dim3(myDGSEM % mesh % nElems,nEq-1,3)
   
      CALL CalculateStressTensor_CUDAKernel<<<grid,tBlock>>>( myDGSEM % state % solution_dev, &
                                                              myDGSEM % static % solution_dev, &
                                                              myDGSEM % dgStorage % dMatP_dev, &
                                                              myDGSEM % dgStorage % bMat_dev, &
                                                              myDGSEM % dgStorage % qWeight_dev, &
                                                              myDGSEM % mesh % geom_dev % Ja_dev, &
                                                              myDGSEM % mesh % geom_dev % J_dev, &
                                                              myDGSEM % stressTensor % boundaryFlux_dev, &
                                                              myDGSEM % stressTensor % solution_dev )
#else
   ! Local
   INTEGER :: iEl, iEq, idir, i, j, k, m, jEq
   REAL(prec) :: pContFlux(0:myDGSEM % N,0:myDGSEM % N,0:myDGSEM % N)
   REAL(prec) :: sContFlux(0:myDGSEM % N,0:myDGSEM % N,0:myDGSEM % N)
   REAL(prec) :: qContFlux(0:myDGSEM % N,0:myDGSEM % N,0:myDGSEM % N)


      !$OMP DO PRIVATE( pContFlux, sContFlux, qContFlux )
      DO iEl = 1, myDGSEM % mesh % nElems
         DO iEq = 1, nEq-1
            DO idir = 1, 3
         
               DO k = 0, myDGSEM % N 
                  DO j = 0, myDGSEM % N 
                     DO i = 0, myDGSEM % N
                        sContFlux(i,j,k) = 0.0_prec
                        pContFlux(i,j,k) = 0.0_prec
                        qContFlux(i,j,k) = 0.0_prec
                     ENDDO
                  ENDDO 
               ENDDO
         
         ! Here the flux tensor in physical space is calculated and rotated to give the 
         ! contravariant flux tensor in the reference computational domain.
               IF( iEq == 4 )THEN
	               DO k = 0, myDGSEM % N 
	                  DO j = 0, myDGSEM % N 
	                     DO i = 0, myDGSEM % N
	
	                        sContFlux(i,j,k) = myDGSEM % mesh % geom(iEl) % Ja(i,j,k,idir,1)*&
	                                           myDGSEM % state % solution(i,j,k,iEq,iEl)
	                                       
	                        pContFlux(i,j,k) = myDGSEM % mesh % geom(iEl) % Ja(i,j,k,idir,2)*&
	                                           myDGSEM % state % solution(i,j,k,iEq,iEl) 
	                                      
	                        qContFlux(i,j,k) = myDGSEM % mesh % geom(iEl) % Ja(i,j,k,idir,3)*&
	                                           myDGSEM % state % solution(i,j,k,iEq,iEl)
	                                              
	                     ENDDO
	                  ENDDO
	               ENDDO 
               ELSE
	               DO k = 0, myDGSEM % N 
	                  DO j = 0, myDGSEM % N 
	                     DO i = 0, myDGSEM % N
	
	                        sContFlux(i,j,k) = myDGSEM % mesh % geom(iEl) % Ja(i,j,k,idir,1)*&
	                                           myDGSEM % state % solution(i,j,k,iEq,iEl)/&
	                                          (myDGSEM % state % solution(i,j,k,4,iEl)+&
	                                           myDGSEM % static % solution(i,j,k,4,iEl) )
	                                       
	                        pContFlux(i,j,k) = myDGSEM % mesh % geom(iEl) % Ja(i,j,k,idir,2)*&
	                                           myDGSEM % state % solution(i,j,k,iEq,iEl)/&
	                                           (myDGSEM % state % solution(i,j,k,4,iEl)+&
	                                           myDGSEM % static % solution(i,j,k,4,iEl) )
	                                      
	                        qContFlux(i,j,k) = myDGSEM % mesh % geom(iEl) % Ja(i,j,k,idir,3)*&
	                                           myDGSEM % state % solution(i,j,k,iEq,iEl)/&
	                                           (myDGSEM % state % solution(i,j,k,4,iEl)+&
	                                           myDGSEM % static % solution(i,j,k,4,iEl) )
	                                              
	                     ENDDO
	                  ENDDO
	               ENDDO 
               ENDIF
	               
      ! Now, the flux divergence is computed by multiplying the internally calculated fluxes by the
      ! DG-Derivative matrix and adding the boundary weighted fluxes.
               jEq = idir + (iEq-1)*3
               DO k = 0, myDGSEM % N
                  DO j = 0, myDGSEM % N
                     DO i = 0, myDGSEM % N
      
                        myDGSEM % stressTensor % solution(i,j,k,jEq,iEl) = 0.0_prec
                
                        DO m = 0, myDGSEM % N
                           myDGSEM % stressTensor % solution(i,j,k,jEq,iEl) = myDGSEM % stressTensor % solution(i,j,k,jEq,iEl) + &
                                          myDGSEM % dgStorage % dMatP(m,i)*sContFlux(m,j,k) + &
                                          myDGSEM % dgStorage % dMatP(m,j)*pContFlux(i,m,k) + &
                                          myDGSEM % dgStorage % dMatP(m,k)*qContFlux(i,j,m)
                        ENDDO
         
                        myDGSEM % stressTensor % solution(i,j,k,jEq,iEl) = ( myDGSEM % stressTensor % solution(i,j,k,jEq,iEl) + &
                                    ( myDGSEM % stressTensor % boundaryFlux(i,k,jEq,SOUTH,iEl)*&
                                      myDGSEM % dgStorage % bmat(j,left-1) + &
                                      myDGSEM % stressTensor % boundaryFlux(i,k,jEq,NORTH,iEl)*&
                                      myDGSEM % dgStorage % bMat(j,right-1) )/&
                                      myDGSEM % dgStorage % qWeight(j) + &
                                    ( myDGSEM % stressTensor % boundaryFlux(j,k,jEq,WEST,iEl)*&
                                      myDGSEM % dgStorage % bMat(i,left-1) + &
                                      myDGSEM % stressTensor % boundaryFlux(j,k,jEq,EAST,iEl)*&
                                      myDGSEM % dgStorage % bMat(i,right-1) )/&
                                      myDGSEM % dgStorage % qWeight(i) + &
                                    ( myDGSEM % stressTensor % boundaryFlux(i,j,jEq,BOTTOM,iEl)*&
                                      myDGSEM % dgStorage % bMat(k,left-1) + &
                                      myDGSEM % stressTensor % boundaryFlux(i,j,jEq,TOP,iEl)*&
                                      myDGSEM % dgStorage % bMat(k,right-1) )/&
                                      myDGSEM % dgStorage % qWeight(k) )/myDGSEM % mesh % geom(iEl) % J(i,j,k)
                     ENDDO
                  ENDDO
               ENDDO
            
            ENDDO
         ENDDO    
      ENDDO
      !$OMP ENDDO
      
#endif

 END SUBROUTINE CalculateStressTensor_Fluid
!
 SUBROUTINE CalculateBoundaryStress_Fluid( myDGSEM ) 

   IMPLICIT NONE
   CLASS(Fluid), INTENT(inout) :: myDGSEM
#ifdef HAVE_CUDA
   ! Local
   TYPE(dim3) :: grid, tBlock
  
     tBlock = dim3(4*(ceiling( REAL(myDGSEM % N+1)/4 ) ), &
                   4*(ceiling( REAL(myDGSEM % N+1)/4 ) ) , &
                   15 )
     grid = dim3(myDGSEM % mesh % nElems, 1, 1)  
     
     CALL CalculateBoundaryStress_CUDAKernel<<<grid, tBlock>>>( myDGSEM % stressTensor % solution_dev, &
                                                                myDGSEM % dgStorage % bMat_dev, &
                                                                myDGSEM % stressTensor % boundarySolution_dev )
#else
   ! Local
   INTEGER :: iEq, iEl, i, j, k

      !$OMP DO
      DO iEl = 1, myDGSEM % mesh % nElems
         DO iEq = 1, (myDGSEM % nEq-1)*3
            DO k = 0, myDGSEM % N
               DO j = 0, myDGSEM % N
               
                  myDGSEM % stressTensor % boundarySolution(j,k,iEq,WEST,iEl)   = 0.0_prec
                  myDGSEM % stressTensor % boundarySolution(j,k,iEq,EAST,iEl)   = 0.0_prec
                  myDGSEM % stressTensor % boundarySolution(j,k,iEq,SOUTH,iEl)  = 0.0_prec
                  myDGSEM % stressTensor % boundarySolution(j,k,iEq,NORTH,iEl)  = 0.0_prec
                  myDGSEM % stressTensor % boundarySolution(j,k,iEq,BOTTOM,iEl) = 0.0_prec
                  myDGSEM % stressTensor % boundarySolution(j,k,iEq,TOP,iEL)    = 0.0_prec
    
                  DO i = 0, myDGSEM % N

                     myDGSEM % stressTensor % boundarySolution(j,k,iEq,WEST,iEl)  = &
                        myDGSEM % stressTensor % boundarySolution(j,k,iEq,WEST,iEl)  + &
                        myDGSEM % dgStorage % bMat(i,0)*myDGSEM % stressTensor % solution(i,j,k,iEq,iEl)

                     myDGSEM % stressTensor % boundarySolution(j,k,iEq,EAST,iEl)  = &
                        myDGSEM % stressTensor % boundarySolution(j,k,iEq,EAST,iEl)  + &
                        myDGSEM % dgStorage % bMat(i,1)*myDGSEM % stressTensor % solution(i,j,k,iEq,iEl)

                     myDGSEM % stressTensor % boundarySolution(j,k,iEq,SOUTH,iEl)  = &
                        myDGSEM % stressTensor % boundarySolution(j,k,iEq,SOUTH,iEl)  + &
                        myDGSEM % dgStorage % bMat(i,0)*myDGSEM % stressTensor % solution(j,i,k,iEq,iEl)

                     myDGSEM % stressTensor % boundarySolution(j,k,iEq,NORTH,iEl)   = &
                        myDGSEM % stressTensor % boundarySolution(j,k,iEq,NORTH,iEl)  +  &
                        myDGSEM % dgStorage % bMat(i,1)*myDGSEM % stressTensor % solution(j,i,k,iEq,iEl)

                     myDGSEM % stressTensor % boundarySolution(j,k,iEq,BOTTOM,iEl)  = &
                        myDGSEM % stressTensor % boundarySolution(j,k,iEq,BOTTOM,iEl)  + &
                        myDGSEM % dgStorage % bMat(i,0)*myDGSEM % stressTensor % solution(j,k,i,iEq,iEl)

                     myDGSEM % stressTensor % boundarySolution(j,k,iEq,TOP,iEl)  = &
                        myDGSEM % stressTensor % boundarySolution(j,k,iEq,TOP,iEl)  + &
                        myDGSEM % dgStorage % bMat(i,1)*myDGSEM % stressTensor % solution(j,k,i,iEq,iEl)

                  ENDDO
               
               ENDDO
            ENDDO
         ENDDO
      ENDDO
      !$OMP ENDDO
      
#endif
      
 END SUBROUTINE CalculateBoundaryStress_Fluid
!
 SUBROUTINE UpdateExternalStress_Fluid( myDGSEM, tn, myRank ) ! ////////// !

   IMPLICIT NONE
   CLASS(Fluid), INTENT(inout) :: myDGSEM
   REAL(prec), INTENT(in)      :: tn
   INTEGER, INTENT(in)         :: myRank
#ifdef HAVE_CUDA
   ! Local
   TYPE(dim3) :: grid, tBlock
  
     tBlock = dim3(4*(ceiling( REAL(myDGSEM % N+1)/4 ) ), &
                   4*(ceiling( REAL(myDGSEM % N+1)/4 ) ) , &
                   1 )
     grid = dim3(myDGSEM % nBoundaryFaces,(nEq-1)*3,1)  
     
     CALL UpdateExternalStress_CUDAKernel<<<grid, tBlock>>>( myDGSEM % extComm % boundaryIDs_dev, &            ! I
                                                            myDGSEM % mesh % faces_dev % elementIDs, &         ! I
                                                            myDGSEM % mesh % faces_dev % elementSides, &       ! I
                                                            myDGSEM % extComm % extProcIDs_dev, &              ! I
                                                            myDGSEM % externalStress_dev, &                    ! O
                                                            myDGSEM % stressTensor % boundarySolution_dev, &   ! I  
                                                            myDGSEM % prescribedStress_dev, &                  ! I
                                                            myDGSEM % mesh % geom_dev % nHat_dev )             ! I

#else
   ! Local
   INTEGER    :: iEl, iFace, bFaceID, i, j, k, iEq
   INTEGER    :: iFace2, p2
   INTEGER    :: e1, e2, s1, s2

      !$OMP DO
      DO iFace = 1, myDGSEM % nBoundaryFaces

         iFace2 = myDGSEM % extComm % boundaryIDs( iFace ) ! Obtain the process-local face id for this boundary-face id
         e1     = myDGSEM % mesh % Faces(iFace2) % elementIDs(1)
         s1     = myDGSEM % mesh % Faces(iFace2) % elementSides(1)
         e2     = myDGSEM % mesh % Faces(iFace2) % elementIDs(2)
         p2     = myDGSEM % extComm % extProcIDs( iFace )
         
         IF( p2 == myRank )THEN ! Enforce no boundary flux due to the fluid stress
            DO j = 0, myDGSEM % N 
               DO i = 0, myDGSEM % N
                  DO iEq = 1, (myDGSEM % nEq-1)*3
                        myDGSEM % externalStress(i,j,iEq,iFace) = -myDGSEM % stressTensor % boundarySolution(i,j,iEq,s1,e1)
                  ENDDO
               ENDDO
            ENDDO
         ENDIF
         
      ENDDO
      !$OMP ENDDO

#endif     

 END SUBROUTINE UpdateExternalStress_Fluid
!
 SUBROUTINE InternalStressFlux_Fluid( myDGSEM )

   IMPLICIT NONE
   CLASS(Fluid), INTENT(inout) :: myDGSEM
#ifdef HAVE_CUDA
   ! Local
   TYPE(dim3) :: grid, tBlock
  
      tBlock = dim3(4*(ceiling( REAL(myDGSEM % N+1)/4 ) ), &
                    4*(ceiling( REAL(myDGSEM % N+1)/4 ) ) , &
                    1 )
      grid = dim3(myDGSEM % mesh % nFaces,nEq-1,1)  
      
      CALL InternalStressFlux_CUDAKernel<<<grid, tBlock>>>( myDGSEM % mesh % faces_dev % elementIDs, &
                                                  myDGSEM % mesh % faces_dev % elementSides, &
                                                  myDGSEM % mesh % faces_dev % boundaryID, &
                                                  myDGSEM % mesh % faces_dev % iMap, &
                                                  myDGSEM % mesh % faces_dev % jMap, &
                                                  myDGSEM % mesh % geom_dev % nHat_dev, &
                                                  myDGSEM % state % boundarySolution_dev, &
                                                  myDGSEM % static % boundarySolution_dev, &
                                                  myDGSEM % stressTensor % boundarySolution_dev, &
                                                  myDGSEM % sgsCoeffs % boundarySolution_dev, &
                                                  myDGSEM % externalState_dev, &
                                                  myDGSEM % externalStress_dev, &
                                                  myDGSEM % stressTensor % boundaryFlux_dev )
#else
   ! Local
   REAL(prec) :: norm, rhoIn, rhoOut
   INTEGER :: iEl, iFace
   INTEGER    :: i, j, k, m, iEq, jEq
   INTEGER    :: ii, jj, bID
   INTEGER    :: e1, s1, e2, s2

      !$OMP DO
      DO iFace = 1, myDGSEM % mesh % nFaces

         
         e1 = myDGSEM % mesh % faces(iFace) % elementIDs(1)
         s1 = myDGSEM % mesh % faces(iFace) % elementSides(1)
         e2 = myDGSEM % mesh % faces(iFace) % elementIDs(2)
         s2 = ABS(myDGSEM % mesh % faces(iFace) % elementSides(2))

         IF( e2 > 0 )THEN

            DO j = 0, myDGSEM % N  
               DO i = 0, myDGSEM % N

                  IF( i == 0 )THEN
                     IF( j == 0 )THEN
                        ii = (1-myDGSEM % mesh % faces(iFace) % swapDimensions)*&
                             (myDGSEM % mesh % faces(iFace) % iStart) + &
                             (myDGSEM % mesh % faces(iFace) % swapDimensions)*&
                             (myDGSEM % mesh % faces(iFace) % jStart)
                        jj = (1-myDGSEM % mesh % faces(iFace) % swapDimensions)*&
                             (myDGSEM % mesh % faces(iFace) % jStart) + &
                             (myDGSEM % mesh % faces(iFace) % swapDimensions)*&
                             (myDGSEM % mesh % faces(iFace) % iStart)
                     ELSE
                        ii = myDGSEM % mesh % faces(iFace) % swapDimensions*&
                             (ii+myDGSEM % mesh % faces(iFace) % jInc) + &
                             (1-myDGSEM % mesh % faces(iFace) % swapDimensions)*&
                             myDGSEM % mesh % faces(iFace) % iStart
                        jj = (1-myDGSEM % mesh % faces(iFace) % swapDimensions)*&
                             (jj+myDGSEM % mesh % faces(iFace) % jInc) +&
                             myDGSEM % mesh % faces(iFace) % swapDimensions*&
                             myDGSEM % mesh % faces(iFace) % jStart
                     ENDIF
                  ELSE
                     ii = (1-myDGSEM % mesh % faces(iFace) % swapDimensions)*&
                          (ii + myDGSEM % mesh % faces(iFace) % iInc) +&
                          myDGSEM % mesh % faces(iFace) % swapDimensions*ii
                     jj = myDGSEM % mesh % faces(iFace) % swapDimensions*&
                          (jj+myDGSEM % mesh % faces(iFace) % iInc) + &
                          (1-myDGSEM % mesh % faces(iFace) % swapDimensions)*jj
                  ENDIF

                   norm = sqrt( myDGSEM % mesh % geom(e1) % nHat(1,i,j,s1)**2 + &
                               myDGSEM % mesh % geom(e1) % nHat(2,i,j,s1)**2 + &
                               myDGSEM % mesh % geom(e1) % nHat(3,i,j,s1)**2 )
               
                   DO iEq = 1, nEq-1
                   
                      myDGSEM % stressTensor % boundaryFlux(i,j,iEq,s1,e1) = &
	                          0.5_prec*( myDGSEM % sgsCoeffs % boundarysolution(ii,jj,iEq,s2,e2)*myDGSEM % state % boundarySolution(ii,jj,iEq,s2,e2)-&
                                        myDGSEM % sgsCoeffs % boundarysolution(i,j,iEq,s1,e1)*myDGSEM % state % boundarySolution(i,j,iEq,s1,e1) )/&
	                            myDGSEM % params % viscLengthScale*norm
                               
                      IF( iEq == 4 )THEN
	                      DO m = 1, 3    
	                         jEq = m + (iEq-1)*3  
	                         myDGSEM % stressTensor % boundaryFlux(i,j,iEq,s1,e1) = myDGSEM % stressTensor % boundaryFlux(i,j,iEq,s1,e1) + &
	                           0.5_prec*(myDGSEM % sgsCoeffs % boundarysolution(i,j,iEq,s1,e1)*myDGSEM % stressTensor % boundarysolution(i,j,jEq,s1,e1)+&
	                                  myDGSEM % sgsCoeffs % boundarysolution(ii,jj,iEq,s2,e2)*myDGSEM % stressTensor % boundarysolution(ii,jj,jEq,s2,e2))*&
	                          myDGSEM % mesh % geom(e1) % nHat(m,i,j,s1)
	                      ENDDO
	                      
	                   ELSE
                      
	                      rhoOut = (myDGSEM % static % boundarySolution(ii,jj,4,s2,e2)+myDGSEM % state % boundarySolution(ii,jj,4,s2,e2) )
	                      rhoIn  = (myDGSEM % static % boundarySolution(i,j,4,s1,e1)+myDGSEM % state % boundarySolution(i,j,4,s1,e1) )
	                   
	                      DO m = 1, 3    
	                         jEq = m + (iEq-1)*3  
	                         myDGSEM % stressTensor % boundaryFlux(i,j,iEq,s1,e1) = myDGSEM % stressTensor % boundaryFlux(i,j,iEq,s1,e1) + &
                              0.5_prec*( rhoIn*myDGSEM % sgsCoeffs % boundarysolution(i,j,iEq,s1,e1)*myDGSEM % stressTensor % boundarysolution(i,j,jEq,s1,e1)+&
	                                       rhoOut*myDGSEM % sgsCoeffs % boundarysolution(ii,jj,iEq,s2,e2)*myDGSEM % stressTensor % boundarysolution(ii,jj,jEq,s2,e2))*&
	                          myDGSEM % mesh % geom(e1) % nHat(m,i,j,s1)
	                      ENDDO
	                   ENDIF
	                      
                      myDGSEM % stressTensor % boundaryFlux(ii,jj,iEq,s2,e2) = -myDGSEM % stressTensor % boundaryFlux(i,j,iEq,s1,e1)
                   ENDDO
                ENDDO
             ENDDO     

         ENDIF 
         
      ENDDO 
      !$OMP ENDDO
      
#endif

 END SUBROUTINE InternalStressFlux_Fluid
!
 SUBROUTINE BoundaryStressFlux_Fluid( myDGSEM )

   IMPLICIT NONE
   CLASS(Fluid), INTENT(inout) :: myDGSEM
#ifdef HAVE_CUDA
   ! Local
   TYPE(dim3) :: grid, tBlock
  
      tBlock = dim3(4*(ceiling( REAL(myDGSEM % N+1)/4 ) ), &
                    4*(ceiling( REAL(myDGSEM % N+1)/4 ) ) , &
                    1 )
      grid = dim3(myDGSEM % mesh % nFaces,nEq-1,1)  
      
      CALL BoundaryStressFlux_CUDAKernel<<<grid, tBlock>>>( myDGSEM % mesh % faces_dev % elementIDs, &
                                                  myDGSEM % mesh % faces_dev % elementSides, &
                                                  myDGSEM % mesh % faces_dev % boundaryID, &
                                                  myDGSEM % mesh % faces_dev % iMap, &
                                                  myDGSEM % mesh % faces_dev % jMap, &
                                                  myDGSEM % mesh % geom_dev % nHat_dev, &
                                                  myDGSEM % state % boundarySolution_dev, &
                                                  myDGSEM % static % boundarySolution_dev, &
                                                  myDGSEM % stressTensor % boundarySolution_dev, &
                                                  myDGSEM % sgsCoeffs % boundarySolution_dev, &
                                                  myDGSEM % externalSGS_dev, &
                                                  myDGSEM % externalState_dev, &
                                                  myDGSEM % externalStress_dev, &
                                                  myDGSEM % stressTensor % boundaryFlux_dev )
#else
   ! Local
   REAL(prec) :: norm, rhoIn, rhoOut
   INTEGER :: iEl, iFace
   INTEGER    :: i, j, k, m, iEq, jEq
   INTEGER    :: ii, jj, bID
   INTEGER    :: e1, s1, e2, s2

      !$OMP DO
      DO iFace = 1, myDGSEM % mesh % nFaces

         
         e1 = myDGSEM % mesh % faces(iFace) % elementIDs(1)
         s1 = myDGSEM % mesh % faces(iFace) % elementSides(1)
         e2 = myDGSEM % mesh % faces(iFace) % elementIDs(2)
         s2 = ABS(myDGSEM % mesh % faces(iFace) % elementSides(2))

         IF( e2 < 0 )THEN

            DO j = 0, myDGSEM % N  
               DO i = 0, myDGSEM % N

                  IF( i == 0 )THEN
                     IF( j == 0 )THEN
                        ii = (1-myDGSEM % mesh % faces(iFace) % swapDimensions)*&
                             (myDGSEM % mesh % faces(iFace) % iStart) + &
                             (myDGSEM % mesh % faces(iFace) % swapDimensions)*&
                             (myDGSEM % mesh % faces(iFace) % jStart)
                        jj = (1-myDGSEM % mesh % faces(iFace) % swapDimensions)*&
                             (myDGSEM % mesh % faces(iFace) % jStart) + &
                             (myDGSEM % mesh % faces(iFace) % swapDimensions)*&
                             (myDGSEM % mesh % faces(iFace) % iStart)
                     ELSE
                        ii = myDGSEM % mesh % faces(iFace) % swapDimensions*&
                             (ii+myDGSEM % mesh % faces(iFace) % jInc) + &
                             (1-myDGSEM % mesh % faces(iFace) % swapDimensions)*&
                             myDGSEM % mesh % faces(iFace) % iStart
                        jj = (1-myDGSEM % mesh % faces(iFace) % swapDimensions)*&
                             (jj+myDGSEM % mesh % faces(iFace) % jInc) +&
                             myDGSEM % mesh % faces(iFace) % swapDimensions*&
                             myDGSEM % mesh % faces(iFace) % jStart
                     ENDIF
                  ELSE
                     ii = (1-myDGSEM % mesh % faces(iFace) % swapDimensions)*&
                          (ii + myDGSEM % mesh % faces(iFace) % iInc) +&
                          myDGSEM % mesh % faces(iFace) % swapDimensions*ii
                     jj = myDGSEM % mesh % faces(iFace) % swapDimensions*&
                          (jj+myDGSEM % mesh % faces(iFace) % iInc) + &
                          (1-myDGSEM % mesh % faces(iFace) % swapDimensions)*jj
                  ENDIF

                   norm = sqrt( myDGSEM % mesh % geom(e1) % nHat(1,i,j,s1)**2 + &
                               myDGSEM % mesh % geom(e1) % nHat(2,i,j,s1)**2 + &
                               myDGSEM % mesh % geom(e1) % nHat(3,i,j,s1)**2 )
               
                  bID  = myDGSEM % mesh % faces(iFace) % boundaryID
                  IF( bID < 0 )THEN ! Physical Boundary
                     bID = ABS(bID)
                     DO iEq = 1, nEq-1
                        myDGSEM % stressTensor % boundaryFlux(i,j,iEq,s1,e1) = &
                                0.5_prec*myDGSEM % sgsCoeffs % boundarySolution(i,j,iEq,s1,e1)*&
                                ( myDGSEM % externalState(ii,jj,iEq,bID) - myDGSEM % state % boundarySolution(i,j,iEq,s1,e1) )/&
                                myDGSEM % params % viscLengthScale*norm
                                 
                        IF( iEq == 4 )THEN
                           DO m = 1, 3    
                              jEq = m + (iEq-1)*3  
                              myDGSEM % stressTensor % boundaryFlux(i,j,iEq,s1,e1) = &
                                      myDGSEM % stressTensor % boundaryFlux(i,j,iEq,s1,e1) + &
                                      0.5_prec*myDGSEM % sgsCoeffs % boundarysolution(i,j,iEq,s1,e1)*&
                                      ( myDGSEM % stressTensor % boundarysolution(i,j,jEq,s1,e1)+ myDGSEM % externalStress(ii,jj,jEq,bID) )*&
                                      myDGSEM % mesh % geom(e1) % nHat(m,i,j,s1)
                           ENDDO
                        
                        ELSE
                        
                           rhoOut = (myDGSEM % static % boundarySolution(i,j,4,s1,e1)+myDGSEM % externalState(ii,jj,4,bID) )
                           rhoIn  = (myDGSEM % static % boundarySolution(i,j,4,s1,e1)+myDGSEM % state % boundarySolution(i,j,4,s1,e1) )
                     
                           DO m = 1, 3    
                              jEq = m + (iEq-1)*3  
                              myDGSEM % stressTensor % boundaryFlux(i,j,iEq,s1,e1) = &
                                      myDGSEM % stressTensor % boundaryFlux(i,j,iEq,s1,e1) + &
                                      0.5_prec*myDGSEM % sgsCoeffs % boundarysolution(i,j,iEq,s1,e1)*&
                                      ( rhoIn*myDGSEM % stressTensor % boundarysolution(i,j,jEq,s1,e1)+&
                                        rhoOut*myDGSEM % externalStress(ii,jj,jEq,bID) )*&
                                      myDGSEM % mesh % geom(e1) % nHat(m,i,j,s1)
                           ENDDO
                        ENDIF
                     ENDDO
                  ELSE ! Neighboring process
                     DO iEq = 1, nEq-1
                        myDGSEM % stressTensor % boundaryFlux(i,j,iEq,s1,e1) = &
                                0.5_prec*(myDGSEM % externalSGS(ii,jj,iEq,bID)*myDGSEM % externalState(ii,jj,iEq,bID) -&
                                          myDGSEM % sgsCoeffs % boundarySolution(i,j,iEq,s1,e1)*myDGSEM % state % boundarySolution(i,j,iEq,s1,e1) )/&
                                myDGSEM % params % viscLengthScale*norm
                                 
                        IF( iEq == 4 )THEN
                           DO m = 1, 3    
                              jEq = m + (iEq-1)*3  
                              myDGSEM % stressTensor % boundaryFlux(i,j,iEq,s1,e1) = &
                                      myDGSEM % stressTensor % boundaryFlux(i,j,iEq,s1,e1) + &
                                      0.5_prec*( myDGSEM % sgsCoeffs % boundarysolution(i,j,iEq,s1,e1)*&
                                                 myDGSEM % stressTensor % boundarysolution(i,j,jEq,s1,e1)+ &
                                                 myDGSEM % externalSGS(ii,jj,iEq,bID )*myDGSEM % externalStress(ii,jj,jEq,bID) )*&
                                      myDGSEM % mesh % geom(e1) % nHat(m,i,j,s1)
                           ENDDO
                        
                        ELSE
                        
                           rhoOut = (myDGSEM % static % boundarySolution(i,j,4,s1,e1)+myDGSEM % externalState(ii,jj,4,bID) )
                           rhoIn  = (myDGSEM % static % boundarySolution(i,j,4,s1,e1)+myDGSEM % state % boundarySolution(i,j,4,s1,e1) )
                     
                           DO m = 1, 3    
                              jEq = m + (iEq-1)*3  
                              myDGSEM % stressTensor % boundaryFlux(i,j,iEq,s1,e1) = &
                                      myDGSEM % stressTensor % boundaryFlux(i,j,iEq,s1,e1) + &
                                      0.5_prec*( myDGSEM % sgsCoeffs % boundarysolution(i,j,iEq,s1,e1)*&
                                                 rhoIn*myDGSEM % stressTensor % boundarysolution(i,j,jEq,s1,e1)+&
                                                 myDGSEM % externalSGS(ii,jj,iEq,bID)*&
                                                 rhoOut*myDGSEM % externalStress(ii,jj,jEq,bID) )*&
                                      myDGSEM % mesh % geom(e1) % nHat(m,i,j,s1)
                           ENDDO
                        ENDIF
                     ENDDO

                  ENDIF
               ENDDO
            ENDDO 

         ENDIF 
         
      ENDDO 
      !$OMP ENDDO
      
#endif

 END SUBROUTINE BoundaryStressFlux_Fluid
!
 SUBROUTINE StressDivergence_Fluid( myDGSEM )

   IMPLICIT NONE
   CLASS(Fluid), INTENT(inout) :: myDGSEM
#ifdef HAVE_CUDA
    ! Local
    TYPE(dim3) :: grid, tBlock
  
      tBlock = dim3(4*(ceiling( REAL(myDGSEM % N+1)/4 ) ), &
                    4*(ceiling( REAL(myDGSEM % N+1)/4 ) ) , &
                    4*(ceiling( REAL(myDGSEM % N+1)/4 ) ) )
      grid = dim3(myDGSEM % mesh % nElems,nEq-1,1)
      
      CALL StressDivergence_CUDAKernel<<<grid,tBlock>>>( myDGSEM % stressTensor % solution_dev, &
                                                             myDGSEM % stressTensor % boundaryFlux_dev, &
                                                             myDGSEM % state % solution_dev, &
                                                             myDGSEM % static % solution_dev, &
                                                             myDGSEM % sgsCoeffs % solution_dev, &
                                                             myDGSEM % mesh % geom_dev % Ja_dev, &
                                                             myDGSEM % mesh % geom_dev % J_dev, &
                                                             myDGSEM % dgStorage % bMat_dev, &
                                                             myDGSEM % dgStorage % qWeight_dev, &
                                                             myDGSEM % dgStorage % dMatP_dev, &
                                                             myDGSEM % stressTensor % tendency_dev )
#else
   ! Local
   INTEGER    :: iEl, i, j, k, m, iEq, row, col, jEq
   REAL(prec) :: F
   REAL(prec) :: pContFlux(0:myDGSEM % N,0:myDGSEM % N,0:myDGSEM % N)
   REAL(prec) :: sContFlux(0:myDGSEM % N,0:myDGSEM % N,0:myDGSEM % N)
   REAL(prec) :: qContFlux(0:myDGSEM % N,0:myDGSEM % N,0:myDGSEM % N)

      !$OMP DO PRIVATE( pContFlux, sContFlux, qContFlux )
      DO iEl = 1, myDGSEM % mesh % nElems
         DO iEq = 1, nEq-1
         
            DO k = 0, myDGSEM % N 
               DO j = 0, myDGSEM % N 
                  DO i = 0, myDGSEM % N
                     sContFlux(i,j,k) = 0.0_prec
                     pContFlux(i,j,k) = 0.0_prec
                     qContFlux(i,j,k) = 0.0_prec
                  ENDDO
               ENDDO 
            ENDDO
         
         ! Here the flux tensor in physical space is calculated and rotated to give the 
         ! contravariant flux tensor in the reference computational domain.
         
            DO col = 1, 3
               jEq = col + (iEq-1)*3
               DO k = 0, myDGSEM % N 
                  DO j = 0, myDGSEM % N 
                     DO i = 0, myDGSEM % N

                        IF( iEq == 4 )THEN
	                        F = myDGSEM % stressTensor % solution(i,j,k,jEq,iEl)*&
	                            myDGSEM % sgsCoeffs % solution(i,j,k,iEq,iEl)
                            
                        ELSE
	                        F = myDGSEM % stressTensor % solution(i,j,k,jEq,iEl)*&
	                            (myDGSEM % state % solution(i,j,k,4,iEl)+&
	                             myDGSEM % static % solution(i,j,k,4,iEl))*&
	                            myDGSEM % sgsCoeffs % solution(i,j,k,iEq,iEl)
                        ENDIF
                        sContFlux(i,j,k) = sContFlux(i,j,k) + &
                                               myDGSEM % mesh % geom(iEl) % Ja(i,j,k,col,1)*F
                                       
                        pContFlux(i,j,k) = pContFlux(i,j,k) + &
                                               myDGSEM % mesh % geom(iEl) % Ja(i,j,k,col,2)*F 
                                      
                        qContFlux(i,j,k) = qContFlux(i,j,k) + &
                                              myDGSEM % mesh % geom(iEl) % Ja(i,j,k,col,3)*F
                                              
                     ENDDO
                  ENDDO
               ENDDO 
            ENDDO

      ! Now, the flux divergence is computed by multiplying the internally calculated fluxes by the
      ! DG-Derivative matrix and adding the boundary weighted fluxes.
            DO k = 0, myDGSEM % N
               DO j = 0, myDGSEM % N
                  DO i = 0, myDGSEM % N
      
                     myDGSEM % stressTensor % tendency(i,j,k,iEq,iEl) = 0.0_prec
               
                     DO m = 0, myDGSEM % N
                        myDGSEM % stressTensor % tendency(i,j,k,iEq,iEl) = myDGSEM % stressTensor % tendency(i,j,k,iEq,iEl) + &
                                          myDGSEM % dgStorage % dMatP(m,i)*sContFlux(m,j,k) + &
                                          myDGSEM % dgStorage % dMatP(m,j)*pContFlux(i,m,k) + &
                                          myDGSEM % dgStorage % dMatP(m,k)*qContFlux(i,j,m)
                     ENDDO
         
                     myDGSEM % stressTensor % tendency(i,j,k,iEq,iEl) = (myDGSEM % stressTensor % tendency(i,j,k,iEq,iEl) + &
                                    ( myDGSEM % stressTensor % boundaryFlux(i,k,iEq,SOUTH,iEl)*&
                                      myDGSEM % dgStorage % bmat(j,left-1) + &
                                      myDGSEM % stressTensor % boundaryFlux(i,k,iEq,NORTH,iEl)*&
                                      myDGSEM % dgStorage % bMat(j,right-1) )/&
                                      myDGSEM % dgStorage % qWeight(j) + &
                                    ( myDGSEM % stressTensor % boundaryFlux(j,k,iEq,WEST,iEl)*&
                                      myDGSEM % dgStorage % bMat(i,left-1) + &
                                      myDGSEM % stressTensor % boundaryFlux(j,k,iEq,EAST,iEl)*&
                                      myDGSEM % dgStorage % bMat(i,right-1) )/&
                                      myDGSEM % dgStorage % qWeight(i) + &
                                    ( myDGSEM % stressTensor % boundaryFlux(i,j,iEq,BOTTOM,iEl)*&
                                      myDGSEM % dgStorage % bMat(k,left-1) + &
                                      myDGSEM % stressTensor % boundaryFlux(i,j,iEq,TOP,iEl)*&
                                      myDGSEM % dgStorage % bMat(k,right-1) )/&
                                      myDGSEM % dgStorage % qWeight(k) )/myDGSEM % mesh % geom(iEl) % J(i,j,k)
                  ENDDO
               ENDDO
            ENDDO
            
         ENDDO
      ENDDO
      !$OMP ENDDO
      
#endif
       
 END SUBROUTINE StressDivergence_Fluid
!
 SUBROUTINE EquationOfState_Fluid( myDGSEM )
   ! This routine calculates the anomalous pressure referenced to the static state.
   ! The pressure is calculated using the ideal gas law.
   IMPLICIT NONE
   CLASS( Fluid ), INTENT(inout) :: myDGSEM
#ifdef HAVE_CUDA
   ! Local
    TYPE(dim3) :: grid, tBlock
  
      ! How should we pick the thread and block size
      tBlock = dim3(4*(ceiling( REAL(myDGSEM % N+1)/4 ) ), &
                    4*(ceiling( REAL(myDGSEM % N+1)/4 ) ) , &
                    4*(ceiling( REAL(myDGSEM % N+1)/4 ) ) )
      grid = dim3(myDGSEM % mesh % nElems,1,1) 
      
      CALL EquationOfState_CUDAKernel<<<grid,tBlock>>>( myDGSEM % state % solution_dev, &
                                                        myDGSEM % static % solution_dev ) 
                                                        
#else
   ! Local
   INTEGER :: iEl, i, j, k
   REAL(prec) :: hCapRatio, rC, rhoT


      hCapRatio = ( myDGSEM % params % R + myDGSEM % params % Cv ) / myDGSEM % params % Cv
      rC        = myDGSEM % params % R / ( myDGSEM % params % R + myDGSEM % params % Cv )

      !$OMP DO
      DO iEl = 1, myDGSEM % mesh % nElems
         DO k = 0, myDGSEM % N
            DO j = 0, myDGSEM % N
               DO i = 0, myDGSEM % N

                  ! Pressure = rho*e*R/Cv (Ideal Gas Law, P = rho*R*T, thermo ~> T = theta*(P/P0)^r)
                  ! Then P = (rho*theta*R/P0^rC)^(Cp/Cv)
                  ! And P' = P - P_static
                  rhoT = (myDGSEM % static % solution(i,j,k,5,iEl) + myDGSEM % state % solution(i,j,k,5,iEl) )
                  myDGSEM % state % solution(i,j,k,6,iEl) = myDGSEM % params % P0*( rhoT*myDGSEM % params % R/myDGSEM % params % P0 )**hCapRatio -&
                                                              myDGSEM % static % solution(i,j,k,6,iEl)
               ENDDO
            ENDDO
         ENDDO
      ENDDO
      !$OMP ENDDO
      
#endif  
    
 END SUBROUTINE EquationOfState_Fluid
!
 SUBROUTINE CalculateStaticState_Fluid( myDGSEM )
   IMPLICIT NONE
   CLASS( Fluid ), INTENT(inout) :: myDGSEM
   ! Local
   INTEGER    :: i, j, k, iEl,iEq
   REAL(prec) :: z, H, P0, Cp, T, T0, dTdz, P, rC, g, R

      R    = myDGSEM % params % R
      Cp   = (R + myDGSEM % params % Cv)
      rC   = R/Cp
      g    = myDGSEM % params % g
      H    = myDGSEM % params % zScale
      T0   = myDGSEM % params % T0
      P0   = myDGSEM % params % P0
      dTdz = myDGSEM % params % dTdz
      
      ! /////////////////////  Build the Static/Background State ///////////////////////// !

      !$OMP DO
      DO iEl = 1, myDGSEM % mesh % nElems
         DO iEq = 1, nEq
            DO k = 0, myDGSEM % N
               DO j = 0, myDGSEM % N
                  DO i = 0, myDGSEM % N
                     myDGSEM % state % solution(i,j,k,iEq,iEl)  = 0.0_prec
                     myDGSEM % static % solution(i,j,k,iEq,iEl) = 0.0_prec
                  ENDDO
               ENDDO
            ENDDO
         ENDDO
      ENDDO
      !$OMP ENDDO
      
      !$OMP DO
      DO iEl = 1, myDGSEM % mesh % nElems
         DO k = 0, myDGSEM % N
            DO j = 0, myDGSEM % N
               DO i = 0, myDGSEM % N
            
                  z = myDGSEM % mesh % geom(iEl) % z(i,j,k)
                  
                  ! The static profile is determined from hydrostatic balance, the equation of state,
                  ! and a prescribed potential temperature profile. 
                  ! ** The potential temperature is assumed to vary linearly with z ** 
                  
                  T = T0 + dTdz*z ! Potential temperature
                  IF( dTdz == 0.0_prec )THEN
                     P = P0*( 1.0_prec - g*z/(T0*Cp) )**(Cp/R)
                  ELSE
                     P = P0*( 1.0_prec - g*rC/R*log( (T/T0)**(1.0_prec/dTdz) ) )**(Cp/R)
                  ENDIF
                  
                  ! Density
                  myDGSEM % static % solution(i,j,k,4,iEl) = (P/( T*R*(P/P0)**rC) )
                  
                  ! Potential Temperature (weighted with density)
                  myDGSEM % static % solution(i,j,k,5,iEl) = myDGSEM % static % solution(i,j,k,4,iEl)*T
                  
               ENDDO
            ENDDO
         ENDDO
      ENDDO
      !$OMP ENDDO
      
#ifdef HAVE_CUDA
      myDGSEM % static % solution_dev = myDGSEM % static % solution
#endif
      ! This routine Calculates the pressure
      CALL myDGSEM % EquationOfState( )
#ifdef HAVE_CUDA
      myDGSEM % state % solution = myDGSEM % state % solution_dev
#endif

      !$OMP MASTER
      DO iEl = 1, myDGSEM % mesh % nElems
         myDGSEM % static % solution(:,:,:,6,iEl) = myDGSEM % state % solution(:,:,:,6,iEl)
      ENDDO
      !$OMP END MASTER
      
#ifdef HAVE_CUDA
      myDGSEM % static % solution_dev = myDGSEM % static % solution
      myDGSEM % state % solution_dev  = 0.0_prec
#endif
      
      !$OMP MASTER
      myDGSEM % state % solution = 0.0_prec
      !$OMP END MASTER
      ! Add a CUDA Kernel !
      
 END SUBROUTINE CalculateStaticState_Fluid
!                      
!
!
!==================================================================================================!
!-------------------------------------- FILE I/O ROUTINES -----------------------------------------!
!==================================================================================================!
!
!
 SUBROUTINE WriteTecplot_Fluid( myDGSEM, iter, nPlot, myRank )

  IMPLICIT NONE
 
  CLASS( Fluid ), INTENT(inout) :: myDGsem
  INTEGER, INTENT(in)           :: iter, nPlot
  INTEGER, INTENT(in)           :: myRank
  !LOCAL
  REAL(prec)  :: x(0:nPlot,0:nPlot,0:nPlot)
  REAL(prec)  :: y(0:nPlot,0:nPlot,0:nPlot)
  REAL(prec)  :: z(0:nPlot,0:nPlot,0:nPlot)
  REAL(prec)  :: sol(0:nPlot,0:nPlot,0:nPlot,1:nEq)
  REAL(prec)  :: bsol(0:nPlot,0:nPlot,0:nPlot,1:nEq)

  INTEGER       :: i, j, k, iEl, iEq, fUnit
  CHARACTER(5)  :: zoneID
  CHARACTER(10) :: iterchar
  CHARACTER(4)  :: rankChar
  REAL(prec) :: hCapRatio, c, T
  
  hCapRatio = ( myDGSEM % params % R + myDGSEM % params % Cv ) / myDGSEM % params % Cv

      WRITE(iterChar,'(I10.10)') iter
      WRITE(rankChar,'(I4.4)') myRank
      
      OPEN( UNIT=NEWUNIT(fUnit), &
            FILE= 'State.'//rankChar//'.'//iterChar//'.tec', &
            FORM='formatted', &
            STATUS='replace')  
    
      WRITE(fUnit,*) 'VARIABLES = "X", "Y", "Z", "u", "v", "w", "rho", "Pot. Temp.", "Pressure",'//&
                                ' "u_b", "v_b", "w_b", "rho_b", "Pot. Temp._b", "Pressure_b", "Drag", "c" '
 
      DO iEl = 1, myDGsem % mesh % nElems

         x = myDGSEM % dgStorage % interp % ApplyInterpolationMatrix_3D( myDGSEM % mesh % geom(iEl) % x )
         y = myDGSEM % dgStorage % interp % ApplyInterpolationMatrix_3D( myDGSEM % mesh % geom(iEl) % y )
         z = myDGSEM % dgStorage % interp % ApplyInterpolationMatrix_3D( myDGSEM % mesh % geom(iEl) % z )
           
         DO iEq = 1, nEq
            sol(:,:,:,iEq) = myDGSEM % dgStorage % interp % ApplyInterpolationMatrix_3D( myDGSEM % state % solution(:,:,:,iEq,iEl) )
         ENDDO
      
         DO iEq = 1, nEq
            bsol(:,:,:,iEq) = myDGSEM % dgStorage % interp % ApplyInterpolationMatrix_3D( myDGSEM % static % solution(:,:,:,iEq,iEl) )
         ENDDO
         
         WRITE(zoneID,'(I5.5)') myDGSEM % mesh % elements(iEl) % elementID
         WRITE(fUnit,*) 'ZONE T="el'//trim(zoneID)//'", I=',nPlot+1,&
                                                     ', J=',nPlot+1,&
                                                     ', K=',nPlot+1,',F=POINT'

         DO k = 0, nPlot
            DO j = 0, nPlot
               DO i = 0, nPlot
                  T =   (bsol(i,j,k,5) + sol(i,j,k,5))/(bsol(i,j,k,4)+sol(i,j,k,4) )
                          
                  ! Sound speed estimate for the external and internal states
                  c = sqrt( myDGSEM % params % R*T*( ( sol(i,j,k,6) + bsol(i,j,k,6) )/myDGSEM % params % P0 )**hCapRatio   )
                  WRITE(fUnit,'(17(F15.7,1x))') x(i,j,k), y(i,j,k), z(i,j,k),&
                                  sol(i,j,k,1)/( sol(i,j,k,4) + bsol(i,j,k,4) ), &
                                  sol(i,j,k,2)/( sol(i,j,k,4) + bsol(i,j,k,4) ), &
                                  sol(i,j,k,3)/( sol(i,j,k,4) + bsol(i,j,k,4) ), &
                                  sol(i,j,k,4), &
                                  (sol(i,j,k,5) + bsol(i,j,k,5))/( sol(i,j,k,4) + bsol(i,j,k,4) ), &
                                  sol(i,j,k,6), &
                                  bsol(i,j,k,1)/( bsol(i,j,k,4) ), &
                                  bsol(i,j,k,2)/( bsol(i,j,k,4) ), &
                                  bsol(i,j,k,3)/( bsol(i,j,k,4) ), &
                                  bsol(i,j,k,4), &
                                  bsol(i,j,k,5)/( bsol(i,j,k,4) ),&
                                  bsol(i,j,k,6),&
                                  myDGSEM % dragProfile(i,j,k,iEl), c
               ENDDO
            ENDDO
         ENDDO
        
      ENDDO

      CLOSE(UNIT=fUnit)

 END SUBROUTINE WriteTecplot_Fluid
!
<<<<<<< HEAD
#ifdef DIAGNOSTICS
 SUBROUTINE Diagnostics_Fluid( myDGSEM )
  IMPLICIT NONE
  CLASS( Fluid ), INTENT(inout) :: myDGSEM 
  ! Local
  INTEGER    :: iEl, i, j, k 
  REAL(prec) :: volume


     volume = 0.0_prec
     myDGSEM % mass = 0.0_prec
     myDGSEM % KE   = 0.0_prec
     myDGSEM % PE   = 0.0_prec
     myDGSEM % avgT = 0.0_prec

     DO iEl = 1, myDGSEM % mesh % nElems
        DO k = 0, myDGSEM % N
           DO j = 0, myDGSEM % N
              DO i = 0, myDGSEM % N

                 volume = volume + myDGSEM % mesh % geom(iEl) % J(i,j,k)

                 myDGSEM % mass = myDGSEM % mass + myDGSEM % state % solution(i,j,k,4,iEl)*&
                                                   myDGSEM % mesh % geom(iEl) % J(i,j,k)

                 myDGSEM % KE   = myDGSEM % KE + ( myDGSEM % state % solution(i,j,k,1,iEl)**2 +&
                                                   myDGSEM % state % solution(i,j,k,2,iEl)**2 +&
                                                   myDGSEM % state % solution(i,j,k,3,iEl)**2 )/&
                                                 myDGSEM % state % solution(i,j,k,4,iEl)*&
                                                 myDGSEM % mesh % geom(iEl) % J(i,j,k)

                 myDGSEM % PE   = myDGSEM % PE + myDGSEM % state % solution(i,j,k,4,iEl)*&
                                                 myDGSEM % params % g*&
                                                 myDGSEM % mesh % geom(iEl) % z(i,j,k)*&
                                                 myDGSEM % mesh % geom(iEl) % J(i,j,k)

                 myDGSEM % avgT = myDGSEM % avgT + myDGSEM % state % solution(i,j,k,5,iEl)/&
                                                   myDGSEM % state % solution(i,j,k,4,iEl)*&
                                                   myDGSEM % mesh % geom(iEl) % J(i,j,k) 

              ENDDO
           ENDDO
        ENDDO
     ENDDO

     myDGSEM % avgT = myDGSEM % avgT/volume


 END SUBROUTINE Diagnostics_Fluid
#endif
=======
 SUBROUTINE ObtainPlottingMesh_Fluid( myDGSEM, x, y, z )

  IMPLICIT NONE
 
  CLASS( Fluid ), INTENT(inout) :: myDGsem
  REAL(prec), INTENT(out)       :: x(0:myDGSEM % params % nPlot, &
                                     0:myDGSEM % params % nPlot, &
                                     0:myDGSEM % params % nPlot, &
                                     1:myDGSEM % mesh % nElems)
  REAL(prec), INTENT(out)       :: y(0:myDGSEM % params % nPlot, &
                                     0:myDGSEM % params % nPlot, &
                                     0:myDGSEM % params % nPlot, &
                                     1:myDGSEM % mesh % nElems)
  REAL(prec), INTENT(out)       :: z(0:myDGSEM % params % nPlot, &
                                     0:myDGSEM % params % nPlot, &
                                     0:myDGSEM % params % nPlot, &
                                     1:myDGSEM % mesh % nElems)

  INTEGER       :: i, j, k, iEl
  

      
      DO iEl = 1, myDGsem % mesh % nElems

         x(:,:,:,iEl) = myDGSEM % dgStorage % interp % ApplyInterpolationMatrix_3D( myDGSEM % mesh % geom(iEl) % x )
         y(:,:,:,iEl) = myDGSEM % dgStorage % interp % ApplyInterpolationMatrix_3D( myDGSEM % mesh % geom(iEl) % y )
         z(:,:,:,iEl) = myDGSEM % dgStorage % interp % ApplyInterpolationMatrix_3D( myDGSEM % mesh % geom(iEl) % z )
           
      ENDDO

 END SUBROUTINE ObtainPlottingMesh_Fluid
!
 SUBROUTINE FluidStateAtPlottingPoints_Fluid( myDGSEM, u, v, w, density, potentialTemp, pressure )

  IMPLICIT NONE
 
  CLASS( Fluid ), INTENT(inout) :: myDGsem
  REAL(prec), INTENT(out)       :: u(0:myDGSEM % params % nPlot, &
                                     0:myDGSEM % params % nPlot, &
                                     0:myDGSEM % params % nPlot, &
                                     1:myDGSEM % mesh % nElems)
  REAL(prec), INTENT(out)       :: v(0:myDGSEM % params % nPlot, &
                                     0:myDGSEM % params % nPlot, &
                                     0:myDGSEM % params % nPlot, &
                                     1:myDGSEM % mesh % nElems)
  REAL(prec), INTENT(out)       :: w(0:myDGSEM % params % nPlot, &
                                     0:myDGSEM % params % nPlot, &
                                     0:myDGSEM % params % nPlot, &
                                     1:myDGSEM % mesh % nElems)
  REAL(prec), INTENT(out)       :: density(0:myDGSEM % params % nPlot, &
                                     0:myDGSEM % params % nPlot, &
                                     0:myDGSEM % params % nPlot, &
                                     1:myDGSEM % mesh % nElems)
  REAL(prec), INTENT(out)       :: potentialTemp(0:myDGSEM % params % nPlot, &
                                     0:myDGSEM % params % nPlot, &
                                     0:myDGSEM % params % nPlot, &
                                     1:myDGSEM % mesh % nElems)
  REAL(prec), INTENT(out)       :: pressure(0:myDGSEM % params % nPlot, &
                                     0:myDGSEM % params % nPlot, &
                                     0:myDGSEM % params % nPlot, &
                                     1:myDGSEM % mesh % nElems)
  ! Local
  REAL(prec) :: sol(0:myDGSEM % params % nPlot, &
                    0:myDGSEM % params % nPlot, &
                    0:myDGSEM % params % nPlot, &
                    1:nEq )
  REAL(prec) :: bsol(0:myDGSEM % params % nPlot, &
                     0:myDGSEM % params % nPlot, &
                     0:myDGSEM % params % nPlot, &
                     1:nEq )
  INTEGER       :: i, j, k, iEl, iEq
  

 
      DO iEl = 1, myDGsem % mesh % nElems

           
         DO iEq = 1, nEq
            sol(:,:,:,iEq) = myDGSEM % dgStorage % interp % ApplyInterpolationMatrix_3D( myDGSEM % state % solution(:,:,:,iEq,iEl) )
         ENDDO
      
         DO iEq = 1, nEq
            bsol(:,:,:,iEq) = myDGSEM % dgStorage % interp % ApplyInterpolationMatrix_3D( myDGSEM % static % solution(:,:,:,iEq,iEl) )
         ENDDO
         

         DO k = 0, myDGSEM % params % nPlot
            DO j = 0, myDGSEM % params % nPlot
               DO i = 0, myDGSEM % params % nPlot
                          
                  u(i,j,k,iEl)             = sol(i,j,k,1)/( sol(i,j,k,4) + bsol(i,j,k,4) )
                  v(i,j,k,iEl)             = sol(i,j,k,2)/( sol(i,j,k,4) + bsol(i,j,k,4) )
                  w(i,j,k,iEl)             = sol(i,j,k,3)/( sol(i,j,k,4) + bsol(i,j,k,4) )
                  density(i,j,k,iEl)       = sol(i,j,k,4)
                  potentialTemp(i,j,k,iEl) = (sol(i,j,k,5) + bsol(i,j,k,5))/( sol(i,j,k,4) + bsol(i,j,k,4) )
                  pressure(i,j,k,iEl)      = sol(i,j,k,6)

               ENDDO
            ENDDO
         ENDDO
        
      ENDDO


 END SUBROUTINE FluidStateAtPlottingPoints_Fluid
>>>>>>> 6aeb42a1
!
 SUBROUTINE WriteSmoothedTecplot_Fluid( myDGSEM, iter, nPlot, myRank )

  IMPLICIT NONE
 
  CLASS( Fluid ), INTENT(inout) :: myDGsem
  INTEGER, INTENT(in)           :: iter, nPlot
  INTEGER, INTENT(in)           :: myRank
  !LOCAL
  REAL(prec)  :: x(0:nPlot,0:nPlot,0:nPlot)
  REAL(prec)  :: y(0:nPlot,0:nPlot,0:nPlot)
  REAL(prec)  :: z(0:nPlot,0:nPlot,0:nPlot)
  REAL(prec)  :: sol(0:nPlot,0:nPlot,0:nPlot,1:nEq)
  REAL(prec)  :: bsol(0:nPlot,0:nPlot,0:nPlot,1:nEq)

  INTEGER       :: i, j, k, iEl, iEq, fUnit
  CHARACTER(5)  :: zoneID
  CHARACTER(10) :: iterchar
  CHARACTER(4)  :: rankChar

      WRITE(iterChar,'(I10.10)') iter
      WRITE(rankChar,'(I4.4)') myRank
      
      OPEN( UNIT=NEWUNIT(fUnit), &
            FILE= 'State-smoothed.'//rankChar//'.'//iterChar//'.tec', &
            FORM='formatted', &
            STATUS='replace')  
    
      WRITE(fUnit,*) 'VARIABLES = "X", "Y", "Z", "u", "v", "w", "rho", "Pot. Temp.", "SGS KE"'
 
      DO iEl = 1, myDGsem % mesh % nElems

         x = myDGSEM % dgStorage % interp % ApplyInterpolationMatrix_3D( myDGSEM % mesh % geom(iEl) % x )
         y = myDGSEM % dgStorage % interp % ApplyInterpolationMatrix_3D( myDGSEM % mesh % geom(iEl) % y )
         z = myDGSEM % dgStorage % interp % ApplyInterpolationMatrix_3D( myDGSEM % mesh % geom(iEl) % z )
           
         DO iEq = 1, nEq
            sol(:,:,:,iEq) = myDGSEM % dgStorage % interp % ApplyInterpolationMatrix_3D( myDGSEM % smoothstate % solution(:,:,:,iEq,iEl) )
         ENDDO
         
         DO iEq = 1, nEq
            bsol(:,:,:,iEq) = myDGSEM % dgStorage % interp % ApplyInterpolationMatrix_3D( myDGSEM % static % solution(:,:,:,iEq,iEl) )
         ENDDO
         WRITE(zoneID,'(I5.5)') myDGSEM % mesh % elements(iEl) % elementID
         WRITE(fUnit,*) 'ZONE T="el'//trim(zoneID)//'", I=',nPlot+1,&
                                                     ', J=',nPlot+1,&
                                                     ', K=',nPlot+1,',F=POINT'

         DO k = 0, nPlot
            DO j = 0, nPlot
               DO i = 0, nPlot
                  WRITE(fUnit,'(9(F15.7,1x))') x(i,j,k), y(i,j,k), z(i,j,k),&
                                  sol(i,j,k,1)/( sol(i,j,k,4) + bsol(i,j,k,4) ), &
                                  sol(i,j,k,2)/( sol(i,j,k,4) + bsol(i,j,k,4) ), &
                                  sol(i,j,k,3)/( sol(i,j,k,4) + bsol(i,j,k,4) ), &
                                  sol(i,j,k,4), &
                                  sol(i,j,k,5)/( sol(i,j,k,4) + bsol(i,j,k,4) ), &
                                  sol(i,j,k,6)
               ENDDO
            ENDDO
         ENDDO
        
      ENDDO

      CLOSE(UNIT=fUnit)

 END SUBROUTINE WriteSmoothedTecplot_Fluid
!
 SUBROUTINE WriteSGSTecplot_Fluid( myDGSEM, iter, myRank )

  IMPLICIT NONE
 
  CLASS( Fluid ), INTENT(inout) :: myDGsem
  INTEGER, INTENT(in)           :: iter
  INTEGER, INTENT(in)           :: myRank
  !LOCAL
  INTEGER       :: i, j, k, iEl, iEq, fUnit
  CHARACTER(5)  :: zoneID
  CHARACTER(10) :: iterchar
  CHARACTER(4)  :: rankChar

      WRITE(iterChar,'(I10.10)') iter
      WRITE(rankChar,'(I4.4)') myRank
      
      OPEN( UNIT=NEWUNIT(fUnit), &
            FILE= 'State-SGS.'//rankChar//'.'//iterChar//'.tec', &
            FORM='formatted', &
            STATUS='replace')  
    
      WRITE(fUnit,*) 'VARIABLES = "X", "Y", "Z", "kappa_u", "kappa_v", "kappa_w", "kappa_rho", "kappa_T"'
 
      DO iEl = 1, myDGsem % mesh % nElems

         WRITE(zoneID,'(I5.5)') myDGSEM % mesh % elements(iEl) % elementID
         WRITE(fUnit,*) 'ZONE T="el'//trim(zoneID)//'", I=',myDGSEM % N+1,&
                                                     ', J=',myDGSEM % N+1,&
                                                     ', K=',myDGSEM % N+1,',F=POINT'

         DO k = 0, myDGSEM % N
            DO j = 0, myDGSEM % N
               DO i = 0, myDGSEM % N
                  WRITE(fUnit,'(8(F15.7,1x))') myDGSEM % mesh % geom(iEl) % x(i,j,k),&
                                               myDGSEM % mesh % geom(iEl) % y(i,j,k),&
                                               myDGSEM % mesh % geom(iEl) % z(i,j,k),&
                                               myDGSEM % sgsCoeffs % solution(i,j,k,1:5,iEl)
               ENDDO
            ENDDO
         ENDDO
        
      ENDDO

      CLOSE(UNIT=fUnit)

 END SUBROUTINE WriteSGSTecplot_Fluid
!
 SUBROUTINE WriteStressTensorTecplot_Fluid( myDGSEM, iter, nPlot, myRank )

  IMPLICIT NONE
 
  CLASS( Fluid ), INTENT(inout) :: myDGsem
  INTEGER, INTENT(in)           :: iter, nPlot
  INTEGER, INTENT(in)           :: myRank
  !LOCAL
  REAL(prec)  :: x(0:nPlot,0:nPlot,0:nPlot)
  REAL(prec)  :: y(0:nPlot,0:nPlot,0:nPlot)
  REAL(prec)  :: z(0:nPlot,0:nPlot,0:nPlot)
  REAL(prec)  :: sol(0:nPlot,0:nPlot,0:nPlot,1:15)

  INTEGER       :: i, j, k, iEl, iEq, fUnit
  CHARACTER(5)  :: zoneID
  CHARACTER(10) :: iterchar
  CHARACTER(4)  :: rankChar

      WRITE(iterChar,'(I10.10)') iter
      WRITE(rankChar,'(I4.4)') myRank
      
      OPEN( UNIT=NEWUNIT(fUnit), &
            FILE= 'Stress.'//rankChar//'.'//iterChar//'.tec', &
            FORM='formatted', &
            STATUS='replace')  
    
      WRITE(fUnit,*) 'VARIABLES = "X", "Y", "Z", "dmx/dx", "dmx/dy", "dmx/dz",'//&
                                                '"dmy/dx", "dmy/dy", "dmy/dz",'//&
                                                '"dmz/dx", "dmz/dy", "dmz/dz",'//&
                                                '"drho/dx", "drho/dy", "drho/dz",'//&
                                                '"drT/dx", "drT/dy", "drT/dz",'
      DO iEl = 1, myDGsem % mesh % nElems

         x = myDGSEM % dgStorage % interp % ApplyInterpolationMatrix_3D( myDGSEM % mesh % geom(iEl) % x )
         y = myDGSEM % dgStorage % interp % ApplyInterpolationMatrix_3D( myDGSEM % mesh % geom(iEl) % y )
         z = myDGSEM % dgStorage % interp % ApplyInterpolationMatrix_3D( myDGSEM % mesh % geom(iEl) % z )
           
         DO iEq = 1, (nEq-1)*3
            sol(:,:,:,iEq) = myDGSEM % dgStorage % interp % ApplyInterpolationMatrix_3D( myDGSEM % stressTensor % solution(:,:,:,iEq,iEl) )
         ENDDO
      
         
         WRITE(zoneID,'(I5.5)') myDGSEM % mesh % elements(iEl) % elementID
         WRITE(fUnit,*) 'ZONE T="el'//trim(zoneID)//'", I=',nPlot+1,&
                                                     ', J=',nPlot+1,&
                                                     ', K=',nPlot+1,',F=POINT'

         DO k = 0, nPlot
            DO j = 0, nPlot
               DO i = 0, nPlot
                  WRITE(fUnit,'(18(F15.7,1x))') x(i,j,k), y(i,j,k), z(i,j,k),sol(i,j,k,1:15)
               ENDDO
            ENDDO
         ENDDO
        
      ENDDO

      CLOSE(UNIT=fUnit)

 END SUBROUTINE WriteStressTensorTecplot_Fluid
!
 SUBROUTINE WritePickup_Fluid( myDGSEM, iter, myRank )

   IMPLICIT NONE
   CLASS( Fluid ), INTENT(in) :: myDGSEM
   INTEGER, INTENT(in)        :: iter
   INTEGER, INTENT(in)        :: myRank
  ! LOCAL
   CHARACTER(10) :: iterChar
   CHARACTER(4)  :: rankChar
   INTEGER       :: iEl
   INTEGER       :: thisRec, fUnit
   INTEGER       :: iEq, N

      N = myDGSEM % N
     
      WRITE(iterChar,'(I10.10)') iter
      WRITE(rankChar,'(I4.4)') myRank

      OPEN( UNIT=NEWUNIT(fUnit), &
            FILE='State.'//rankChar//'.'//iterChar//'.pickup', &
            FORM='UNFORMATTED',&
            ACCESS='DIRECT',&
            STATUS='REPLACE',&
            ACTION='WRITE',&
            CONVERT='BIG_ENDIAN',&
            RECL=prec*(N+1)*(N+1)*(N+1) )

      thisRec = 1 
      DO iEl = 1, myDGSEM % mesh % nElems
        
         DO iEq = 1, nEq
            WRITE( fUnit, REC=thisRec )myDGSEM % state % solution(:,:,:,iEq,iEl)
            thisRec = thisRec+1
         ENDDO
         DO iEq = 1, nEq
            WRITE( fUnit, REC=thisRec )myDGSEM % static % solution(:,:,:,iEq,iEl) 
            thisRec = thisRec+1
         ENDDO
        
         WRITE( fUnit, REC=thisRec )myDGSEM % dragProfile(:,:,:,iEl)
         thisRec = thisRec+1
         
      ENDDO

      CLOSE(UNIT=fUnit)
     
      OPEN( UNIT   = NEWUNIT(fUnit), &
            FILE   = 'State.'//rankChar//'.'//iterChar//'.exs', &
            FORM   ='UNFORMATTED',&
            ACCESS ='DIRECT',&
            STATUS ='REPLACE',&
            ACTION ='WRITE', &
            CONVERT='BIG_ENDIAN',&
            RECL   = prec*(myDGSEM % N+1)*(myDGSEM % N+1)*(nEq)*(myDGSEM % nBoundaryFaces) )
      WRITE( fUnit, rec = 1 ) myDGSEM % externalState
      WRITE( fUnit, rec = 2 ) myDGSEM % prescribedState
      CLOSE(fUnit) 


 END SUBROUTINE WritePickup_Fluid
!
 SUBROUTINE ReadPickup_Fluid( myDGSEM, iter, myRank )

   IMPLICIT NONE
   CLASS( Fluid ), INTENT(inout) :: myDGSEM
   INTEGER, INTENT(in)           :: iter
   INTEGER, INTENT(in)           :: myRank
  ! LOCAL
   CHARACTER(10) :: iterChar
   CHARACTER(4)  :: rankChar
   INTEGER       :: iEl, istat
   INTEGER       :: thisRec, fUnit
   INTEGER       :: iEq, N
   LOGICAL       :: itExists
   
      N = myDGSEM % N
      
      WRITE(iterChar,'(I10.10)') iter
      WRITE(rankChar,'(I4.4)') myRank
      INQUIRE( FILE='State.'//rankChar//'.'//iterChar//'.pickup', EXIST = itExists )
     
      IF( itExists )THEN
     
         OPEN( UNIT=NEWUNIT(fUnit), &
               FILE='State.'//rankChar//'.'//iterChar//'.pickup', &
               FORM='unformatted',&
               ACCESS='direct',&
               STATUS='old',&
               ACTION='READ',&
               CONVERT='big_endian',&
               RECL=prec*(N+1)*(N+1)*(N+1) )
        
         thisRec = 1
         DO iEl = 1, myDGSEM % mesh % nElems
           
            DO iEq = 1, nEq
               READ( fUnit, REC=thisRec )myDGSEM % state % solution(:,:,:,iEq,iEl) 
               thisRec = thisRec+1
            ENDDO
            DO iEq = 1, nEq
               READ( fUnit, REC=thisRec )myDGSEM % static % solution(:,:,:,iEq,iEl)
               thisRec = thisRec+1
            ENDDO
            
            READ( fUnit, REC=thisRec )myDGSEM % dragProfile(:,:,:,iEl)
            thisRec = thisRec+1
         
         ENDDO
         
         CLOSE(UNIT=fUnit)
         
      ENDIF

#ifdef HAVE_CUDA
      myDGSEM % dragProfile_dev       = myDGSEM % dragProfile
      myDGSEM % state % solution_dev  = myDGSEM % state % solution
      myDGSEM % static % solution_dev = myDGSEM % static % solution
#endif
      
	  CALL myDGSEM % extComm % ReadPickup( 'ExtComm.'//rankChar )
	  myDGSEM % nBoundaryFaces = myDGSEM % extComm % nBoundaries
	  
	  ALLOCATE( myDGSEM % externalState(0:N,0:N,1:nEq,1:myDGSEM % nBoundaryFaces) )
	  ALLOCATE( myDGSEM % externalStress(0:N,0:N,1:(nEq-1)*3,1:myDGSEM % nBoundaryFaces) )
	  ALLOCATE( myDGSEM % externalSGS(0:N,0:N,1:nEq-1,1:myDGSEM % nBoundaryFaces) )
	  ALLOCATE( myDGSEM % prescribedState(0:N,0:N,1:nEq,1:myDGSEM % nBoundaryFaces) )
	  ALLOCATE( myDGSEM % prescribedStress(0:N,0:N,1:(nEq-1)*3,1:myDGSEM % nBoundaryFaces) )
	  myDGSEM % externalState    = 0.0_prec
	  myDGSEM % externalStress   = 0.0_prec
	  myDGSEM % externalSGS      = 0.0_prec
	  myDGSEM % prescribedState  = 0.0_prec
	  myDGSEM % prescribedStress = 0.0_prec

#ifdef HAVE_CUDA	 
	  ALLOCATE( myDGSEM % externalState_dev(0:N,0:N,1:nEq,1:myDGSEM % nBoundaryFaces) )
	  ALLOCATE( myDGSEM % externalStress_dev(0:N,0:N,1:(nEq-1)*3,1:myDGSEM % nBoundaryFaces) )
	  ALLOCATE( myDGSEM % externalSGS_dev(0:N,0:N,1:nEq-1,1:myDGSEM % nBoundaryFaces) )
	  ALLOCATE( myDGSEM % prescribedState_dev(0:N,0:N,1:nEq,1:myDGSEM % nBoundaryFaces) )
	  ALLOCATE( myDGSEM % prescribedStress_dev(0:N,0:N,1:(nEq-1)*3,1:myDGSEM % nBoundaryFaces) )
	  myDGSEM % externalState_dev    = 0.0_prec
	  myDGSEM % externalStress_dev   = 0.0_prec
	  myDGSEM % externalSGS_dev      = 0.0_prec
	  myDGSEM % prescribedState_dev  = 0.0_prec
	  myDGSEM % prescribedStress_dev = 0.0_prec
#endif	  
     
      INQUIRE( FILE='State.'//rankChar//'.'//iterChar//'.exs', EXIST = itExists )
     
      IF( itExists )THEN
      
         OPEN( UNIT   = NEWUNIT(fUnit), &
                FILE   = 'State.'//rankChar//'.'//iterChar//'.exs', &
                FORM   ='UNFORMATTED',&
                ACCESS ='DIRECT',&
                STATUS ='OLD',&
                ACTION ='READ', &
                CONVERT='BIG_ENDIAN',&
                RECL   = prec*(myDGSEM % N+1)*(myDGSEM % N+1)*(nEq)*(myDGSEM % nBoundaryFaces) )
         READ( fUnit, rec = 1 ) myDGSEM % externalState
         READ( fUnit, rec = 2 ) myDGSEM % prescribedState
         CLOSE(fUnit) 
         
#ifdef HAVE_CUDA
         ! Copy the external state and the prescribed-state to the device
         myDGSEM % externalState_dev   = myDGSEM % externalState
         myDGSEM % prescribedState_dev = myDGSEM % prescribedState
#endif
         
      ENDIF
      
      PRINT*, 'S/R ReadPickup : Done.'
      
      ! Interpolate the static state to the element boundaries
      CALL myDGSEM % CalculateStaticBoundarySolution( )  
      
 END SUBROUTINE ReadPickup_Fluid
!
! SUBROUTINE QuickDiagnostics_Fluid( myDGSEM, tn )
!   IMPLICIT NONE
!   CLASS( Fluid ), INTENT(in) :: myDGSEM 
!   REAL(prec), INTENT(in)     :: tn
!   ! Local
!   INTEGER :: fUnit, i, j, k, iEl
!   LOGICAL :: itExists
!   REAL(prec) :: U(0:myDGSEM % N, 0:myDGSEM % N, 0:myDGSEM % N, 1:myDGSEM % mesh % nElems)
!   REAL(prec) :: V(0:myDGSEM % N, 0:myDGSEM % N, 0:myDGSEM % N, 1:myDGSEM % mesh % nElems)
!   REAL(prec) :: W(0:myDGSEM % N, 0:myDGSEM % N, 0:myDGSEM % N, 1:myDGSEM % mesh % nElems)
!   REAL(prec) :: P(0:myDGSEM % N, 0:myDGSEM % N, 0:myDGSEM % N, 1:myDGSEM % mesh % nElems)
!   REAL(prec) :: c(0:myDGSEM % N, 0:myDGSEM % N, 0:myDGSEM % N, 1:myDGSEM % mesh % nElems)
!   REAL(prec) :: theta(0:myDGSEM % N, 0:myDGSEM % N, 0:myDGSEM % N, 1:myDGSEM % mesh % nElems)
!   REAL(prec) :: rho(0:myDGSEM % N, 0:myDGSEM % N, 0:myDGSEM % N, 1:myDGSEM % mesh % nElems)
!   REAL(prec) :: hCapRatio, rC
   
!      INQUIRE( FILE = "QuickDiagnostics.txt", EXIST = itExists )
!      IF( itExists )THEN
!          OPEN( UNIT = NewUnit(fUnit), &
!                FILE = "QuickDiagnostics.txt", &
!                STATUS ="OLD", &
!                POSITION = "APPEND", &
!                ACTION = "WRITE" )
!      ELSE
!         OPEN( UNIT = NewUnit(fUnit), &
!               FILE = "QuickDiagnostics.txt", &
!               STATUS = "NEW", &
!               ACTION = "WRITE" )
               

!      ENDIF
!      ! Sound speed estimate for the external and internal states
!      hCapRatio = ( myDGSEM % params % R + myDGSEM % params % Cv ) / myDGSEM % params % Cv
!      rC        =   myDGSEM % params % R / ( myDGSEM % params % R + myDGSEM % params % Cv )
                  
      
!      DO iEl = 1, myDGSEM % mesh % nElems
!         DO k = 0, myDGSEM % N
!            DO j = 0, myDGSEM % N
!               DO i = 0, myDGSEM % N
               
!                  U(i,j,k,iEl) = myDGSEM % state(iEl) % solution(i,j,k,1)/&
!                               ( myDGSEM % state(iEl) % solution(i,j,k,4) )
                                 
!                  V(i,j,k,iEl) = myDGSEM % state(iEl) % solution(i,j,k,2)/&
!                               ( myDGSEM % state(iEl) % solution(i,j,k,4) )
                                 
!                  W(i,j,k,iEl) = myDGSEM % state(iEl) % solution(i,j,k,3)/&
!                               ( myDGSEM % state(iEl) % solution(i,j,k,4) )
                                 
!                  P(i,j,k,iEl) = myDGSEM % state(iEl) % solution(i,j,k,6)
                  
!                  rho(i,j,k,iEl) = myDGSEM % state(iEl) % solution(i,j,k,4)
                  
!                  theta(i,j,k,iEl) = myDGSEM % state(iEl) % solution(i,j,k,5)/ &
!                                    (myDGSEM % state(iEl) % solution(i,j,k,4))
                       
!                  c(i,j,k,iEl)  = sqrt(  myDGSEM % params % R*theta(i,j,k,iEl)*( &
!                                        ( P(i,j,k,iEl) + myDGSEM % static(iEl) % solution(i,j,k,3) )/ &
!                                          myDGSEM % params % P0 )**rC  ) 

!               ENDDO
!            ENDDO
!         ENDDO
!      ENDDO
      
!      WRITE(fUnit, *) "==============================================================="                
!      WRITE(fUnit,*) "time : ", tn
!      WRITE(fUnit,*) "Max/Min (U)          : ", MAXVAL(U), MINVAL(U)
!      WRITE(fUnit,*) "Max/Min (V)          : ", MAXVAL(V), MINVAL(V)
!      WRITE(fUnit,*) "Max/Min (W)          : ", MAXVAL(W), MINVAL(W)
!      WRITE(fUnit,*) "Max/Min (rho)        : ", MAXVAL(rho), MINVAL(rho)
!      WRITE(fUnit,*) "Max/Min (P)          : ", MAXVAL(P), MINVAL(P)
!      WRITE(fUnit,*) "Max/Min (c)          : ", MAXVAL(c), MINVAL(c)
!      WRITE(fUnit,*) "Max/Min (Pot. Temp.) : ", MAXVAL(theta), MINVAL(theta)
      
!      CLOSE(fUnit)
   
! END SUBROUTINE QuickDiagnostics_Fluid
#ifdef HAVE_CUDA
! ============================================================================================================================ !
!------------------------------------------- CUDA Kernels Below -------------------------------------------------------------- !
! ============================================================================================================================ !
 ATTRIBUTES(Global) SUBROUTINE UpdateG3D_CUDAKernel( G3D, a, g, solution, tendency, diffusiveTendency )
    
   IMPLICIT NONE
   REAL(prec), DEVICE, INTENT(inout) :: G3D(0:polydeg_dev,0:polydeg_dev,0:polydeg_dev,1:nEq_dev,1:nEl_dev)
   REAL(prec), DEVICE, INTENT(in)    :: a, g
   REAL(prec), DEVICE, INTENT(inout) :: solution(0:polydeg_dev,0:polydeg_dev,0:polydeg_dev,1:nEq_dev,1:nEl_dev)
   REAL(prec), DEVICE, INTENT(in)    :: tendency(0:polydeg_dev,0:polydeg_dev,0:polydeg_dev,1:nEq_dev,1:nEl_dev)
   REAL(prec), DEVICE, INTENT(in)    :: diffusivetendency(0:polydeg_dev,0:polydeg_dev,0:polydeg_dev,1:15,1:nEl_dev)
   ! Local
   INTEGER :: i, j, k, iEq, iEl
   
      iEl = blockIDx % x
      iEq = blockIDx % y
      
      i = threadIdx % x - 1
      j = threadIdx % y - 1
      k = threadIdx % z - 1
      
      G3D(i,j,k,iEq,iEl)      = a*G3D(i,j,k,iEq,iEl) + tendency(i,j,k,iEq,iEl) + diffusivetendency(i,j,k,iEq,iEl) 
      solution(i,j,k,iEq,iEl) = solution(i,j,k,iEq,iEl) + dt_dev*g*G3D(i,j,k,iEq,iEl)

 END SUBROUTINE UpdateG3D_CUDAKernel
!
 ATTRIBUTES(Global) SUBROUTINE CalculateSmoothedState_CUDAKernel( solution, filterMat, smoothSolution )
 
   IMPLICIT NONE
   REAL(prec), DEVICE, INTENT(in)    :: solution(0:polydeg_dev, 0:polydeg_dev, 0:polydeg_dev,1:nEq_dev,1:nEl_dev)
   REAL(prec), DEVICE, INTENT(in)    :: filterMat(0:polydeg_dev, 0:polydeg_dev)
   REAL(prec), DEVICE, INTENT(inout) :: smoothsolution(0:polydeg_dev, 0:polydeg_dev, 0:polydeg_dev,1:nEq_dev,1:nEl_dev)
   ! Local
   INTEGER :: iEl, iEq, i, j, k, ii, jj, kk
   REAL(prec) :: uijk, uij, ui
   
      iEl = blockIdx % x
      iEq = blockIdx % y
      
      i = threadIdx % x-1
      j = threadIdx % y-1
      k = threadIdx % z-1
   
	  uijk = 0.0_prec
	  DO kk = 0, polydeg_dev
	 
		 uij = 0.0_prec
		 DO jj = 0, polydeg_dev
		   
		    ui = 0.0_prec
		    DO ii = 0, polydeg_dev
			   ui = ui + filterMat(ii,i)*solution(ii,jj,kk,iEq,iEl)
		    ENDDO
		   
		    uij = uij + filterMat(jj,j)*ui
		 ENDDO
		
 		 uijk = uijk + filterMat(kk,k)*uij
		
      ENDDO
	 
	  smoothSolution(i,j,k,iEq,iEl) = uijk
                     
 END SUBROUTINE CalculateSmoothedState_CUDAKernel
!
 ATTRIBUTES(Global) SUBROUTINE CalculateSGSCoefficients_CUDAKernel( solution, static, smoothState, filterMat, sgsCoeffs )
 
   IMPLICIT NONE
   REAL(prec), DEVICE, INTENT(in)    :: solution(0:polydeg_dev,0:polydeg_dev,0:polydeg_dev,1:nEq_dev,1:nEl_dev)
   REAL(prec), DEVICE, INTENT(in)    :: static(0:polydeg_dev,0:polydeg_dev,0:polydeg_dev,1:nEq_dev,1:nEl_dev)
   REAL(prec), DEVICE, INTENT(inout) :: smoothState(0:polydeg_dev,0:polydeg_dev,0:polydeg_dev,1:nEq_dev,1:nEl_dev)
   REAL(prec), DEVICE, INTENT(in)    :: filterMat(0:polydeg_dev,0:polydeg_dev)
   REAL(prec), DEVICE, INTENT(inout) :: sgsCoeffs(0:polydeg_dev,0:polydeg_dev,0:polydeg_dev,1:nEq_dev-1,1:nEl_dev)
   ! Local
   INTEGER :: iEl, i, j, k, m, ii, jj, kk
   REAL(prec) :: sgsKE, uijk, uij, ui
#ifdef VIZ
   REAL(prec), SHARED :: KE(0:7,0:7,0:7) 
#endif

      iEl = blockIDx % x
      
      i = threadIdx % x-1
      j = threadIdx % y-1
      k = threadIdx % z-1
      
      ! Here, the SGS Kinetic energy is calculated using the 
      ! "high wavenumber" component of the velocity field.
      ! This component is defined (here) as the difference
      ! between the full solution and the smoothed solution.
     
      sgsKE = 0.0_prec
      DO m = 1, 3  
         sgsKE = sgsKE + &
        ( solution(i,j,k,m,iEl)/( solution(i,j,k,4,iEl) + static(i,j,k,4,iEl))- &
        smoothState(i,j,k,m,iEl)/(smoothState(i,j,k,4,iEl)+static(i,j,k,4,iEl)) )**2
      ENDDO

#ifdef VIZ
      KE(i,j,k) = 0.5_prec*sgsKE
                  
      CALL syncthreads( )
      
      ! Smooth the subgrid scale Kinetic energy
      uijk = 0.0_prec
      DO kk = 0, polydeg_dev
 
         uij = 0.0_prec
         DO jj = 0, polydeg_dev

            ui = 0.0_prec
            DO ii = 0, polydeg_dev
               ui = ui + filterMat(ii,i)*KE(ii,jj,kk)
            ENDDO

            uij = uij + filterMat(jj,j)*ui
         ENDDO
 
         uijk = uijk + filterMat(kk,k)*uij
 
      ENDDO
                  
      ! Here, we store the smoothed SGS kinetic energy, in
      ! case we would like to visualize the data later
      smoothState(i,j,k,6,iEl) = ABS(uijk)
#endif
 
         ! Now we calculate the viscosity and diffusivities (currently assumes isotropic and low mach number)
      DO m = 1, nEq_dev-1
         !IF( m == 4 )THEN
         !   sgsCoeffs(i,j,k,m,iEl) = 0.0_prec ! No density diffusion
         !ELSE
            ! This is the parameterization used in Jeremy Sauer's dissertation ... citation ?!
            !** Note that the filtering process may not preserve positivity of the EKE.. hence 
            !   we need to take the absolute value of uijk
            sgsCoeffs(i,j,k,m,iEl) = 0.09_prec*viscLengthScale_dev*sqrt( sgsKE )
         ! ENDIF
      ENDDO
 
 END SUBROUTINE CalculateSGSCoefficients_CUDAKernel
!
 ATTRIBUTES(Global) SUBROUTINE CalculateBoundarySGS_CUDAKernel( sgsCoeffs, bMat, boundarySGSCoeffs ) 

   IMPLICIT NONE
   REAL(prec), DEVICE, INTENT(in)  :: sgsCoeffs(0:polydeg_dev,0:polydeg_dev,0:polydeg_dev,1:nEq_dev-1,1:nEl_dev)
   REAL(prec), DEVICE, INTENT(in)  :: bMat(0:polydeg_dev,0:1)
   REAL(prec), DEVICE, INTENT(out) :: boundarysgsCoeffs(0:polydeg_dev,0:polydeg_dev,1:nEq_dev-1,1:6,1:nEl_dev)
   ! Local
   INTEGER :: iEq, iEl, i, j, k
   REAL(prec) :: bSol(1:6)

      iEl = blockIdx % x
      
      iEq = threadIdx % z
      k   = threadIdx % y-1
      j   = threadIdx % x-1
      
	  bSol(1:6) = 0.0_prec

	  DO i = 0, polydeg_dev
		 bSol(1) = bSol(1) + bMat(i,0)*sgsCoeffs(j,i,k,iEq,iEl) ! south
			
		 bSol(2) = bSol(2) + bMat(i,1)*sgsCoeffs(i,j,k,iEq,iEl) ! east
			
		 bSol(3) = bSol(3) + bMat(i,1)*sgsCoeffs(j,i,k,iEq,iEl) ! north
															
		 bSol(4) = bSol(4) + bMat(i,0)*sgsCoeffs(i,j,k,iEq,iEl) ! west

		 bSol(5) = bSol(5) + bMat(i,0)*sgsCoeffs(j,k,i,iEq,iEl) ! botom

		 bSol(6) = bSol(6) + bMat(i,1)*sgsCoeffs(j,k,i,iEq,iEl) ! top
	  ENDDO
               
      DO i = 1, 6
         boundarysgsCoeffs(j,k,iEq,i,iEl) = ABS(bSol(i)) !Ensure positivity of the viscosity/diffusivity coefficients
      ENDDO
      
 END SUBROUTINE CalculateBoundarySGS_CUDAKernel
!
 ATTRIBUTES(Global) SUBROUTINE UpdateExternalSGSCoeffs_CUDAKernel( boundaryIDs, elementIDs, &
                                                               elementSides, procIDs, &
                                                               externalsgsCoeffs, &
                                                               sgsCoeffsBsols,nHat ) 
   IMPLICIT NONE
   INTEGER, DEVICE, INTENT(in)     :: boundaryIDs(1:nBoundaryFaces_dev)
   INTEGER, DEVICE, INTENT(in)     :: elementIDs(1:2,1:nFaces_dev)
   INTEGER, DEVICE, INTENT(in)     :: elementSides(1:2,1:nFaces_dev)
   INTEGER, DEVICE, INTENT(in)     :: procIDs(1:nBoundaryFaces_dev)
   REAL(prec), DEVICE, INTENT(out) :: externalsgsCoeffs(0:polydeg_dev,0:polydeg_dev,1:nEq_dev-1,1:nBoundaryFaces_dev)
   REAL(prec), DEVICE, INTENT(in)  :: sgsCoeffsBsols(0:polydeg_dev,0:polydeg_dev,1:nEq_dev-1,1:6,1:nEl_dev)
   REAL(prec), DEVICE, INTENT(in)  :: nhat(1:3,0:polydeg_dev,0:polydeg_dev,1:6,1:nEl_dev)
   ! Local
   INTEGER    :: iEq, iFace, i, j, k
   INTEGER    :: iFace2, p2
   INTEGER    :: e1, e2, s1, s2, m
   
      iFace = blockIdx % x
      iEq   = blockIDx % y
      ! ////////////////////////////////////////////////////////////////////////// !
      i   = threadIdx % x-1
      j   = threadIdx % y-1

	  iFace2 = boundaryIDs( iFace ) ! Obtain the process-local face id for this boundary-face id
	  e1     = elementIDs(1,iFace2)
	  s1     = elementSides(1,iFace2)
	  e2     = elementIDs(2,iFace2)
	  p2     = procIDs( iFace )
	 
	  IF( i <= polydeg_dev .AND. j <= polydeg_dev )THEN
	 
		 IF( p2 == myRank_dev )THEN
		    externalsgsCoeffs(i,j,iEq,iFace) = sgsCoeffsBsols(i,j,iEq,s1,e1)
		 ENDIF
		
	 ENDIF
                  
 END SUBROUTINE UpdateExternalSGSCoeffs_CUDAKernel  
!
 ATTRIBUTES(Global) SUBROUTINE CalculateBoundarySolution_CUDAKernel( solution, bMat, boundarySolution ) 

   IMPLICIT NONE
   REAL(prec), DEVICE, INTENT(in)  :: solution(0:polydeg_dev,0:polydeg_dev,0:polydeg_dev,1:nEq_dev,1:nEl_dev)
   REAL(prec), DEVICE, INTENT(in)  :: bMat(0:polydeg_dev,0:1)
   REAL(prec), DEVICE, INTENT(out) :: boundarySolution(0:polydeg_dev,0:polydeg_dev,1:nEq_dev,1:6,1:nEl_dev)
   ! Local
   INTEGER :: iEq, iEl, i, j, k
   REAL(prec) :: bSol(1:6)

      iEl = blockIdx % x
      
      iEq = threadIdx % z
      k   = threadIdx % y-1
      j   = threadIdx % x-1
      
	  bSol(1:6) = 0.0_prec

	  DO i = 0, polydeg_dev
		 bSol(1) = bSol(1) + bMat(i,0)*solution(j,i,k,iEq,iEl) ! south
			
		 bSol(2) = bSol(2) + bMat(i,1)*solution(i,j,k,iEq,iEl) ! east
			
		 bSol(3) = bSol(3) + bMat(i,1)*solution(j,i,k,iEq,iEl) ! north
															
		 bSol(4) = bSol(4) + bMat(i,0)*solution(i,j,k,iEq,iEl) ! west

		 bSol(5) = bSol(5) + bMat(i,0)*solution(j,k,i,iEq,iEl) ! botom

		 bSol(6) = bSol(6) + bMat(i,1)*solution(j,k,i,iEq,iEl) ! top
	  ENDDO
               
      DO i = 1, 6
         boundarySolution(j,k,iEq,i,iEl) = bSol(i)
      ENDDO
      
 END SUBROUTINE CalculateBoundarySolution_CUDAKernel
!
 ATTRIBUTES(Global) SUBROUTINE UpdateExternalState_CUDAKernel( boundaryIDs, elementIDs, &
                                                               elementSides, procIDs, &
                                                               externalState, &
                                                               stateBsols, &
                                                               prescribedState, nHat ) 
   IMPLICIT NONE
   INTEGER, DEVICE, INTENT(in)     :: boundaryIDs(1:nBoundaryFaces_dev)
   INTEGER, DEVICE, INTENT(in)     :: elementIDs(1:2,1:nFaces_dev)
   INTEGER, DEVICE, INTENT(in)     :: elementSides(1:2,1:nFaces_dev)
   INTEGER, DEVICE, INTENT(in)     :: procIDs(1:nBoundaryFaces_dev)
   REAL(prec), DEVICE, INTENT(out) :: externalState(0:polydeg_dev,0:polydeg_dev,1:nEq_dev,1:nBoundaryFaces_dev)
   REAL(prec), DEVICE, INTENT(in)  :: stateBsols(0:polydeg_dev,0:polydeg_dev,1:nEq_dev,1:6,1:nEl_dev)
   REAL(prec), DEVICE, INTENT(in)  :: prescribedState(0:polydeg_dev,0:polydeg_dev,1:nEq_dev,1:nBoundaryFaces_dev)
   REAL(prec), DEVICE, INTENT(in)  :: nhat(1:3,0:polydeg_dev,0:polydeg_dev,1:6,1:nEl_dev)
   ! Local
   INTEGER    :: iEl, iFace, bFaceID, i, j, k, iEq
   INTEGER    :: iFace2, p2
   INTEGER    :: e1, e2, s1, s2
   REAL(prec) :: norm, un, ut, us, speed
   REAL(prec) :: nx, ny, nz
   REAL(prec) :: sx, sy, sz
   REAL(prec) :: tx, ty, tz
   
      iFace = blockIdx % x
      ! ////////////////////////////////////////////////////////////////////////// !
      i   = threadIdx % x-1
      j   = threadIdx % y-1

      IF( iFace <= nBoundaryFaces_dev )THEN
      
         iFace2 = boundaryIDs( iFace ) ! Obtain the process-local face id for this boundary-face id
         e1     = elementIDs(1,iFace2)
         s1     = elementSides(1,iFace2)
         e2     = elementIDs(2,iFace2)
         p2     = procIDs( iFace )
         
         IF( i <= polydeg_dev .AND. j <= polydeg_dev )THEN
         
            IF( e2 == PRESCRIBED .AND. p2 == myRank_dev )THEN
               
               DO iEq = 1, nEq_dev
                  externalState(i,j,iEq,iFace) = prescribedState(i,j,iEq,iFace)
               ENDDO
                  
            ELSEIF( e2 == RADIATION .AND. p2 == myRank_dev )THEN
                        
               DO iEq = 1, nEq_dev
                  externalState(i,j,iEq,iFace) = 0.0_prec
               ENDDO
                 
            ELSEIF( e2 == NO_NORMAL_FLOW .AND. p2 == myRank_dev )THEN
                             
               ! normal
               nx = nHat(1,i,j,s1,e1) !**
               ny = nHat(2,i,j,s1,e1)
               nz = nHat(3,i,j,s1,e1)
               norm = sqrt( nx*nx + ny*ny + nz*nz )
               nx = nx/norm
               ny = ny/norm
               nz = nz/norm
      
               ! tangent (built by performing 90 deg rotation in y - if zero, performs rotation in x)
               IF( nz == 0.0_prec .AND. ny == 0.0_prec )THEN ! rotate about y-axis
                  sx = -nz
                  sy = 0.0_prec
                  sz = nx
               ELSE
                  sx = 0.0_prec
                  sy = nz
                  sz = -ny
               ENDIF
  
               norm = sqrt( sx*sx + sy*sy + sz*sz )
               sx = sx/norm
               sy = sy/norm
               sz = sz/norm
                       
               !binormal
               tx = sy*nz - sz*ny
               ty = nx*sz - nz*sx
               tz = sx*ny - nx*sy
               norm = sqrt( tx*tx + ty*ty + tz*tz )
               tx = tx/norm
               ty = ty/norm
               tz = tz/norm
                        
               un = stateBsols(i,j,1,s1,e1)*nx + &
                    stateBsols(i,j,2,s1,e1)*ny + &
                    stateBsols(i,j,3,s1,e1)*nz
               us = stateBsols(i,j,1,s1,e1)*sx    + &
                    stateBsols(i,j,2,s1,e1)*sy    + &
                    stateBsols(i,j,3,s1,e1)*sz
               ut = stateBsols(i,j,1,s1,e1)*tx  + &
                    stateBsols(i,j,2,s1,e1)*ty  + &
                    stateBsols(i,j,3,s1,e1)*tz
                        
               externalState(i,j,1,iFace) = -nx*un + us*sx + ut*tx ! u
               externalState(i,j,2,iFace) = -ny*un + us*sy + ut*ty ! v
               externalState(i,j,3,iFace) = -nz*un + us*sz + ut*tz ! w
               externalState(i,j,4,iFace) =  stateBsols(i,j,4,s1,e1) ! rho
               externalState(i,j,5,iFace) =  stateBsols(i,j,5,s1,e1) ! potential temperature
               externalState(i,j,6,iFace) =  stateBsols(i,j,6,s1,e1) ! P
                        
            ELSEIF( e2 == DRAG_SLIP .AND. p2 == myRank_dev )THEN
                             
               ! normal
               nx = nHat(1,i,j,s1,e1) !**
               ny = nHat(2,i,j,s1,e1)
               nz = nHat(3,i,j,s1,e1)
               norm = sqrt( nx*nx + ny*ny + nz*nz )
               nx = nx/norm
               ny = ny/norm
               nz = nz/norm
      
               ! tangent (built by performing 90 deg rotation in y - if zero, performs rotation in x)
               IF( nz == 0.0_prec .AND. ny == 0.0_prec )THEN ! rotate about y-axis
                  sx = -nz
                  sy = 0.0_prec
                  sz = nx
               ELSE
                  sx = 0.0_prec
                  sy = nz
                  sz = -ny
               ENDIF
  
               norm = sqrt( sx*sx + sy*sy + sz*sz )
               sx = sx/norm
               sy = sy/norm
               sz = sz/norm
                       
               !binormal
               tx = sy*nz - sz*ny
               ty = nx*sz - nz*sx
               tz = sx*ny - nx*sy
               norm = sqrt( tx*tx + ty*ty + tz*tz )
               tx = tx/norm
               ty = ty/norm
               tz = tz/norm
                       
               speed = ( stateBsols(i,j,1,s1,e1)**2 +&
                         stateBsols(i,j,2,s1,e1)**2 +&
                         stateBsols(i,j,3,s1,e1)**2 )/&
                         stateBsols(i,j,4,s1,e1)
               
               un = stateBsols(i,j,1,s1,e1)*nx + &
                    stateBsols(i,j,2,s1,e1)*ny + &
                    stateBsols(i,j,3,s1,e1)*nz
                    
               us = ( stateBsols(i,j,1,s1,e1)*sx + &
                      stateBsols(i,j,2,s1,e1)*sy + &
                      stateBsols(i,j,3,s1,e1)*sz )*&
                      (1.0_prec-Cd_dev*dScale_dev*speed)
                      
               ut = ( stateBsols(i,j,1,s1,e1)*tx + &
                      stateBsols(i,j,2,s1,e1)*ty + &
                      stateBsols(i,j,3,s1,e1)*tz )*&
                      (1.0_prec-Cd_dev*dScale_dev*speed)
                        
               externalState(i,j,1,iFace) = -nx*un + us*sx + ut*tx ! u
               externalState(i,j,2,iFace) = -ny*un + us*sy + ut*ty ! v
               externalState(i,j,3,iFace) = -nz*un + us*sz + ut*tz ! w
               externalState(i,j,4,iFace) =  stateBsols(i,j,4,s1,e1) ! rho
               externalState(i,j,5,iFace) =  stateBsols(i,j,5,s1,e1) ! potential temperature
               externalState(i,j,6,iFace) =  stateBsols(i,j,6,s1,e1) ! P
                        
                     
            ENDIF
            
         ENDIF
                  
      ENDIF 
     

 END SUBROUTINE UpdateExternalState_CUDAKernel
!
 ATTRIBUTES(Global) SUBROUTINE InternalFaceFlux_CUDAKernel( elementIDs, elementSides, boundaryIDs, iMap, jMap, &
                                                 nHat, boundarySolution, boundarySolution_static, &
                                                 externalState, boundaryFlux, stressFlux )

   IMPLICIT NONE
   INTEGER, DEVICE, INTENT(in)     :: elementIDs(1:2,1:nFaces_dev)
   INTEGER, DEVICE, INTENT(in)     :: elementSides(1:2,1:nFaces_dev)
   INTEGER, DEVICE, INTENT(in)     :: boundaryIDs(1:nFaces_dev)
   INTEGER, DEVICE, INTENT(in)     :: iMap(0:polydeg_dev,0:polydeg_dev,1:nFaces_dev)
   INTEGER, DEVICE, INTENT(in)     :: jMap(0:polydeg_dev,0:polydeg_dev,1:nFaces_dev)
   REAL(prec), DEVICE, INTENT(in)  :: nHat(1:3,0:polydeg_dev,0:polydeg_dev,1:6,1:nEl_dev)
   REAL(prec), DEVICE, INTENT(in)  :: boundarySolution(0:polydeg_dev,0:polydeg_dev,1:nEq_dev,1:6,1:nEl_dev)
   REAL(prec), DEVICE, INTENT(in)  :: boundarySolution_static(0:polydeg_dev,0:polydeg_dev,1:nEq_dev,1:6,1:nEl_dev)
   REAL(prec), DEVICE, INTENT(in)  :: externalState(0:polydeg_dev,0:polydeg_dev,1:nEq_dev,1:nBoundaryFaces_dev)
   REAL(prec), DEVICE, INTENT(out) :: boundaryFlux(0:polydeg_dev,0:polydeg_dev,1:nEq_dev,1:6,1:nEl_dev)
   REAL(prec), DEVICE, INTENT(out) :: stressFlux(0:polydeg_dev,0:polydeg_dev,1:15,1:6,1:nEl_dev)
   ! Local
   INTEGER    :: iEl, iFace, jEq
   INTEGER    :: i, j, k, iEq
   INTEGER    :: ii, jj, bID
   INTEGER    :: e1, s1, e2, s2
   REAL(prec) :: uOut, uIn, cIn, cOut, norm, T
   REAL(prec) :: jump(1:5), aS(1:5)
   REAL(prec) :: fac


      iFace = blockIdx % x
      j     = threadIdx % y - 1
      i     = threadIdx % x -1
     
         e1 = elementIDs(1,iFace)
         s1 = elementSides(1,iFace)
         e2 = elementIDs(2,iFace)
         s2 = ABS(elementSides(2,iFace))
         bID  = ABS(boundaryIDs(iFace))

               ii = iMap(i,j,iFace)
               jj = jMap(i,j,iFace)
               
               norm = sqrt( nHat(1,i,j,s1,e1)*nHat(1,i,j,s1,e1) + &
                            nHat(2,i,j,s1,e1)*nHat(2,i,j,s1,e1) + &
                            nHat(3,i,j,s1,e1)*nHat(3,i,j,s1,e1) )

               
               IF( e2 > 0 )THEN
               
                  DO iEq = 1, nEq_dev-1
                     jump(iEq)  = boundarySolution(ii,jj,iEq,s2,e2) - &
                                  boundarySolution(i,j,iEq,s1,e1) !outState - inState
                  ENDDO

                  
                  T =   (boundarySolution_static(ii,jj,5,s2,e2) + boundarySolution(ii,jj,5,s2,e2))/&
                          (boundarySolution(ii,jj,4,s2,e2)+boundarySolution_static(ii,jj,4,s2,e2) )
                          
                  ! Sound speed estimate for the external and internal states
                  cOut = sqrt( R_dev*T* &
                              ( (boundarySolution(ii,jj,6,s2,e2)+boundarySolution_static(ii,jj,6,s2,e2))/ P0_dev )**rC_dev   )
                        
                  T =   (boundarySolution_static(i,j,5,s1,e1) + boundarySolution(i,j,5,s1,e1))/&
                          (boundarySolution(i,j,4,s1,e1)+boundarySolution_static(i,j,4,s1,e1) )        
                             
                  cIn  = sqrt( R_dev*T* &
                              ( (boundarySolution(i,j,6,s1,e1)+boundarySolution_static(i,j,6,s1,e1))/P0_dev )**rC_dev  )
                               
                  ! External normal velocity component
                  uOut = ( boundarySolution(ii,jj,1,s2,e2)*nHat(1,i,j,s1,e1)/norm + &
                           boundarySolution(ii,jj,2,s2,e2)*nHat(2,i,j,s1,e1)/norm + &
                           boundarySolution(ii,jj,3,s2,e2)*nHat(3,i,j,s1,e1)/norm )/& 
                         ( boundarySolution(ii,jj,4,s2,e2) + boundarySolution_static(ii,jj,4,s2,e2) )
                           
                  ! Internal normal velocity component
                  uIn  = ( boundarySolution(i,j,1,s1,e1)*nHat(1,i,j,s1,e1)/norm + &
                           boundarySolution(i,j,2,s1,e1)*nHat(2,i,j,s1,e1)/norm + &
                           boundarySolution(i,j,3,s1,e1)*nHat(3,i,j,s1,e1)/norm )/& 
                         ( boundarySolution(i,j,4,s1,e1) + boundarySolution_static(i,j,4,s1,e1) ) 
                           
                  ! Lax-Friedrich's estimate of the magnitude of the flux jacobian matrix
                  fac = max( abs(uIn+cIn), abs(uIn-cIn), abs(uOut+cOut), abs(uOut-cOut) )
                  !fac = max( abs(uIn),  abs(uOut) )

                  ! Advective flux
                  DO iEq = 1, nEq_dev-1
                        aS(iEq) = uIn*( boundarySolution(i,j,iEq,s1,e1) + boundarySolution_static(i,j,iEq,s1,e1) ) +&
                                 uOut*( boundarySolution(ii,jj,iEq,s2,e2) + boundarySolution_static(ii,jj,iEq,s2,e2) )
                  ENDDO
                  
                  DO k = 1, 3
                  ! Momentum flux due to pressure
                  aS(k) = aS(k) + (boundarySolution(i,j,6,s1,e1) + &
                                   boundarySolution(ii,jj,6,s2,e2))*nHat(k,i,j,s1,e1)/norm
                  ENDDO    
      
                         
                  DO iEq = 1, nEq_dev-1
                     boundaryFlux(i,j,iEq,s1,e1) = 0.5_prec*( aS(iEq) - fac*jump(iEq) )*norm
                     boundaryFlux(ii,jj,iEq,s2,e2) = -boundaryFlux(i,j,iEq,s1,e1)
                     IF( iEq == 4 )THEN
                        DO k = 1, 3
                           jEq = k+(iEq-1)*3
                           ! Calculate the LDG flux for the stress tensor.
                           stressFlux(i,j,jEq,s1,e1) = 0.5_prec*( boundarySolution(i,j,iEq,s1,e1) +&
                                                                  boundarySolution(ii,jj,iEq,s2,e2))*& 
                                                                  nHat(k,i,j,s1,e1)
                                                                                        
                           stressFlux(ii,jj,jEq,s2,e2) = -stressFlux(i,j,jEq,s1,e1)
                        ENDDO
                     ELSE
                        DO k = 1, 3
                           jEq = k+(iEq-1)*3
                           ! Calculate the LDG flux for the stress tensor.
                           stressFlux(i,j,jEq,s1,e1) = 0.5_prec*( boundarySolution(i,j,iEq,s1,e1)/&
                                                                  (boundarySolution(i,j,4,s1,e1)+&
                                                                   boundarySolution_static(i,j,4,s1,e1)) +&
                                                                  boundarySolution(ii,jj,iEq,s2,e2)/&
                                                                  (boundarySolution(ii,jj,4,s2,e2)+&
                                                                   boundarySolution_static(ii,jj,4,s2,e2)) )*& 
                                                                  nHat(k,i,j,s1,e1)
                                                                                        
                           stressFlux(ii,jj,jEq,s2,e2) = -stressFlux(i,j,jEq,s1,e1)
                        ENDDO
                     ENDIF
                     
                  ENDDO
             
               ENDIF 


 END SUBROUTINE InternalFaceFlux_CUDAKernel
!
 ATTRIBUTES(Global) SUBROUTINE BoundaryFaceFlux_CUDAKernel( elementIDs, elementSides, boundaryIDs, iMap, jMap, &
                                                 nHat, boundarySolution, boundarySolution_static, &
                                                 externalState, boundaryFlux, stressFlux )

   IMPLICIT NONE
   INTEGER, DEVICE, INTENT(in)     :: elementIDs(1:2,1:nFaces_dev)
   INTEGER, DEVICE, INTENT(in)     :: elementSides(1:2,1:nFaces_dev)
   INTEGER, DEVICE, INTENT(in)     :: boundaryIDs(1:nFaces_dev)
   INTEGER, DEVICE, INTENT(in)     :: iMap(0:polydeg_dev,0:polydeg_dev,1:nFaces_dev)
   INTEGER, DEVICE, INTENT(in)     :: jMap(0:polydeg_dev,0:polydeg_dev,1:nFaces_dev)
   REAL(prec), DEVICE, INTENT(in)  :: nHat(1:3,0:polydeg_dev,0:polydeg_dev,1:6,1:nEl_dev)
   REAL(prec), DEVICE, INTENT(in)  :: boundarySolution(0:polydeg_dev,0:polydeg_dev,1:nEq_dev,1:6,1:nEl_dev)
   REAL(prec), DEVICE, INTENT(in)  :: boundarySolution_static(0:polydeg_dev,0:polydeg_dev,1:nEq_dev,1:6,1:nEl_dev)
   REAL(prec), DEVICE, INTENT(in)  :: externalState(0:polydeg_dev,0:polydeg_dev,1:nEq_dev,1:nBoundaryFaces_dev)
   REAL(prec), DEVICE, INTENT(out) :: boundaryFlux(0:polydeg_dev,0:polydeg_dev,1:nEq_dev,1:6,1:nEl_dev)
   REAL(prec), DEVICE, INTENT(out) :: stressFlux(0:polydeg_dev,0:polydeg_dev,1:15,1:6,1:nEl_dev)
   ! Local
   INTEGER    :: iEl, iFace, jEq
   INTEGER    :: i, j, k, iEq
   INTEGER    :: ii, jj, bID
   INTEGER    :: e1, s1, e2, s2
   REAL(prec) :: uOut, uIn, cIn, cOut, norm, T
   REAL(prec) :: jump(1:5), aS(1:5)
   REAL(prec) :: fac


      iFace = blockIdx % x
      j     = threadIdx % y - 1
      i     = threadIdx % x -1
     
         e1 = elementIDs(1,iFace)
         s1 = elementSides(1,iFace)
         e2 = elementIDs(2,iFace)
         s2 = ABS(elementSides(2,iFace))
         bID  = ABS(boundaryIDs(iFace))

               ii = iMap(i,j,iFace)
               jj = jMap(i,j,iFace)
               
               norm = sqrt( nHat(1,i,j,s1,e1)*nHat(1,i,j,s1,e1) + &
                            nHat(2,i,j,s1,e1)*nHat(2,i,j,s1,e1) + &
                            nHat(3,i,j,s1,e1)*nHat(3,i,j,s1,e1) )

               
               IF( e2 < 0 )THEN
               
                  
                  DO iEq = 1, nEq_dev-1              
                  jump(iEq)  = externalState(ii,jj,iEq,bID) - &
                               boundarySolution(i,j,iEq,s1,e1) !outState - inState
                  ENDDO
                 
                  T =   (boundarySolution_static(i,j,5,s1,e1) + externalState(ii,jj,5,bID))/&
                          (externalState(ii,jj,4,bID)+boundarySolution_static(i,j,4,s1,e1) )
                 ! Sound speed estimate for the external and internal states
                  cOut = sqrt( R_dev*T* &
                              ( (externalState(ii,jj,6,bID)+boundarySolution_static(i,j,6,s1,e1))/ P0_dev )**rC_dev   )
                  
                  T =   (boundarySolution_static(i,j,5,s1,e1) + boundarySolution(i,j,5,s1,e1))/&
                          (boundarySolution(i,j,4,s2,e2)+boundarySolution_static(i,j,4,s1,e1) )  
                                   
                  cIn  = sqrt( R_dev*T* &
                              ( (boundarySolution(i,j,6,s1,e1)+boundarySolution_static(i,j,6,s1,e1))/P0_dev )**rC_dev  )
                               
                  ! External normal velocity component
                  uOut = ( externalState(ii,jj,1,bID)*nHat(1,i,j,s1,e1)/norm + &
                           externalState(ii,jj,2,bID)*nHat(2,i,j,s1,e1)/norm + &
                           externalState(ii,jj,3,bID)*nHat(3,i,j,s1,e1)/norm )/& 
                         ( externalState(ii,jj,4,bID) + boundarySolution_static(i,j,4,s1,e1) )
                  ! Internal normal velocity component
                  uIn  = ( boundarySolution(i,j,1,s1,e1)*nHat(1,i,j,s1,e1)/norm + &
                           boundarySolution(i,j,2,s1,e1)*nHat(2,i,j,s1,e1)/norm + &
                           boundarySolution(i,j,3,s1,e1)*nHat(3,i,j,s1,e1)/norm )/& 
                         ( boundarySolution(i,j,4,s1,e1) + boundarySolution_static(i,j,4,s1,e1) )


                  fac = max( abs(uIn+cIn), abs(uIn-cIn), abs(uOut+cOut), abs(uOut-cOut) )
                 ! fac = max( abs(uIn), abs(uOut) )
                  DO iEq = 1, nEq_dev-1
                        aS(iEq) = uIn*( boundarySolution(i,j,iEq,s1,e1) + boundarySolution_static(i,j,iEq,s1,e1) ) +&
                                 uOut*( externalState(ii,jj,iEq,bID) + boundarySolution_static(i,j,iEq,s1,e1) )
                  ENDDO
                  
                  ! Pressure !
                  DO k = 1, 3         
                  aS(k) = aS(k) + (boundarySolution(i,j,6,s1,e1)+externalState(ii,jj,6,bID))*nHat(k,i,j,s1,e1)/norm
                  ENDDO
                  
                          
                  DO iEq = 1, nEq_dev-1
                     boundaryFlux(i,j,iEq,s1,e1) = 0.5_prec*( aS(iEq) - fac*jump(iEq) )*norm
                     !boundaryFlux(i,j,iEq,s1,e1) = 0.5_prec*( aS(iEq) )*norm
                     IF( iEq == 4 )THEN
                        DO k = 1, 3
                           jEq = k+(iEq-1)*3
                           ! Calculate the Bassi-Rebay flux for the stress tensor.
                           stressFlux(i,j,jEq,s1,e1) = 0.5_prec*( boundarySolution(i,j,iEq,s1,e1) +&
                                                                  externalState(ii,jj,iEq,bID)  )*& 
                                                                  nHat(k,i,j,s1,e1)
                        ENDDO
                     ELSE
                        DO k = 1, 3
                           jEq = k+(iEq-1)*3
                           ! Calculate the Bassi-Rebay flux for the stress tensor.
                           stressFlux(i,j,jEq,s1,e1) = 0.5_prec*( boundarySolution(i,j,iEq,s1,e1)/&
                                                                  (boundarySolution(i,j,4,s1,e1)+&
                                                                   boundarySolution_static(i,j,4,s1,e1)) +&
                                                                  externalState(ii,jj,iEq,bID)/&
                                                                  (externalState(ii,jj,4,bID)+&
                                                                   boundarySolution_static(i,j,4,s1,e1))  )*& 
                                                                  nHat(k,i,j,s1,e1)
                        ENDDO
                     ENDIF
                     
                  ENDDO
                  
               ENDIF 


 END SUBROUTINE BoundaryFaceFlux_CUDAKernel

!
 ATTRIBUTES(Global) SUBROUTINE MappedTimeDerivative_CUDAKernel( solution, static, boundaryFlux, drag, &
                                                                Ja, Jac, bMat, qWeight, dMatP, tendency )

   IMPLICIT NONE
   REAL(prec), DEVICE, INTENT(in)  :: solution(0:polydeg_dev,0:polydeg_dev,0:polydeg_dev,1:nEq_dev,1:nEl_dev)
   REAL(prec), DEVICE, INTENT(in)  :: static(0:polydeg_dev,0:polydeg_dev,0:polydeg_dev,1:nEq_dev,1:nEl_dev)
   REAL(prec), DEVICE, INTENT(in)  :: boundaryFlux(0:polydeg_dev,0:polydeg_dev,1:nEq_dev,1:6,1:nEl_dev)
   REAL(prec), DEVICE, INTENT(in)  :: drag(0:polydeg_dev,0:polydeg_dev,0:polydeg_dev,1:nEl_dev)
   REAL(prec), DEVICE, INTENT(in)  :: Ja(0:polydeg_dev,0:polydeg_dev,0:polydeg_dev,1:3,1:3,1:nEl_dev)
   REAL(prec), DEVICE, INTENT(in)  :: Jac(0:polydeg_dev,0:polydeg_dev,0:polydeg_dev,1:nEl_dev)
   REAL(prec), DEVICE, INTENT(in)  :: bMat(0:polydeg_dev,0:1)
   REAL(prec), DEVICE, INTENT(in)  :: qWeight(0:polydeg_dev)
   REAL(prec), DEVICE, INTENT(in)  :: dMatP(0:polydeg_dev,0:polydeg_dev)
   REAL(prec), DEVICE, INTENT(out) :: tendency(0:polydeg_dev,0:polydeg_dev,0:polydeg_dev,1:nEq_dev,1:nEl_dev)
   ! Local
   INTEGER            :: i, j, k, row, col
   INTEGER, SHARED    :: iEl, iEq
   REAL(prec), SHARED :: contFlux(0:7,0:7,0:7,1:3)
   REAL(prec)         :: tend, F

      iEl = blockIDx % x
      iEq = blockIDx % y
      
      i = threadIdx % x - 1
      j = threadIdx % y - 1
      k = threadIdx % z - 1

      ! Here the flux tensor in physical space is calculated and rotated to give the 
      ! contravariant flux tensor in the reference computational domain.
      DO col = 1, 3
         contFlux(i,j,k,col) = 0.0_prec
         DO row = 1, 3
         !//////////////////////////////// Advection ///////////////////////////////////////!
               contFlux(i,j,k,col) = contFlux(i,j,k,col) +&
                                     Ja(i,j,k,row,col,iEl)*&
                                     solution(i,j,k,row,iEl)*&
                                      (solution(i,j,k,iEq,iEl) + static(i,j,k,iEq,iEl))/&    ! Density weighted variable being advected
                                  (solution(i,j,k,4,iEl) + static(i,j,k,4,iEl) )      
         ENDDO
     ! //////////////////// Pressure (Momentum only) /////////////////////////// !
         IF( iEq <= 3 )THEN
            contFlux(i,j,k,col) = contFlux(i,j,k,col) + Ja(i,j,k,iEq,col,iEl)*solution(i,j,k,6,iEl)
         ENDIF
         
      ENDDO                                  
            
      CALL syncthreads( )
      ! Now, the flux divergence is computed by multiplying the internally calculated fluxes by the
      ! DG-Derivative matrix and adding the boundary weighted fluxes.
      
      tend = 0.0_prec
      DO row = 0, polydeg_dev
         tend = tend + dMatP(row,i)*contFlux(row,j,k,1) + &
                       dMatP(row,j)*contFlux(i,row,k,2) + &
                       dMatP(row,k)*contFlux(i,j,row,3)
      ENDDO
       
      tend = -( tend + &
                ( boundaryFlux(i,k,iEq,1,iEl)*bmat(j,0) + &
                  boundaryFlux(i,k,iEq,3,iEl)*bMat(j,1) )/&
                qWeight(j) + &
                ( boundaryFlux(j,k,iEq,4,iEl)*bMat(i,0) + &
                  boundaryFlux(j,k,iEq,2,iEl)*bMat(i,1) )/&
                qWeight(i) + &
                ( boundaryFlux(i,j,iEq,5,iEl)*bMat(k,0) + &
                  boundaryFlux(i,j,iEq,6,iEl)*bMat(k,1) )/&
                qWeight(k) )/Jac(i,j,k,iEl)
                      
             
      tendency(i,j,k,iEq,iEl) = tend
      F = sqrt( solution(i,j,k,1,iEl)**2 + &
                solution(i,j,k,2,iEl)**2 + &
                solution(i,j,k,3,iEl)**2 ) /&
                  (solution(i,j,k,4,iEl) + static(i,j,k,4,iEl))
                  
      IF( iEq == 1 )THEN
         tendency(i,j,k,1,iEl) = tendency(i,j,k,1,iEl) -&
                                 drag(i,j,k,iEl)*solution(i,j,k,1,iEl)*F-&
                                 solution(i,j,k,3,iEl)*fRotY_dev +&
                                 solution(i,j,k,2,iEl)*fRotz_dev 
      
      ELSEIF( iEq == 2 )THEN
         tendency(i,j,k,2,iEl) = tendency(i,j,k,2,iEl) -&
                                 drag(i,j,k,iEl)*solution(i,j,k,2,iEl)*F -&
                                 solution(i,j,k,1,iEl)*fRotZ_dev +&
                                 solution(i,j,k,3,iEl)*fRotX_dev 
      ELSEIF( iEq == 3 )THEN ! Add in the buoyancy acceleration
         tendency(i,j,k,3,iEl) = tendency(i,j,k,3,iEl) -&
                                 drag(i,j,k,iEl)*solution(i,j,k,3,iEl)*F -&
                                 solution(i,j,k,2,iEl)*fRotX_dev +&
                                 solution(i,j,k,1,iEl)*fRotY_dev -&
                                 solution(i,j,k,4,iEl)*g_dev
      ENDIF
         

      
       
 END SUBROUTINE MappedTimeDerivative_CUDAKernel
!
 ATTRIBUTES(Global) SUBROUTINE CalculateStressTensor_CUDAKernel( solution, static, dMatP, bmat, qWeight, Ja, Jac, stressFlux, stressTensor ) 
 
   IMPLICIT NONE
   REAL(prec), DEVICE, INTENT(in)  :: solution(0:polydeg_dev,0:polydeg_dev,0:polydeg_dev,1:nEq_dev,1:nEl_dev)
   REAL(prec), DEVICE, INTENT(in)  :: static(0:polydeg_dev,0:polydeg_dev,0:polydeg_dev,1:nEq_dev,1:nEl_dev)
   REAL(prec), DEVICE, INTENT(in)  :: dMatP(0:polydeg_dev,0:polydeg_dev)
   REAL(prec), DEVICE, INTENT(in)  :: bmat(0:polydeg_dev,0:1)
   REAL(prec), DEVICE, INTENT(in)  :: qWeight(0:polydeg_dev)
   REAL(prec), DEVICE, INTENT(in)  :: Ja(0:polydeg_dev,0:polydeg_dev,0:polydeg_dev,1:3,1:3,1:nEl_dev)
   REAL(prec), DEVICE, INTENT(in)  :: Jac(0:polydeg_dev,0:polydeg_dev,0:polydeg_dev,1:nEl_dev)
   REAL(prec), DEVICE, INTENT(in)  :: stressFlux(0:polydeg_dev,0:polydeg_dev,1:15,1:6,1:nEl_dev)
   REAL(prec), DEVICE, INTENT(out) :: stressTensor(0:polydeg_dev,0:polydeg_dev,0:polydeg_dev,1:15,1:nEl_dev)
   ! Local
   INTEGER :: iEl, iEq, idir, i, j, k, m
   REAL(prec), SHARED :: contFlux(0:7,0:7,0:7,1:3)
   REAL(prec) :: strTens


      iEl = blockIDx % x
      iEq = blockIDx % y
      idir = blockIDx % z
      
      i = threadIDx % x-1
      j = threadIDx % y-1
      k = threadIDx % z-1
      
         
         ! Here the flux tensor in physical space is calculated and rotated to give the 
         ! contravariant flux tensor in the reference computational domain.
         IF( iEq == 4 )THEN
			 DO m = 1, 3
				contFlux(i,j,k,m) = Ja(i,j,k,idir,m,iEl)*solution(i,j,k,iEq,iEl)
			 ENDDO
	     ELSE
	         DO m = 1, 3
				contFlux(i,j,k,m) = Ja(i,j,k,idir,m,iEl)*solution(i,j,k,iEq,iEl)/&
				                      ( solution(i,j,k,4,iEl)+static(i,j,k,4,iEl) )
			 ENDDO
	     ENDIF
	     CALL syncthreads( ) 
	            
      ! Now, the flux divergence is computed by multiplying the internally calculated fluxes by the
      ! DG-Derivative matrix and adding the boundary weighted fluxes.
      
         ! Reduction for the stress tensor
         strTens = 0.0_prec
         DO m = 0, polydeg_dev
            strTens = strTens + dMatP(m,i)*contFlux(m,j,k,1) + &
                                dMatP(m,j)*contFlux(i,m,k,2) + &
                                dMatP(m,k)*contFlux(i,j,m,3)
         ENDDO


         stressTensor(i,j,k,idir + (iEq-1)*3,iEl) = ( strTens + &
                ( stressFlux(i,k,idir + (iEq-1)*3,1,iEl)*bmat(j,0) + &
                  stressFlux(i,k,idir + (iEq-1)*3,3,iEl)*bMat(j,1) )/&
                qWeight(j) + &
                ( stressFlux(j,k,idir + (iEq-1)*3,4,iEl)*bMat(i,0) + &
                  stressFlux(j,k,idir + (iEq-1)*3,2,iEl)*bMat(i,1) )/&
                qWeight(i) + &
                ( stressFlux(i,j,idir + (iEq-1)*3,5,iEl)*bMat(k,0) + &
                  stressFlux(i,j,idir + (iEq-1)*3,6,iEl)*bMat(k,1) )/&
                qWeight(k) )/Jac(i,j,k,iEl)

                     
 END SUBROUTINE CalculateStressTensor_CUDAKernel
!
 ATTRIBUTES(Global) SUBROUTINE CalculateBoundaryStress_CUDAKernel( solution, bMat, boundarySolution ) 

   IMPLICIT NONE
   REAL(prec), DEVICE, INTENT(in)  :: solution(0:polydeg_dev,0:polydeg_dev,0:polydeg_dev,1:15,1:nEl_dev)
   REAL(prec), DEVICE, INTENT(in)  :: bMat(0:polydeg_dev,0:1)
   REAL(prec), DEVICE, INTENT(out) :: boundarySolution(0:polydeg_dev,0:polydeg_dev,1:15,1:6,1:nEl_dev)
   ! Local
   INTEGER :: iEq, iEl, i, j, k
   REAL(prec) :: bSol(1:6)

      iEl = blockIdx % x
      
      iEq = threadIdx % z
      k   = threadIdx % y-1
      j   = threadIdx % x-1
      
	  bSol(1:6) = 0.0_prec

	  DO i = 0, polydeg_dev
		 bSol(1) = bSol(1) + bMat(i,0)*solution(j,i,k,iEq,iEl) ! south
			
		 bSol(2) = bSol(2) + bMat(i,1)*solution(i,j,k,iEq,iEl) ! east
			
		 bSol(3) = bSol(3) + bMat(i,1)*solution(j,i,k,iEq,iEl) ! north
															
		 bSol(4) = bSol(4) + bMat(i,0)*solution(i,j,k,iEq,iEl) ! west

		 bSol(5) = bSol(5) + bMat(i,0)*solution(j,k,i,iEq,iEl) ! botom

		 bSol(6) = bSol(6) + bMat(i,1)*solution(j,k,i,iEq,iEl) ! top
	  ENDDO
               
      DO i = 1, 6
         boundarySolution(j,k,iEq,i,iEl) = bSol(i)
      ENDDO
      
 END SUBROUTINE CalculateBoundaryStress_CUDAKernel
!
 ATTRIBUTES(Global) SUBROUTINE UpdateExternalStress_CUDAKernel( boundaryIDs, elementIDs, &
                                                               elementSides, procIDs, &
                                                               externalStress, &
                                                               stressBsols, &
                                                               prescribedStress, nHat ) 
   IMPLICIT NONE
   INTEGER, DEVICE, INTENT(in)     :: boundaryIDs(1:nBoundaryFaces_dev)
   INTEGER, DEVICE, INTENT(in)     :: elementIDs(1:2,1:nFaces_dev)
   INTEGER, DEVICE, INTENT(in)     :: elementSides(1:2,1:nFaces_dev)
   INTEGER, DEVICE, INTENT(in)     :: procIDs(1:nBoundaryFaces_dev)
   REAL(prec), DEVICE, INTENT(out) :: externalStress(0:polydeg_dev,0:polydeg_dev,1:15,1:nBoundaryFaces_dev)
   REAL(prec), DEVICE, INTENT(in)  :: stressBsols(0:polydeg_dev,0:polydeg_dev,1:15,1:6,1:nEl_dev)
   REAL(prec), DEVICE, INTENT(in)  :: prescribedStress(0:polydeg_dev,0:polydeg_dev,1:15,1:nBoundaryFaces_dev)
   REAL(prec), DEVICE, INTENT(in)  :: nhat(1:3,0:polydeg_dev,0:polydeg_dev,1:6,1:nEl_dev)
   ! Local
   INTEGER    :: iEq, iFace, i, j, k
   INTEGER    :: iFace2, p2
   INTEGER    :: e1, e2, s1, s2, m
   
      iFace = blockIdx % x
      iEq   = blockIDx % y
      ! ////////////////////////////////////////////////////////////////////////// !
      i   = threadIdx % x-1
      j   = threadIdx % y-1

	  iFace2 = boundaryIDs( iFace ) ! Obtain the process-local face id for this boundary-face id
	  e1     = elementIDs(1,iFace2)
	  s1     = elementSides(1,iFace2)
	  e2     = elementIDs(2,iFace2)
	  p2     = procIDs( iFace )
	 
	  IF( i <= polydeg_dev .AND. j <= polydeg_dev )THEN
	 
		 IF( p2 == myRank_dev )THEN
		    externalStress(i,j,iEq,iFace) = -stressBsols(i,j,iEq,s1,e1)
		 ENDIF
		
	 ENDIF
                  
 END SUBROUTINE UpdateExternalStress_CUDAKernel 
!
 ATTRIBUTES(Global) SUBROUTINE InternalStressFlux_CUDAKernel( elementIDs, elementSides, boundaryIDs, iMap, jMap, &
                                                      nHat, boundaryState, static, boundaryStress, sgsCoeffs, &
                                                      externalState, externalStress, boundaryFlux )

   IMPLICIT NONE
   INTEGER, DEVICE, INTENT(in)     :: elementIDs(1:2,1:nFaces_dev)
   INTEGER, DEVICE, INTENT(in)     :: elementSides(1:2,1:nFaces_dev)
   INTEGER, DEVICE, INTENT(in)     :: boundaryIDs(1:nFaces_dev)
   INTEGER, DEVICE, INTENT(in)     :: iMap(0:polydeg_dev,0:polydeg_dev,1:nFaces_dev)
   INTEGER, DEVICE, INTENT(in)     :: jMap(0:polydeg_dev,0:polydeg_dev,1:nFaces_dev)
   REAL(prec), DEVICE, INTENT(in)  :: nHat(1:3,0:polydeg_dev,0:polydeg_dev,1:6,1:nEl_dev)
   REAL(prec), DEVICE, INTENT(in)  :: boundaryState(0:polydeg_dev,0:polydeg_dev,1:nEq_dev,1:6,1:nEl_dev)
   REAL(prec), DEVICE, INTENT(in)  :: boundaryStress(0:polydeg_dev,0:polydeg_dev,1:15,1:6,1:nEl_dev)
   REAL(prec), DEVICE, INTENT(in)  :: sgsCoeffs(0:polydeg_dev,0:polydeg_dev,1:5,1:6,1:nEl_dev)
   REAL(prec), DEVICE, INTENT(in)  :: externalState(0:polydeg_dev,0:polydeg_dev,1:nEq_dev,1:nBoundaryFaces_dev)
   REAL(prec), DEVICE, INTENT(in)  :: static(0:polydeg_dev,0:polydeg_dev,1:nEq_dev,1:6,1:nEl_dev)
   REAL(prec), DEVICE, INTENT(in)  :: externalStress(0:polydeg_dev,0:polydeg_dev,1:15,1:nBoundaryFaces_dev)
   REAL(prec), DEVICE, INTENT(out) :: boundaryFlux(0:polydeg_dev,0:polydeg_dev,1:15,1:6,1:nEl_dev)
   ! Local
   INTEGER    :: iEl, iFace
   INTEGER    :: i, j, iEq
   INTEGER    :: ii, jj, bID
   INTEGER    :: e1, s1, e2, s2
   INTEGER    :: m, jEq
   REAL(prec) :: norm, rhoOut, rhoIn

      iFace = blockIdx % x
      iEq   = blockIdx % y
      j     = threadIdx % y-1
      i     = threadIdx % x-1
     
      e1 = elementIDs(1,iFace)
      s1 = elementSides(1,iFace)
      e2 = elementIDs(2,iFace)
      s2 = ABS(elementSides(2,iFace))
      bID  = ABS(boundaryIDs(iFace))

      ii = iMap(i,j,iFace)
      jj = jMap(i,j,iFace)
               
      norm = sqrt( nHat(1,i,j,s1,e1)**2 + nHat(2,i,j,s1,e1)**2 + nHat(3,i,j,s1,e1)**2 )
      
      IF( e2 > 0 )THEN
      
         boundaryFlux(i,j,iEq,s1,e1) =  0.5_prec*( sgsCoeffs(ii,jj,iEq,s2,e2)*boundaryState(ii,jj,iEq,s2,e2)-&
						      sgsCoeffs(i,j,iEq,s1,e1)*boundaryState(i,j,iEq,s1,e1))/viscLengthScale_dev*norm
         
		   IF( iEq == 4 )THEN
       
            
			   DO m = 1, 3    
				   jEq = m + (iEq-1)*3  
				   boundaryFlux(i,j,iEq,s1,e1) = boundaryFlux(i,j,iEq,s1,e1) + &
				     0.5_prec*(sgsCoeffs(i,j,iEq,s1,e1)*boundaryStress(i,j,jEq,s1,e1)+&
					    	     sgsCoeffs(ii,jj,iEq,s2,e2)*boundaryStress(ii,jj,jEq,s2,e2) )*nHat(m,i,j,s1,e1)
			 ENDDO
          
		   ELSE
                        
          rhoIn = static(i,j,4,s1,e1) + boundaryState(i,j,4,s1,e1)
          rhoOut = static(ii,jj,4,s2,e2) + boundaryState(ii,jj,4,s2,e2)
          
            DO m = 1, 3    
				  jEq = m + (iEq-1)*3  
				  boundaryFlux(i,j,iEq,s1,e1) = boundaryFlux(i,j,iEq,s1,e1) + &
				    0.5_prec*(rhoIn*sgsCoeffs(i,j,iEq,s1,e1)*boundaryStress(i,j,jEq,s1,e1)+&
                          rhoOut*sgsCoeffs(ii,jj,iEq,s2,e2)*boundaryStress(ii,jj,jEq,s2,e2))*nHat(m,i,j,s1,e1)
			   ENDDO
          
		   ENDIF
			 
         boundaryFlux(ii,jj,iEq,s2,e2) = -boundaryFlux(i,j,iEq,s1,e1)
             
      ENDIF

 END SUBROUTINE InternalStressFlux_CUDAKernel
!
 ATTRIBUTES(Global) SUBROUTINE BoundaryStressFlux_CUDAKernel( elementIDs, elementSides, boundaryIDs, iMap, jMap, &
                                                      nHat, boundaryState, static, boundaryStress, sgsCoeffs, externalSGS, &
                                                      externalState, externalStress, boundaryFlux )

   IMPLICIT NONE
   INTEGER, DEVICE, INTENT(in)     :: elementIDs(1:2,1:nFaces_dev)
   INTEGER, DEVICE, INTENT(in)     :: elementSides(1:2,1:nFaces_dev)
   INTEGER, DEVICE, INTENT(in)     :: boundaryIDs(1:nFaces_dev)
   INTEGER, DEVICE, INTENT(in)     :: iMap(0:polydeg_dev,0:polydeg_dev,1:nFaces_dev)
   INTEGER, DEVICE, INTENT(in)     :: jMap(0:polydeg_dev,0:polydeg_dev,1:nFaces_dev)
   REAL(prec), DEVICE, INTENT(in)  :: nHat(1:3,0:polydeg_dev,0:polydeg_dev,1:6,1:nEl_dev)
   REAL(prec), DEVICE, INTENT(in)  :: boundaryState(0:polydeg_dev,0:polydeg_dev,1:nEq_dev,1:6,1:nEl_dev)
   REAL(prec), DEVICE, INTENT(in)  :: boundaryStress(0:polydeg_dev,0:polydeg_dev,1:15,1:6,1:nEl_dev)
   REAL(prec), DEVICE, INTENT(in)  :: sgsCoeffs(0:polydeg_dev,0:polydeg_dev,1:5,1:6,1:nEl_dev)
   REAL(prec), DEVICE, INTENT(in)  :: externalSGS(0:polydeg_dev,0:polydeg_dev,1:5,nBoundaryFaces_dev)
   REAL(prec), DEVICE, INTENT(in)  :: externalState(0:polydeg_dev,0:polydeg_dev,1:nEq_dev,1:nBoundaryFaces_dev)
   REAL(prec), DEVICE, INTENT(in)  :: static(0:polydeg_dev,0:polydeg_dev,1:nEq_dev,1:6,1:nEl_dev)
   REAL(prec), DEVICE, INTENT(in)  :: externalStress(0:polydeg_dev,0:polydeg_dev,1:15,1:nBoundaryFaces_dev)
   REAL(prec), DEVICE, INTENT(out) :: boundaryFlux(0:polydeg_dev,0:polydeg_dev,1:15,1:6,1:nEl_dev)
   ! Local
   INTEGER    :: iEl, iFace
   INTEGER    :: i, j, iEq
   INTEGER    :: ii, jj, bID
   INTEGER    :: e1, s1, e2, s2
   INTEGER    :: m, jEq
   REAL(prec) :: norm, rhoOut, rhoIn

      iFace = blockIdx % x
      iEq   = blockIdx % y
      j     = threadIdx % y-1
      i     = threadIdx % x-1
     
      e1 = elementIDs(1,iFace)
      s1 = elementSides(1,iFace)
      e2 = elementIDs(2,iFace)
      s2 = ABS(elementSides(2,iFace))
      bID  = boundaryIDs(iFace)

      ii = iMap(i,j,iFace)
      jj = jMap(i,j,iFace)
               
      norm = sqrt( nHat(1,i,j,s1,e1)**2 + nHat(2,i,j,s1,e1)**2 + nHat(3,i,j,s1,e1)**2 )
      IF( e2 < 0 )THEN !Physical boundary
         IF( bID < 0 )THEN
         
            bID = ABS(bID)
            boundaryFlux(i,j,iEq,s1,e1) = 0.5_prec*sgsCoeffs(i,j,iEq,s1,e1)*&
                                        (externalState(ii,jj,iEq,bID)-boundaryState(i,j,iEq,s1,e1))/viscLengthScale_dev*norm

           IF( iEq == 4 )THEN
             
             DO m = 1, 3    
               jEq = m + (iEq-1)*3  
               boundaryFlux(i,j,iEq,s1,e1) = boundaryFlux(i,j,iEq,s1,e1) + &
                                             0.5_prec*sgsCoeffs(i,j,iEq,s1,e1)*(boundaryStress(i,j,jEq,s1,e1)+&
                                             externalStress(ii,jj,jEq,bID) )*nHat(m,i,j,s1,e1)
             ENDDO
             
           ELSE
                           
             rhoIn  = static(i,j,4,s1,e1) + boundaryState(i,j,4,s1,e1)
             rhoOut = static(i,j,4,s1,e1) + externalState(ii,jj,4,bID)
             
             DO m = 1, 3    
               jEq = m + (iEq-1)*3  
               boundaryFlux(i,j,iEq,s1,e1) = boundaryFlux(i,j,iEq,s1,e1) + &
                                             0.5_prec*sgsCoeffs(i,j,iEq,s1,e1)*( rhoIn*boundaryStress(i,j,jEq,s1,e1)+&
                                                                           rhoOut*externalStress(ii,jj,jEq,bID) )*nHat(m,i,j,s1,e1)
             ENDDO
             
           ENDIF

         ELSE
         
            boundaryFlux(i,j,iEq,s1,e1) = 0.5_prec*( externalSGS(ii,jj,iEq,bID)*externalState(ii,jj,iEq,bID)-&
                                                     sgsCoeffs(i,j,iEq,s1,e1)*boundaryState(i,j,iEq,s1,e1))/viscLengthScale_dev*norm

           IF( iEq == 4 )THEN
             
             DO m = 1, 3    
               jEq = m + (iEq-1)*3  
               boundaryFlux(i,j,iEq,s1,e1) = boundaryFlux(i,j,iEq,s1,e1) + &
                                             0.5_prec*( sgsCoeffs(i,j,iEq,s1,e1)*boundaryStress(i,j,jEq,s1,e1)+&
                                                        externalSGS(ii,jj,iEq,bID)*externalStress(ii,jj,jEq,bID) )*nHat(m,i,j,s1,e1)
             ENDDO
             
           ELSE
                           
             rhoIn  = static(i,j,4,s1,e1) + boundaryState(i,j,4,s1,e1)
             rhoOut = static(i,j,4,s1,e1) + externalState(ii,jj,4,bID)
             
             DO m = 1, 3    
               jEq = m + (iEq-1)*3  
               boundaryFlux(i,j,iEq,s1,e1) = boundaryFlux(i,j,iEq,s1,e1) + &
                                             0.5_prec*( sgsCoeffs(i,j,iEq,s1,e1)*rhoIn*boundaryStress(i,j,jEq,s1,e1)+&
                                                        externalSGS(ii,jj,iEq,bID)*rhoOut*externalStress(ii,jj,jEq,bID) )*nHat(m,i,j,s1,e1)
             ENDDO
             
           ENDIF
         ENDIF

      ENDIF

 END SUBROUTINE BoundaryStressFlux_CUDAKernel
!
 ATTRIBUTES(Global) SUBROUTINE StressDivergence_CUDAKernel( stress, stressFlux, state, static, sgsCoeffs, &
                                                             Ja, Jac, bMat, qWeight, dMatP, tendency ) ! ///////////////////// !

   IMPLICIT NONE
   REAL(prec), DEVICE, INTENT(in)  :: stress(0:polydeg_dev,0:polydeg_dev,0:polydeg_dev,1:15,1:nEl_dev)
   REAL(prec), DEVICE, INTENT(in)  :: stressFlux(0:polydeg_dev,0:polydeg_dev,1:15,1:6,1:nEl_dev)
   REAL(prec), DEVICE, INTENT(in)  :: state(0:polydeg_dev,0:polydeg_dev,0:polydeg_dev,1:nEq_dev,1:nEl_dev)
   REAL(prec), DEVICE, INTENT(in)  :: static(0:polydeg_dev,0:polydeg_dev,0:polydeg_dev,1:nEq_dev,1:nEl_dev)
   REAL(prec), DEVICE, INTENT(in)  :: sgsCoeffs(0:polydeg_dev,0:polydeg_dev,0:polydeg_dev,1:nEq_dev-1,1:nEl_dev)
   REAL(prec), DEVICE, INTENT(in)  :: Ja(0:polydeg_dev,0:polydeg_dev,0:polydeg_dev,1:3,1:3,1:nEl_dev)
   REAL(prec), DEVICE, INTENT(in)  :: Jac(0:polydeg_dev,0:polydeg_dev,0:polydeg_dev,1:nEl_dev)
   REAL(prec), DEVICE, INTENT(in)  :: bMat(0:polydeg_dev,0:1)
   REAL(prec), DEVICE, INTENT(in)  :: qWeight(0:polydeg_dev)
   REAL(prec), DEVICE, INTENT(in)  :: dMatP(0:polydeg_dev,0:polydeg_dev)
   REAL(prec), DEVICE, INTENT(out) :: tendency(0:polydeg_dev,0:polydeg_dev,0:polydeg_dev,1:15,1:nEl_dev)
   ! Local
   INTEGER            :: i, j, k, row, col
   INTEGER, SHARED    :: iEl, iEq, jEq
   REAL(prec), SHARED :: contFlux(0:7,0:7,0:7,1:3)
   REAL(prec)         :: tend

      iEl = blockIDx % x
      iEq = blockIDx % y
      
      i = threadIdx % x - 1
      j = threadIdx % y - 1
      k = threadIdx % z - 1

      ! Here the flux tensor in physical space is calculated and rotated to give the 
      ! contravariant flux tensor in the reference computational domain.
      IF( iEq == 4 )THEN
         DO col = 1, 3
            contFlux(i,j,k,col) = 0.0_prec
            DO row = 1, 3
               jEq = row + (iEq-1)*3
               contFlux(i,j,k,col) = contFlux(i,j,k,col) +&
                                    Ja(i,j,k,row,col,iEl)*&
                                    stress(i,j,k,jEq,iEl)*&
                                    sgsCoeffs(i,j,k,iEq,iEl)
                        
            ENDDO
         ENDDO                                  
      ELSE
        DO col = 1, 3
            contFlux(i,j,k,col) = 0.0_prec
            DO row = 1, 3
               jEq = row + (iEq-1)*3
               contFlux(i,j,k,col) = contFlux(i,j,k,col) +&
                                    Ja(i,j,k,row,col,iEl)*&
                                    stress(i,j,k,jEq,iEl)*&
                                    (state(i,j,k,4,iEl)+static(i,j,k,4,iEl))*&
                                    sgsCoeffs(i,j,k,iEq,iEl)
                        
           ENDDO
        ENDDO
      
      ENDIF    
      CALL syncthreads( )
      ! Now, the flux divergence is computed by multiplying the internally calculated fluxes by the
      ! DG-Derivative matrix and adding the boundary weighted fluxes.
      
      tend = 0.0_prec
      DO row = 0, polydeg_dev
         tend = tend + dMatP(row,i)*contFlux(row,j,k,1) + &
                       dMatP(row,j)*contFlux(i,row,k,2) + &
                       dMatP(row,k)*contFlux(i,j,row,3)
      ENDDO
       
      tend = ( tend + &
                ( stressFlux(i,k,iEq,1,iEl)*bmat(j,0) + &
                  stressFlux(i,k,iEq,3,iEl)*bMat(j,1) )/&
                qWeight(j) + &
                ( stressFlux(j,k,iEq,4,iEl)*bMat(i,0) + &
                  stressFlux(j,k,iEq,2,iEl)*bMat(i,1) )/&
                qWeight(i) + &
                ( stressFlux(i,j,iEq,5,iEl)*bMat(k,0) + &
                  stressFlux(i,j,iEq,6,iEl)*bMat(k,1) )/&
                qWeight(k) )/Jac(i,j,k,iEl)
                      
             
      tendency(i,j,k,iEq,iEl) = tend
       
 END SUBROUTINE StressDivergence_CUDAKernel
!
 ATTRIBUTES(Global) SUBROUTINE EquationOfState_CUDAKernel( solution, static )
   ! This routine calculates the anomalous pressure referenced to the static state.
   ! The pressure is calculated using the ideal gas law.
   IMPLICIT NONE
   REAL(prec), DEVICE, INTENT(inout) :: solution(0:polydeg_dev,0:polydeg_dev,0:polydeg_dev,1:nEq_dev,1:nEl_dev)
   REAL(prec), DEVICE, INTENT(in)    :: static(0:polydeg_dev,0:polydeg_dev,0:polydeg_dev,1:nEq_dev,1:nEl_dev)
   ! Local
   INTEGER :: i, j, k, iEl
   REAL(prec) :: rhoT

      iEl = blockIdx % x
      i   = threadIdx % x - 1
      j   = threadIdx % y - 1
      k   = threadIdx % z - 1

      ! Pressure = rho*e*R/Cv (Ideal Gas Law, P = rho*R*T, thermo ~> T = theta*(P/P0)^r)
      ! Then P = P0*(rho*theta*R/P0)^(Cp/Cv)
      ! And P' = P - P_static
      rhoT = static(i,j,k,5,iEl) + solution(i,j,k,5,iEl)
      solution(i,j,k,6,iEl) = P0_dev*( rhoT*R_dev/P0_dev )**hCapRatio_dev - static(i,j,k,6,iEl)

 END SUBROUTINE EquationOfState_CUDAKernel
#endif

 END MODULE Fluid_Class

<|MERGE_RESOLUTION|>--- conflicted
+++ resolved
@@ -3550,7 +3550,6 @@
 
  END SUBROUTINE WriteTecplot_Fluid
 !
-<<<<<<< HEAD
 #ifdef DIAGNOSTICS
  SUBROUTINE Diagnostics_Fluid( myDGSEM )
   IMPLICIT NONE
@@ -3601,7 +3600,6 @@
 
  END SUBROUTINE Diagnostics_Fluid
 #endif
-=======
  SUBROUTINE ObtainPlottingMesh_Fluid( myDGSEM, x, y, z )
 
   IMPLICIT NONE
@@ -3707,7 +3705,6 @@
 
 
  END SUBROUTINE FluidStateAtPlottingPoints_Fluid
->>>>>>> 6aeb42a1
 !
  SUBROUTINE WriteSmoothedTecplot_Fluid( myDGSEM, iter, nPlot, myRank )
 
