! Fluid_Class.f90
! 
! Copyright 2017 Joseph Schoonover <joe@fluidnumerics.consulting>, Fluid Numerics LLC
! All rights reserved.
!
! //////////////////////////////////////////////////////////////////////////////////////////////// !

MODULE Fluid_Class

! src/common/
USE ModelPrecision
USE ConstantsDictionary
USE CommonRoutines
#ifdef TESTING
USE ModelDataInstances_Class
#endif
! src/highend/Fluid/
USE FluidParams_Class

#ifdef HAVE_CUDA
! CUDA libraries
! src/spectralops/cuda/
USE Lagrange_Cuda_Class
USE NodalStorage_Cuda_Class
! src/filters/cuda/
USE RollOffFilter_Cuda_Class
! src/solutionstorage/cuda/
USE DGSEMSolutionStorage_3D_Cuda_Class
! src/geometry/cuda/
USE Face_Cuda_Class
USE Element_Cuda_Class  
USE HexMesh_Cuda_Class 
USE BoundaryCommunicator_Cuda_Class

USE cudafor
#else

! src/spectralops/
USE Lagrange_Class
USE NodalStorage_Class
! src/filters/
USE RollOffFilter_Class
! src/solutionstorage/
USE DGSEMSolutionStorage_3D_Class
! src/geometry/
USE HexMesh_Class
USE BoundaryCommunicator_Class

#endif
IMPLICIT NONE

#ifdef HAVE_MPI
INCLUDE 'mpif.h'

    TYPE PairWiseMPIPacket
       ! For the unstructured mesh, I opt for building my own data structure that bundles messages between neighboring
       ! ranks, rather than attempting to build an MPI data structure. If a structured mesh is used, one optimization 
       ! would be to use MPI-data types to handle the message passing.
       !
       ! :: Attributes ::  
       ! unPackMap(1:nSharedFaces)   >> Maps the local shared boundary face ID in the message to the correct boundaryID
        
       INTEGER :: neighborRank
       INTEGER :: bufferSize
       INTEGER :: nSharedFaces
       REAL(prec), ALLOCATABLE :: sendStateBuffer(:,:,:,:) ! (0:N,0:N,1:nEq,1:nSharedFaces)
       REAL(prec), ALLOCATABLE :: recvStateBuffer(:,:,:,:)
       REAL(prec), ALLOCATABLE :: sendStressBuffer(:,:,:,:)
       REAL(prec), ALLOCATABLE :: recvStressBuffer(:,:,:,:)
       REAL(prec), ALLOCATABLE :: sendSGSBuffer(:,:,:,:)
       REAL(prec), ALLOCATABLE :: recvSGSBuffer(:,:,:,:)
       INTEGER                 :: bufferCounter
    END TYPE PairWiseMPIPacket
#endif

    TYPE Fluid
      INTEGER                                :: nEq, N, nBoundaryFaces, nNeighbors
      TYPE( FluidParams )                    :: params
      REAL(prec), ALLOCATABLE                :: dragProfile(:,:,:,:)
#ifdef HAVE_MPI
      TYPE( PairWiseMPIPacket ), ALLOCATABLE :: mpiPackets(:)
#endif

#ifdef HAVE_CUDA
      REAL(prec), DEVICE, ALLOCATABLE        :: dragProfile_dev(:,:,:,:)
      TYPE( HexMesh_Cuda )                   :: mesh
      TYPE( NodalStorage_Cuda )              :: dGStorage
      TYPE( RollOffFilter_Cuda )             :: filter
      TYPE( DGSEMSolution_3D_Cuda )          :: state
      TYPE( LightDGSEMSolution_3D_Cuda )     :: smoothState
      TYPE( DGSEMSolution_3D_Cuda )          :: static
      TYPE( DGSEMSolution_3D_Cuda )          :: stressTensor
      TYPE( LightDGSEMSolution_3D_Cuda )     :: sgsCoeffs
#else
      TYPE( HexMesh )                        :: mesh
      TYPE( NodalStorage )                   :: dGStorage
      TYPE( RollOffFilter )                  :: filter
      TYPE( DGSEMSolution_3D )               :: state
      TYPE( LightDGSEMSolution_3D )          :: smoothState
      TYPE( DGSEMSolution_3D )               :: static
      TYPE( DGSEMSolution_3D )               :: stressTensor
      TYPE( LightDGSEMSolution_3D )          :: sgsCoeffs
#endif
      ! ////////////  Boundary communication information  //////////// !
#ifdef HAVE_CUDA
      TYPE( BoundaryCommunicator_Cuda )       :: extComm
#else
      TYPE( BoundaryCommunicator )            :: extComm
#endif

      INTEGER, ALLOCATABLE                    :: rankTable(:)
      
      REAL(prec), ALLOCATABLE                 :: prescribedState(:,:,:,:)
      REAL(prec), ALLOCATABLE                 :: externalState(:,:,:,:)
      REAL(prec), ALLOCATABLE                 :: prescribedStress(:,:,:,:)
      REAL(prec), ALLOCATABLE                 :: externalStress(:,:,:,:)
      REAL(prec), ALLOCATABLE                 :: externalSGS(:,:,:,:)
#ifdef HAVE_CUDA
      REAL(prec), DEVICE, ALLOCATABLE         :: prescribedState_dev(:,:,:,:)
      REAL(prec), DEVICE, ALLOCATABLE         :: externalState_dev(:,:,:,:)
      REAL(prec), DEVICE, ALLOCATABLE         :: prescribedStress_dev(:,:,:,:)
      REAL(prec), DEVICE, ALLOCATABLE         :: externalStress_dev(:,:,:,:)
      REAL(prec), DEVICE, ALLOCATABLE         :: externalSGS_dev(:,:,:,:)
#endif
      ! ////////////////////////////////////////////////////////////// !

      CONTAINS

      PROCEDURE :: Build => Build_Fluid
      PROCEDURE :: Trash => Trash_Fluid
      PROCEDURE, PRIVATE :: BuildHexMesh => BuildHexMesh_Fluid
      
      PROCEDURE :: CalculateStaticState => CalculateStaticState_Fluid
      ! Time integrators
      PROCEDURE :: ForwardStepRK3        => ForwardStepRK3_Fluid

      ! ////////////////////////// Equation Of State ////////////////////////////////////////////////////// !
      PROCEDURE :: EquationOfState        => EquationOfState_Fluid
      
      ! /////////////////////////////////////////////////////////////////////////////////////////////////// !
      PROCEDURE :: GlobalTimeDerivative         => GlobalTimeDerivative_Fluid
      
      
      !  /////////// Routines for interpolating state and static attributes to the element faces ////////// !
      PROCEDURE :: CalculateStaticBoundarySolution => CalculateStaticBoundarySolution_Fluid
      PROCEDURE :: CalculateBoundarySolution       => CalculateBoundarySolution_Fluid
      PROCEDURE :: UpdateExternalState             => UpdateExternalState_Fluid
      PROCEDURE :: InternalFaceFlux                => InternalFaceFlux_Fluid
      PROCEDURE :: BoundaryFaceFlux                => BoundaryFaceFlux_Fluid
      PROCEDURE :: MappedTimeDerivative            => MappedTimeDerivative_Fluid
      
#ifdef HAVE_MPI
      PROCEDURE :: ConstructCommTables             => ConstructCommTables_Fluid
      PROCEDURE :: MPI_StateExchange               => MPI_StateExchange_Fluid
      PROCEDURE :: FinalizeMPI_StateExchange       => FinalizeMPI_StateExchange_Fluid
      PROCEDURE :: MPI_StressExchange              => MPI_StressExchange_Fluid
      PROCEDURE :: FinalizeMPI_StressExchange      => MPI_StressExchange_Fluid
      PROCEDURE :: MPI_SGSExchange                 => MPI_SGSExchange_Fluid
      PROCEDURE :: FinalizeMPI_SGSExchange         => MPI_SGSExchange_Fluid
#endif
      ! /////////////////////////////////////////////////////////////////////////////////////////////////// !
      ! Routines for the fluid-stress model and
      ! Routines for spectral filtering and calculating the sgs coefficients
      PROCEDURE :: CalculateSmoothedState   => CalculateSmoothedState_Fluid
      PROCEDURE :: CalculateSGSCoefficients => CalculateSGSCoefficients_Fluid
      PROCEDURE :: CalculateBoundarySGS     => CalculateBoundarySGS_Fluid
      PROCEDURE :: UpdateExternalSGS        => UpdateExternalSGS_Fluid
      
      PROCEDURE :: CalculateStressTensor   => CalculateStressTensor_Fluid
      PROCEDURE :: CalculateBoundaryStress => CalculateBoundaryStress_Fluid
      PROCEDURE :: UpdateExternalStress    => UpdateExternalStress_Fluid
      PROCEDURE :: InternalStressFlux      => InternalStressFlux_Fluid
      PROCEDURE :: BoundaryStressFlux      => BoundaryStressFlux_Fluid
      PROCEDURE :: StressDivergence        => StressDivergence_Fluid
      
      !
      
      ! /////////////////////////////////////////////////////////////////////////////////////////////////// !
      PROCEDURE :: WriteTecplot => WriteTecplot_Fluid
      PROCEDURE :: WriteSmoothedTecplot => WriteSmoothedTecplot_Fluid
      PROCEDURE :: WriteSGSTecplot      => WriteSGSTecplot_Fluid
      PROCEDURE :: WriteStressTensorTecplot => WriteStressTensorTecplot_Fluid
      PROCEDURE :: WritePickup => WritePickup_Fluid
      PROCEDURE :: ReadPickup => ReadPickup_Fluid
  !    PROCEDURE :: QuickDiagnostics => QuickDiagnostics_Fluid

    END TYPE Fluid

 INTEGER, PARAMETER   :: nEq = 6

#ifdef HAVE_CUDA
 INTEGER, CONSTANT    :: nEq_dev
 INTEGER, CONSTANT    :: polyDeg_dev
 INTEGER, CONSTANT    :: nEl_dev
 INTEGER, CONSTANT    :: myRank_dev
 REAL(prec), CONSTANT :: R_dev, Cv_dev, P0_dev, hCapRatio_dev, rC_dev, g_dev
 REAL(prec), CONSTANT :: rk3_a_dev, rk3_g_dev, dt_dev
 REAL(prec), CONSTANT :: viscLengthScale_dev, dScale_dev, Cd_dev
 REAL(prec), CONSTANT :: fRotX_dev, fRotY_dev, fRotZ_dev
#endif
 
#ifdef HAVE_MPI
 INTEGER :: MPI_PREC
 INTEGER, ALLOCATABLE :: stateReqHandle(:), stressReqHandle(:), SGSReqHandle(:)
 INTEGER, ALLOCATABLE :: stateStats(:,:), stressStats(:,:), SGSStats(:,:)
#endif

 INTEGER :: callID

#ifdef TESTING
 TYPE( ModelDataInstances ) :: mdi
#endif

 CONTAINS
!
!
!==================================================================================================!
!------------------------------- Manual Constructors/Destructors ----------------------------------!
!==================================================================================================!
!
!
  SUBROUTINE Build_Fluid( myDGSEM, myRank, nProc )

   IMPLICIT NONE
   CLASS(Fluid), INTENT(inout) :: myDGSEM
   INTEGER, INTENT(in)         :: myRank, nProc
   !
   integer :: istat
#ifdef HAVE_CUDA
   integer(kind=cuda_count_kind) :: freebytes, totalbytes
#endif   

#ifdef HAVE_MPI
      IF( prec == sp )THEN
         MPI_PREC = MPI_FLOAT
      ELSE
         MPI_PREC = MPI_DOUBLE
      ENDIF
#endif
      callid = 0
      CALL myDGSEM % params % Build( )
      myDGSEM % N   = myDGSEM % params % polyDeg
      myDGSEM % nEq = nEq

#ifdef TESTING
      PRINT*, '  Module Fluid_Class.f90 : S/R Build_Fluid :'
      PRINT*, '    Testing is enabled. Restricting number of time steps to 1.'
      myDGSEM % params % nTimeSteps = 1
      myDGSEM % params % dumpFreq   = 1
#endif TESTING
      
      ! Construct the data structure that holds the derivative and interpolation matrices
      ! and the quadrature weights. This call will also perform the device copies.
      CALL myDGSEM % dGStorage % Build( myDGSEM % N, myDGSEM % params % nPlot, GAUSS, DG )
      
      ! Construct the roll-off filter matrix
      CALL myDGSEM % filter % Build( myDGSEM % dgStorage % interp % s,&
                                     myDGSEM % dgStorage % qWeight, &
                                     myDGSEM % N, myDGSEM % params % nCutoff )
                                     
      ! Load the mesh from the pc-mesh file and copy the mesh to the GPU
      CALL myDGSEM % BuildHexMesh( myRank )

      ALLOCATE( myDGSEM % dragProfile(0:myDGSEM % N, 0:myDGSEM % N, 0:myDGSEM % N, 1:myDGSEM % mesh % nElems) )
      myDGSEM % dragProfile = 0.0_prec

      ! Initialize the state and static "solutionstorage" data structures
      CALL myDGSEM % state % Build( myDGSEM % N, nEq, &
                                    myDGSEM % mesh % nElems )
                                    
      CALL myDGSEM % smoothState % Build( myDGSEM % N, nEq, &
                                          myDGSEM % mesh % nElems ) ! > Contains the smoothed SGS KE
                                          
      ! The "sgsCoeffs" attribute contains coefficients for the 
      ! subgrid scale parameterization. Currently, these coefficients
      ! are the eddy viscosities for the momentum equations (assuming
      ! isotropic turbulence), and the eddy diffusivities for the 
      ! potential temperature and density equations.
      CALL myDGSEM % sgsCoeffs % Build( myDGSEM % N, nEq-1, &
                                          myDGSEM % mesh % nElems )  
      ! Initially set all of the SGS coefficients to the "viscosity". In the event
      ! the Laplacian model is used, this will be the laplacian coefficient that is
      ! used for the momentum, potential temperature, and density equations.
      ! If another SGS model is used (e.g. SpectralEKE ), then these values will be
      ! overwritten in the "CalculateSGSCoefficients" routine.
      
      myDGSEM % sgsCoeffs % solution         = myDGSEM % params % viscosity
      myDGSEM % sgsCoeffs % boundarySolution = myDGSEM % params % viscosity

      CALL myDGSEM % static % Build( myDGSEM % N, nEq, &
                                     myDGSEM % mesh % nElems )

      ! Place conditionals on the construction of this attribute
      CALL myDGSEM % stressTensor % Build( myDGSEM % N, (nEq-1)*3, &
                                           myDGSEM % mesh % nElems )
                                           
#ifdef HAVE_CUDA

      ALLOCATE( myDGSEM % dragProfile_dev(0:myDGSEM % N, 0:myDGSEM % N, 0:myDGSEM % N, 1:myDGSEM % mesh % nElems) )
      myDGSEM % dragProfile_dev = 0.0_prec
      
      ! Copy values to the GPU variables
      myDGSEM % sgsCoeffs % solution_dev         = myDGSEM % sgsCoeffs % solution
      myDGSEM % sgsCoeffs % boundarySolution_dev = myDGSEM % sgsCoeffs % boundarySolution

      ! Set Device Constants
      R_dev         = myDGSEM % params % R
      Cv_dev        = myDGSEM % params % Cv
      P0_dev        = myDGSEM % params % P0
      hCapRatio_dev = ( myDGSEM % params % R + myDGSEM % params % Cv ) / myDGSEM % params % Cv
      rC_dev        = myDGSEM % params % R / ( myDGSEM % params % R + myDGSEM % params % Cv )
      g_dev         = myDGSEM % params % g
      dt_dev        = myDGSEM % params % dt
      viscLengthScale_dev = myDGSEM % params % viscLengthScale
      fRotX_dev     = myDGSEM % params % fRotX
      fRotY_dev     = myDGSEM % params % fRotY
      fRotZ_dev     = myDGSEM % params % fRotZ
      dScale_dev    = myDGSEM % params % dragScale
      Cd_dev        = myDGSEM % params % Cd

      nEq_dev     = nEq
      polydeg_dev = myDGSEM % N
      nEl_dev     = myDGSEM % mesh % nElems
      myRank_dev  = myRank

#endif

      ! Read the initial conditions, static state, and the boundary communicator
      CALL myDGSEM % ReadPickup( myDGSEM % params % iterInit, myRank )
      
      
#ifdef HAVE_CUDA
      istat = cudaDeviceSynchronize( )
      istat = cudaMemGetInfo( freebytes, totalbytes )
      PRINT*, '                                                         '
      PRINT*, '========================================================='
      PRINT*, '=============== GPU Device memory status ================'
      PRINT*, '                                                         '
      PRINT*, 'Total: ', REAL(totalbytes)/10.0**9, ' GB'
      PRINT*, 'Free : ', REAL(freebytes)/10.0**9, ' GB'
      PRINT*, 'Used : ', REAL(totalbytes-freebytes)/10.0**9, ' GB'
      PRINT*, '========================================================='
      PRINT*, '                                                         '
#endif

#ifdef HAVE_MPI
      CALL myDGSEM % ConstructCommTables( myRank, nProc )
      ALLOCATE( stateReqHandle(1:myDGSEM % nNeighbors*2), &
                stressReqHandle(1:myDGSEM % nNeighbors*2), &
                SGSReqHandle(1:myDGSEM % nNeighbors*2), &
                stateStats(MPI_STATUS_SIZE,1:myDGSEM % nNeighbors*2), &
                stressStats(MPI_STATUS_SIZE,1:myDGSEM % nNeighbors*2), &
                SGSStats(MPI_STATUS_SIZE,1:myDGSEM % nNeighbors*2) )
#endif

 END SUBROUTINE Build_Fluid
!
  SUBROUTINE Trash_Fluid( myDGSEM )

   IMPLICIT NONE
   CLASS(Fluid), INTENT(inout) :: myDGSEM
   ! LOCAL
   INTEGER :: i
   
      PRINT*, 'S/R Trash_Fluid : Clearing memory.'
      CALL myDGSEM % state % Trash( )
      CALL myDGSEM % smoothState % Trash( )
      CALL myDGSEM % sgsCoeffs % Trash( )
      CALL myDGSEM % static % Trash( )
      CALL myDGSEM % stressTensor % Trash( )
#ifdef HAVE_MPI      
      DO i = 1, myDGSEM % nNeighbors
         DEALLOCATE( myDGSEM % mpiPackets(i) % sendStateBuffer )
         DEALLOCATE( myDGSEM % mpiPackets(i) % recvStateBuffer )
         DEALLOCATE( myDGSEM % mpiPackets(i) % sendStressBuffer )
         DEALLOCATE( myDGSEM % mpiPackets(i) % recvStressBuffer )
         DEALLOCATE( myDGSEM % mpiPackets(i) % sendSGSBuffer )
         DEALLOCATE( myDGSEM % mpiPackets(i) % recvSGSBuffer )
      ENDDO
      DEALLOCATE( myDGSEM % mpiPackets )
      DEALLOCATE( stateReqHandle, &
                  stressReqHandle, &
                  SGSReqHandle, &
                  stateStats, &
                  stressStats, &
                  SGSStats )
#endif
      CALL myDGSEM % dGStorage % Trash( )
      CALL myDGSEM % mesh % Trash( )
      CALL myDGSEM % extComm % Trash( )

      DEALLOCATE( myDGSEM % dragProfile )
      
      DEALLOCATE( myDGSEM % prescribedState )
      DEALLOCATE( myDGSEM % externalState )
      DEALLOCATE( myDGSEM % prescribedStress )
      DEALLOCATE( myDGSEM % externalStress )
      DEALLOCATE( myDGSEM % externalSGS )
      
#ifdef HAVE_CUDA
      DEALLOCATE( myDGSEM % dragProfile_dev )
      DEALLOCATE( myDGSEM % prescribedState_dev )
      DEALLOCATE( myDGSEM % externalState_dev )
      DEALLOCATE( myDGSEM % prescribedStress_dev )
      DEALLOCATE( myDGSEM % externalStress_dev )
      DEALLOCATE( myDGSEM % externalSGS_dev )
#endif

#ifdef TESTING
      CALL mdi % Trash( )
#endif

 END SUBROUTINE Trash_Fluid
!
 SUBROUTINE BuildHexMesh_Fluid( myDGSEM, myRank )

   IMPLICIT NONE
   CLASS( Fluid ), INTENT(inout) :: myDGSEM
   INTEGER, INTENT(in)           :: myRank
   ! Local
   CHARACTER(4) :: rankChar

      WRITE( rankChar, '(I4.4)' )myRank
      PRINT*,'Module FluidClass.f90 : S/R BuildHexMesh :'

      PRINT*, 'Reading mesh from '//TRIM(myDGSEM % params % PeaceMeshFile)//'.'//rankChar//'.pc.mesh '
      
      ! This loads in the mesh from the "pc-mesh file" and sets up the device arrays for the mesh
      CALL myDGSEM % mesh % ReadPeaceMeshFile( TRIM(myDGSEM % params % PeaceMeshFile)//'.'//rankChar )
      
      ! Multiply the mesh positions to scale the size of the mesh
      CALL myDGSEM % mesh % ScaleTheMesh( myDGSEM % dgStorage % interp, &
                                          myDGSEM % params % xScale, &
                                          myDGSEM % params % yScale, &
                                          myDGSEM % params % zScale )

#ifdef HAVE_CUDA
      ! Here we update the device arrays on the mesh
      CALL myDGSEM % mesh % UpdateDevice( myDGSEM % N )
#endif

 END SUBROUTINE BuildHexMesh_Fluid
!
#ifdef HAVE_MPI
 SUBROUTINE ConstructCommTables_Fluid( myDGSEM, myRank, nProc )
   IMPLICIT NONE
   CLASS( Fluid ), INTENT(inout) :: myDGSEM
   INTEGER, INTENT(in)           :: myRank, nProc
   ! Local
   INTEGER    :: sharedFaceCount(0:nProc-1)
   INTEGER    :: iFace, bID, iNeighbor
   INTEGER    :: tag, ierror
   INTEGER    :: e1, e2, s1, p2, nmsg
   

      ! Count up the number of neighboring ranks
      ALLOCATE( myDGSEM % rankTable(0:nProc-1) )
      myDGSEM % rankTable = 0
      sharedFaceCount     = 0
      DO bID = 1, myDGSEM % extComm % nBoundaries
         p2 = myDGSEM % extComm % extProcIDS(bID)
         IF( p2 /= myRank )THEN
            myDGSEM % rankTable(p2) = 1
            sharedFaceCount(p2) = sharedFaceCount(p2)+1
         ENDIF
      ENDDO
      myDGSEM % nNeighbors = SUM( myDGSEM % rankTable )
      PRINT*, '  S/R ConstructCommTables : Found', myDGSEM % nNeighbors, 'neighbors for Rank', myRank
      
      ALLOCATE( myDGSEM % mpiPackets(1:myDGSEM % nNeighbors) )
      
      ! For each neighbor, set the neighbor's rank
      iNeighbor = 0
      DO p2 = 0, nProc-1
         IF( myDGSEM % rankTable(p2) == 1 )THEN
            iNeighbor = iNeighbor + 1
            myDGSEM % mpiPackets(iNeighbor) % neighborRank = p2
            myDGSEM % rankTable(p2) = iNeighbor
         ENDIF
      ENDDO
      
      DO iNeighbor = 1, myDGSEM % nNeighbors
      
         p2 = myDGSEM % mpiPackets(iNeighbor) % neighborRank

         myDGSEM % mpiPackets(iNeighbor) % bufferSize = sharedFaceCount(p2)
         
         ALLOCATE( myDGSEM % mpiPackets(iNeighbor) % recvStateBuffer(0:myDGSEM % N, 0:myDGSEM % N, 1:nEq,1:sharedFaceCount(p2)), &
                   myDGSEM % mpiPackets(iNeighbor) % sendStateBuffer(0:myDGSEM % N, 0:myDGSEM % N, 1:nEq,1:sharedFaceCount(p2)), &
                   myDGSEM % mpiPackets(iNeighbor) % recvStressBuffer(0:myDGSEM % N, 0:myDGSEM % N, 1:(nEq-1)*3,1:sharedFaceCount(p2)), &
                   myDGSEM % mpiPackets(iNeighbor) % sendStressBuffer(0:myDGSEM % N, 0:myDGSEM % N, 1:(nEq-1)*3,1:sharedFaceCount(p2)), &
                   myDGSEM % mpiPackets(iNeighbor) % sendSGSBuffer(0:myDGSEM % N, 0:myDGSEM % N, 1:(nEq-1),1:sharedFaceCount(p2)), &
                   myDGSEM % mpiPackets(iNeighbor) % recvSGSBuffer(0:myDGSEM % N, 0:myDGSEM % N, 1:(nEq-1),1:sharedFaceCount(p2)) )
                   
         myDGSEM % mpiPackets(iNeighbor) % bufferCounter = 0
      ENDDO
      
   
 END SUBROUTINE ConstructCommTables_Fluid
#endif
!
!
!==================================================================================================!
!--------------------------------- Type Specific Routines -----------------------------------------!
!==================================================================================================!
!
!
  SUBROUTINE ForwardStepRK3_Fluid( myDGSEM, tn, nT, myRank )

   IMPLICIT NONE
   CLASS(Fluid), INTENT(inout) :: myDGSEM
   REAL(prec), INTENT(in)      :: tn
   INTEGER, INTENT(in)         :: nT
   INTEGER, INTENT(in)         :: myRank
#ifdef HAVE_CUDA
   ! LOCAL
   REAL(prec) :: t, dt
   REAL(prec),DEVICE :: G3D(0:myDGSEM % N,&
                            0:myDGSEM % N,&
                            0:myDGSEM % N,&
                            1:nEq,&
                            1:myDGSEM % mesh % nElems) 
   REAL(prec), DEVICE :: rk3_a_dev(1:3), rk3_g_dev(1:3)
   INTEGER    :: iT, m, iStat
   TYPE(dim3) :: grid, tBlock
  
     ! How should we pick the thread and block size

      tBlock = dim3(4*(ceiling( REAL(myDGSEM % N+1)/4 ) ), &
                    4*(ceiling( REAL(myDGSEM % N+1)/4 ) ) , &
                    4*(ceiling( REAL(myDGSEM % N+1)/4 ) ) )
      grid = dim3(myDGSEM % mesh % nElems, nEq-1, 1) ! Because nElems can reach a rather large size, it must remain the first dimension of the grid (see pgaccelinfo for MAximum Grid Size)
     
      dt = myDGSEM % params % dt
      
      rk3_a_dev = rk3_a
      rk3_g_dev = rk3_g
      DO iT = 1, nT
     
         G3D  = 0.0_prec
         DO m = 1,3 ! Loop over RK3 steps
            
            t = tn + rk3_b(m)*dt
            CALL myDGSEM % GlobalTimeDerivative( t, myRank )
            
            !
            CALL UpdateG3D_CUDAKernel<<<grid,tBlock>>>( G3D, rk3_a_dev(m), rk3_g_dev(m), &
                                                        myDGSEM % state % solution_dev, &
                                                        myDGSEM % state % tendency_dev, &
                                                        myDGSEM % stressTensor % tendency_dev )
            
            ! Calculate the pressure
            CALL myDGSEM % EquationOfState( )
            
         ENDDO ! m, loop over the RK3 steps
      
      ENDDO
#else
   REAL(prec) :: t, dt, rk3_a_local, rk3_g_local
   REAL(prec) :: G3D(0:myDGSEM % N,&
                     0:myDGSEM % N,&
                     0:myDGSEM % N,&
                     1:myDGSEM % nEq-1,&
                     1:myDGSEM % mesh % nElems) 
   INTEGER    :: m, iEl, iT, i, j, k, iEq

      dt = myDGSEM % params % dt
      

      DO iT = 1, nT
     
         !$OMP DO
         DO iEl = 1, myDGSEM % mesh % nElems
            DO iEq = 1, nEq-1
              DO k = 0, myDGSEM % N
                 DO j = 0, myDGSEM % N
                    DO i = 0, myDGSEM % N
                       G3D(i,j,k,iEq,iEl) = ZERO
                    ENDDO
                 ENDDO
              ENDDO
            ENDDO
         ENDDO
         !$OMP ENDDO
         
         DO m = 1,3 ! Loop over RK3 steps
            
            t = tn + rk3_b(m)*dt
            CALL myDGSEM % GlobalTimeDerivative( t, myRank )
            
            rk3_a_local = rk3_a(m)
            rk3_g_local = rk3_g(m)

            !$OMP DO
            DO iEl = 1, myDGSEM % mesh % nElems
               DO iEq = 1, nEq-1
                  DO k = 0, myDGSEM % N
                     DO j = 0, myDGSEM % N
                        DO i = 0, myDGSEM % N
                           G3D(i,j,k,iEq,iEl) = rk3_a_local*G3D(i,j,k,iEq,iEl) + myDGSEM % state % tendency(i,j,k,iEq,iEl) +&
                                                                                 myDGSEM % stressTensor % tendency(i,j,k,iEq,iEl)
                           myDGSEM % state % solution(i,j,k,iEq,iEl) = myDGSEM % state % solution(i,j,k,iEq,iEl) + &
                                                    rk3_g_local*dt*G3D(i,j,k,iEq,iEl)
                        ENDDO
                     ENDDO
                  ENDDO
               ENDDO
            ENDDO ! iEl, loop over all of the elements
            !$OMP ENDDO
            
            ! Calculate the internal energy and the pressure
            CALL myDGSEM % EquationOfState( )
            
         ENDDO ! m, loop over the RK3 steps
      
      ENDDO
#endif          


 END SUBROUTINE ForwardStepRK3_Fluid
!
 SUBROUTINE GlobalTimeDerivative_Fluid( myDGSEM, tn, myRank ) 

   IMPLICIT NONE
   CLASS(Fluid), INTENT(inout) :: myDGSEM
   REAL(prec), INTENT(in)      :: tn
   INTEGER, INTENT(in)         :: myRank


! ----------------------------------------------------------------------------- ! 
! <><><><><><><><><><><><><><><><><><><><><><><><><><><><><><><><><><><><><><>< !
! ----------------------------------------------------------------------------- ! 
!
!  If SpectralFiltering is used as the subgridscale model, then the spectral
!  filtering matrix (specified in src/filtering/RollOffFilter_Class.f90) is used
!  to smooth the solution variables before proceeding.

      IF( myDGSEM % params % SubGridModel == SpectralFiltering )THEN
         CALL myDGSEM % CalculateSmoothedState( .TRUE. )

#ifdef TESTING
      IF( myRank == 0 )THEN
#ifdef CUDA
         myDGSEM % state % solution = myDGSEM % state % solution_dev
#endif
         CALL mdi % Update( 'Fluid_Class.f90', &
                            'CalculateSmoothedState', &
                            'Smooth State for Spectral Filtering', &
                             SIZE(myDGSEM % state % solution), &
                             PACK(myDGSEM % state % solution,.TRUE.) )
      ENDIF
#endif
      ENDIF

! ----------------------------------------------------------------------------- ! 
! <><><><><><><><><><><><><><><><><><><><><><><><><><><><><><><><><><><><><><>< !
! ----------------------------------------------------------------------------- ! 
!
!  Here, the solution within each element is interpolated to the faces of each
!  element in order to prepare for computing the external state for enforcing
!  boundary conditions, Riemann Fluxes, and MPI data exchanges that need to
!  occur.

      CALL myDGSEM % CalculateBoundarySolution( ) 

#ifdef TESTING
      IF( myRank == 0 )THEN
#ifdef CUDA
         myDGSEM % state % boundarySolution = myDGSEM % state % boundarySolution_dev
#endif
         CALL mdi % Update( 'Fluid_Class.f90', &
                            'CalculateBoundarySolution', &
                            'Interpolation to element boundaries', &
                             SIZE(myDGSEM % state % boundarySolution), &
                             PACK(myDGSEM % state % boundarySolution,.TRUE.) )
      ENDIF
#endif

! ----------------------------------------------------------------------------- ! 
! <><><><><><><><><><><><><><><><><><><><><><><><><><><><><><><><><><><><><><>< !
! ----------------------------------------------------------------------------- ! 
!
! When MPI is used, the boundary solutions that are stored on faces shared with
! a neighboring rank are passed to that neighboring rank. Additionally, the
! perceived "external state" is received from the neighboring rank. Calling this
! routine is dependent on the result of CalculateBoundarySolutio, but can be
! done at the same time as UpdateExternalState; doing so should hide some
! communication costs.

#ifdef HAVE_MPI
      CALL myDGSEM % MPI_StateExchange( myRank ) 
#endif
! ----------------------------------------------------------------------------- ! 
! <><><><><><><><><><><><><><><><><><><><><><><><><><><><><><><><><><><><><><>< !
! ----------------------------------------------------------------------------- ! 
!
! The boundary solutions are used to calculate the external states that, when
! accompanied with a Riemann Solver, enforce boundary conditions. Calling this
! routine is dependent on the result of CalculateBoundarySolution

      CALL myDGSEM % UpdateExternalState( tn, myRank ) 
#ifdef TESTING
      IF( myRank == 0 )THEN
#ifdef CUDA
         myDGSEM % state % externalState = myDGSEM % state % externalState_dev
#endif
         CALL mdi % Update( 'Fluid_Class.f90', &
                            'UpdateExternalState', &
                            'Update of Boundary Conditions', &
                             SIZE(myDGSEM % externalState), &
                             PACK(myDGSEM % externalState,.TRUE.) )
      ENDIF
#endif


! ----------------------------------------------------------------------------- ! 
! <><><><><><><><><><><><><><><><><><><><><><><><><><><><><><><><><><><><><><>< !
! ----------------------------------------------------------------------------- ! 
!
! The inviscid fluxes (advection + pressure) through the faces of each element
! are estimated here using a (linear) Lax-Friedrich's upwind solver. In order to
! call this routine, CalculateBoundarySolution, UpdateExternalState, and
! MPI_StateExchange must have been completed.

      CALL myDGSEM % InternalFaceFlux( )

#ifdef HAVE_MPI
      CALL myDGSEM % FinalizeMPI_StateExchange( myRank ) 
#endif

      CALL myDGSEM % BoundaryFaceFlux( )

#ifdef TESTING
      IF( myRank == 0 )THEN
#ifdef CUDA
         myDGSEM % state % boundaryFlux = myDGSEM % state % boundaryFlux_dev
#endif
         CALL mdi % Update( 'Fluid_Class.f90', &
                            'FaceFlux', &
                            'Update of boundary fluxes', &
                             SIZE(myDGSEM % state % boundaryFlux), &
                             PACK(myDGSEM % state % boundaryFlux,.TRUE.) )
      ENDIF
#endif
      
! ----------------------------------------------------------------------------- ! 
! <><><><><><><><><><><><><><><><><><><><><><><><><><><><><><><><><><><><><><>< !
! ----------------------------------------------------------------------------- ! 
!
! If the SpectralEKE or Laplacian subgridscale models are used, a Laplacian-like
! operator is used to diffuse momentum and heat. When the Laplacian model is
! used a fixed viscosity is specified in runtime.params and a Rayleigh number of
! 1 is assumed (viscosity = diffusivity). When the SpectralEKE model is used,
! the viscosity coefficient is diagnosed using a Smagorinksy closure, where the
! unresolved kinetic energy is diagnosed from a highpass spectral filter.
!
      IF( myDGSEM % params % SubGridModel == SpectralEKE .OR. &
          myDGSEM % params % SubGridModel == Laplacian ) THEN
          
         IF( myDGSEM % params % SubGridModel == SpectralEKE )THEN ! 

! ----------------------------------------------------------------------------- ! 
! <><><><><><><><><><><><><><><><><><><><><><><><><><><><><><><><><><><><><><>< !
! ----------------------------------------------------------------------------- ! 
!
! In the Spectral-EKE model, the under-resolved state is diagnosed from a high
! pass spectral filter (the difference between the state and smoothed state).
! Here, we first calculate the smoothed state and store it in the smoothedState
! attribute. This subroutine call has no dependence to any other within this
! subroutine.

            CALL myDGSEM % CalculateSmoothedState( .FALSE. )              

#ifdef TESTING
      IF( myRank == 0 )THEN
#ifdef CUDA
         myDGSEM % smoothState % solution = myDGSEM % smoothState % solution_dev
#endif
         CALL mdi % Update( 'Fluid_Class.f90', &
                            'CalculateSmoothedState', &
                            'Smooth State for Spectral EKE', &
                             SIZE(myDGSEM % smoothState % solution), &
                             PACK(myDGSEM % smoothState % solution,.TRUE.) )
      ENDIF
#endif

! ----------------------------------------------------------------------------- ! 
! <><><><><><><><><><><><><><><><><><><><><><><><><><><><><><><><><><><><><><>< !
! ----------------------------------------------------------------------------- ! 
!
! The high passed solution is used to diagnose an isotropic viscosity
! coefficient, similar to a Smagorinksy closure and similar to the closure in 
!
!  J. Sauer (2013), "Towards Improved Capability and Confidence in Coupled
!  Atmospheric and Wildland Fire Modeling"
!
! The main difference in this work, is in the diagnosis of the SGS Kinetic
! Energy from the high pass filtered solution.
! This routine depends on the results from CalculateSmoothedState.

            CALL myDGSEM % CalculateSGSCoefficients( ) 

#ifdef TESTING
      IF( myRank == 0 )THEN
#ifdef CUDA
         myDGSEM % sgsCoeffs % solution = myDGSEM % sgsCoeffs % solution
#endif
         CALL mdi % Update( 'Fluid_Class.f90', &
                            'CalculateSGSCoefficients', &
                            'Estimate viscosity and diffusivity', &
                             SIZE(myDGSEM % sgsCoeffs % solution), &
                             PACK(myDGSEM % sgsCoeffs % solution,.TRUE.) )
      ENDIF
#endif

! ----------------------------------------------------------------------------- ! 
! <><><><><><><><><><><><><><><><><><><><><><><><><><><><><><><><><><><><><><>< !
! ----------------------------------------------------------------------------- ! 
! The viscosity coefficient that is calculated is now interpolated to the faces
! of each element so that the viscous flux can later be computed. This routine
! depends on the result of CalculateSGSCoefficients.

            CALL myDGSEM % CalculateBoundarySGS( ) 

#ifdef TESTING
      IF( myRank == 0 )THEN
#ifdef CUDA
         myDGSEM % sgsCoeffs % boundarySolution = myDGSEM % sgsCoeffs % boundarySolution_dev
#endif
         CALL mdi % Update( 'Fluid_Class.f90', &
                            'CalculateBoundarySGS', &
                            'Interpolate viscosity to element faces', &
                             SIZE(myDGSEM % sgsCoeffs % boundarySolution), &
                             PACK(myDGSEM % sgsCoeffs % boundarySolution,.TRUE.) )
      ENDIF
#endif

! ----------------------------------------------------------------------------- ! 
! <><><><><><><><><><><><><><><><><><><><><><><><><><><><><><><><><><><><><><>< !
! ----------------------------------------------------------------------------- ! 
!
! The viscosity coefficients are exchanged with neighboring ranks that share
! common faces. MPI_SGSExchange can be run simulataneously with
! CalculateStressTensor, CalculateBoundaryStress, UpdateExternalStress, and the
! MPI_StressExchange. The viscosity coefficients that are exchanged are not
! needed until StressFlux

#ifdef HAVE_MPI
            CALL myDGSEM % MPI_SGSExchange( myRank )  
#endif
         ENDIF
! ----------------------------------------------------------------------------- ! 
! <><><><><><><><><><><><><><><><><><><><><><><><><><><><><><><><><><><><><><>< !
! ----------------------------------------------------------------------------- ! 
!
! Now, the internal solution and the stress tensor boundary flux can be pieced
! together to calculate gradients in the velocity and potential temperature.
! This routine depends on the result of FaceFlux (stressTensor % boundaryFlux)   

         CALL myDGSEM % CalculateStressTensor( )                  

#ifdef TESTING
      IF( myRank == 0 )THEN
#ifdef CUDA
         myDGSEM % stressTensor % solution = myDGSEM % stressTensor % solution_dev
#endif
         CALL mdi % Update( 'Fluid_Class.f90', &
                            'CalculateStressTensor', &
                            'Gradients of velocity and temperature', &
                             SIZE(myDGSEM % stressTensor % solution), &
                             PACK(myDGSEM % stressTensor % solution,.TRUE.) )
      ENDIF
#endif


#ifdef HAVE_MPI
      IF( myDGSEM % params % SubGridModel == SpectralEKE )THEN ! 
         CALL myDGSEM % FinalizeMPI_SGSExchange( myRank )  
      ENDIF
#endif

! ----------------------------------------------------------------------------- ! 
! <><><><><><><><><><><><><><><><><><><><><><><><><><><><><><><><><><><><><><>< !
! ----------------------------------------------------------------------------- ! 
!
! The stress tensor values are interpolated to the faces of each element to
! prepare for the calculation of the divergence of the viscous fluxes. This
! routine depends on the result of CalculateStressTensor.

         CALL myDGSEM % CalculateBoundaryStress( )

#ifdef TESTING
      IF( myRank == 0 )THEN
#ifdef CUDA
         myDGSEM % stressTensor % boundarySolution = myDGSEM % stressTensor % boundarySolution_dev
#endif
         CALL mdi % Update( 'Fluid_Class.f90', &
                            'CalculateBoundaryStress', &
                            'Interpolate stress tensor to element faces', &
                             SIZE(myDGSEM % stressTensor % boundarySolution), &
                             PACK(myDGSEM % stressTensor % boundarySolution,.TRUE.) )
      ENDIF
#endif

! ----------------------------------------------------------------------------- ! 
! <><><><><><><><><><><><><><><><><><><><><><><><><><><><><><><><><><><><><><>< !
! ----------------------------------------------------------------------------- ! 
!
! Stress tensor values are exchanged with neighboring ranks along shared faces.
! This routine depends on the result of CalculateBoundaryStress, but can be run
! at the same time as UpdateExternalStress.

#ifdef HAVE_MPI
         CALL myDGSEM % MPI_StressExchange( myRank )
#endif

! ----------------------------------------------------------------------------- ! 
! <><><><><><><><><><><><><><><><><><><><><><><><><><><><><><><><><><><><><><>< !
! ----------------------------------------------------------------------------- ! 
!
! Now that the stress tensor is available on element faces, boundary conditions
! can be applied by setting the external stress tensor state. This routine
! depends on the result of CalculateBoundaryStress. Note that this routine can
! be run simultaneously with the MPI_StressExchange

         CALL myDGSEM % UpdateExternalStress( tn, myRank ) 

#ifdef TESTING
      IF( myRank == 0 )THEN
#ifdef CUDA
         myDGSEM % externalStress = myDGSEM % externalStress_dev
#endif
         CALL mdi % Update( 'Fluid_Class.f90', &
                            'UpdateExternalStress', &
                            'Apply Stress Boundary Conditions', &
                             SIZE(myDGSEM % externalStress), &
                             PACK(myDGSEM % externalStress,.TRUE.) )
      ENDIF
#endif


! ----------------------------------------------------------------------------- ! 
! <><><><><><><><><><><><><><><><><><><><><><><><><><><><><><><><><><><><><><>< !
! ----------------------------------------------------------------------------- ! 
!
! Using the boundary and the external state for the stress tensor, the viscous
! fluxes are estimated using a Bassi-Rebay flux that averages neighboring values
! of the stress tensor plus the jump in the solution weighted by a spatial
! wave-number. This routine depends on the result of the UpdateExternalStress
! and the MPI_StressExchange.

         CALL myDGSEM % InternalStressFlux( )
#ifdef HAVE_MPI
         CALL myDGSEM % FinalizeMPI_StressExchange( myRank )
#endif
         CALL myDGSEM % BoundaryStressFlux( )
 
#ifdef TESTING
      IF( myRank == 0 )THEN
#ifdef CUDA
         myDGSEM % stressTensor % boundaryFlux = myDGSEM % stressTensor % boundaryFlux_dev
#endif
         CALL mdi % Update( 'Fluid_Class.f90', &
                            'StressFlux', &
                            'Estimate Viscous Stress Flux', &
                             SIZE(myDGSEM % stressTensor % boundaryFlux), &
                             PACK(myDGSEM % stressTensor % boundaryFlux,.TRUE.) )
      ENDIF
#endif

! ----------------------------------------------------------------------------- ! 
! <><><><><><><><><><><><><><><><><><><><><><><><><><><><><><><><><><><><><><>< !
! ----------------------------------------------------------------------------- ! 
!
! With the boundary stress flux and the internal stress tensor values, the
! divergence of the stress tensor can be calculated, giving the viscous tendency
! for the momentum and the potential temperature. This routine depends on the
! result of StressFlux (and the dependencies of StressFlux), but can be done
! simultaneously with the MappedTimeDerivative.

         CALL myDGSEM % StressDivergence( ) 

#ifdef TESTING
      IF( myRank == 0 )THEN
#ifdef CUDA
         myDGSEM % stressTensor % tendency = myDGSEM % stressTensor % tendency_dev
#endif
         CALL mdi % Update( 'Fluid_Class.f90', &
                            'StressDivergence', &
                            'Tendency due to viscous terms', &
                             SIZE(myDGSEM % stressTensor % tendency), &
                             PACK(myDGSEM % stressTensor % tendency,.TRUE.) )
      ENDIF
#endif

! ----------------------------------------------------------------------------- ! 
! <><><><><><><><><><><><><><><><><><><><><><><><><><><><><><><><><><><><><><>< !
! ----------------------------------------------------------------------------- ! 

      ENDIF
      
! ----------------------------------------------------------------------------- ! 
! <><><><><><><><><><><><><><><><><><><><><><><><><><><><><><><><><><><><><><>< !
! ----------------------------------------------------------------------------- ! 
!
! Once the inviscid fluxes through the faces are calculated, and the internal
! state is known, the tendency due to the inviscid flux terms and
! nonconservative source terms is calculated here. This routine depends on the
! result of FaceFlux, but can be done at the same time as StressDivergence
      
      CALL myDGSEM % MappedTimeDerivative( )

#ifdef TESTING
      IF( myRank == 0 )THEN
#ifdef CUDA
         myDGSEM % state % tendency = myDGSEM % state % tendency_dev
#endif
         CALL mdi % Update( 'Fluid_Class.f90', &
                            'MappedTimeDerivative', &
                            'Tendency due to inviscid and source terms', &
                             SIZE(myDGSEM % state % tendency), &
                             PACK(myDGSEM % state % tendency,.TRUE.) )
      ENDIF
#endif

! ----------------------------------------------------------------------------- ! 
! <><><><><><><><><><><><><><><><><><><><><><><><><><><><><><><><><><><><><><>< !
! ----------------------------------------------------------------------------- ! 

#ifdef TESTING
      IF( myRank == 0 )THEN
         CALL mdi % Write_ModelDataInstances( 'SELF-Fluid' ) 
      ENDIF
#endif
      
      
 END SUBROUTINE GlobalTimeDerivative_Fluid
!
  SUBROUTINE CalculateSmoothedState_Fluid( myDGSEM, overwriteState )
 
   IMPLICIT NONE
   CLASS(Fluid), INTENT(inout) :: myDGSEM 
   LOGICAL, INTENT(in)         :: overWriteState
#ifdef HAVE_CUDA
   ! Local
   TYPE(dim3) :: grid, tBlock
  
      tBlock = dim3(4*(ceiling( REAL(myDGSEM % N+1)/4 ) ), &
                    4*(ceiling( REAL(myDGSEM % N+1)/4 ) ) , &
                    4*(ceiling( REAL(myDGSEM % N+1)/4 ) ) )
      grid = dim3(myDGSEM % mesh % nElems, nEq-1, 1)
  
      IF( overWriteState )THEN 
         CALL CalculateSmoothedState_CUDAKernel<<<grid,tBlock>>>( myDGSEM % state % solution_dev, &
                                                                  myDGSEM % filter % filterMat_dev, &
                                                                  myDGSEM % state % solution_dev )
      ELSE
         CALL CalculateSmoothedState_CUDAKernel<<<grid,tBlock>>>( myDGSEM % state % solution_dev, &
                                                                  myDGSEM % filter % filterMat_dev, &
                                                                  myDGSEM % smoothState % solution_dev )
      ENDIF

#else
   ! Local
   INTEGER :: iEl, iEq, i, j, k, ii, jj, kk
   REAL(prec) :: uijk, uij, ui
   
      IF( overWriteState )THEN

         !$OMP DO
         DO iEl = 1, myDGSEM % mesh % nElems
            DO iEq = 1, nEq-1
               DO k = 0, myDGSEM % N
                  DO j = 0, myDGSEM % N
                     DO i = 0, myDGSEM % N
                     
                        uijk = 0.0_prec
                        DO kk = 0, myDGSEM % N
                        
                           uij = 0.0_prec
                           DO jj = 0, myDGSEM % N
                              
                              ui = 0.0_prec
                              DO ii = 0, myDGSEM % N
                                 ui = ui + myDGSEM % filter % filterMat(ii,i)*&
                                           myDGSEM % state % solution(ii,jj,kk,iEq,iEl)
                              ENDDO
                              
                              uij = uij + myDGSEM % filter % filterMat(jj,j)*ui
                           ENDDO
                           
                           uijk = uijk + myDGSEM % filter % filterMat(kk,k)*uij
                           
                        ENDDO
                        
                        myDGSEM % state % solution(i,j,k,iEq,iEl) = uijk
                        
                     ENDDO
                  ENDDO
               ENDDO
            ENDDO
         ENDDO
        !$OMP ENDDO
 
     ELSE

         !$OMP DO
         DO iEl = 1, myDGSEM % mesh % nElems
            DO iEq = 1, nEq-1
               DO k = 0, myDGSEM % N
                  DO j = 0, myDGSEM % N
                     DO i = 0, myDGSEM % N
                     
                        uijk = 0.0_prec
                        DO kk = 0, myDGSEM % N
                        
                           uij = 0.0_prec
                           DO jj = 0, myDGSEM % N
                              
                              ui = 0.0_prec
                              DO ii = 0, myDGSEM % N
                                 ui = ui + myDGSEM % filter % filterMat(ii,i)*&
                                           myDGSEM % state % solution(ii,jj,kk,iEq,iEl)
                              ENDDO
                              
                              uij = uij + myDGSEM % filter % filterMat(jj,j)*ui
                           ENDDO
                           
                           uijk = uijk + myDGSEM % filter % filterMat(kk,k)*uij
                           
                        ENDDO
                        
                        myDGSEM % smoothState % solution(i,j,k,iEq,iEl) = uijk
                        
                     ENDDO
                  ENDDO
               ENDDO
            ENDDO
         ENDDO
        !$OMP ENDDO

     ENDIF
      
#endif

 END SUBROUTINE CalculateSmoothedState_Fluid
! 
 SUBROUTINE CalculateSGSCoefficients_Fluid( myDGSEM )
 
   IMPLICIT NONE
   CLASS(Fluid), INTENT(inout) :: myDGSEM
#ifdef HAVE_CUDA
   ! Local
   TYPE(dim3) :: grid, tBlock
  
      tBlock = dim3(4*(ceiling( REAL(myDGSEM % N+1)/4 ) ), &
                    4*(ceiling( REAL(myDGSEM % N+1)/4 ) ) , &
                    4*(ceiling( REAL(myDGSEM % N+1)/4 ) ) )
      grid = dim3(myDGSEM % mesh % nElems, 1, 1)
   
      CALL CalculateSGSCoefficients_CUDAKernel<<<grid,tBlock>>>( myDGSEM % state % solution_dev, &
                                                                 myDGSEM % static % solution_dev, &
                                                                 myDGSEM % smoothState % solution_dev, &
                                                                 myDGSEM % filter % filterMat_dev, &
                                                                 myDGSEM % sgsCoeffs % solution_dev )
#else
   ! Local
   INTEGER :: iEl, i, j, k, m, ii, jj, kk
   REAL(prec) :: sgsKE, uijk, uij, ui
   REAL(prec) :: KE(0:myDGSEM % N,0:myDGSEM % N,0:myDGSEM % N)
   

      !$OMP DO PRIVATE( KE )
      DO iEl = 1, myDGSEM % mesh % nElems
      
         ! Here, the SGS Kinetic energy is calculated using the 
         ! "high wavenumber" component of the velocity field.
         ! This component is defined (here) as the difference
         ! between the full solution and the smoothed solution.
         DO k = 0, myDGSEM % N
            DO j = 0, myDGSEM % N
               DO i = 0, myDGSEM % N
               
                  sgsKE = 0.0_prec
                  DO m = 1, 3  
                     sgsKE = sgsKE + &
                             ( myDGSEM % state % solution(i,j,k,m,iEl)/&
                               (myDGSEM % state % solution(i,j,k,4,iEl)+myDGSEM % static % solution(i,j,k,4,iEl)) - &
                               myDGSEM % smoothState % solution(i,j,k,m,iEl)/&
                               (myDGSEM % smoothState % solution(i,j,k,4,iEl)+myDGSEM % static % solution(i,j,k,4,iEl)) )**2
                  ENDDO
                  KE(i,j,k) = 0.5_prec*sgsKE
                  
               ENDDO
            ENDDO
         ENDDO

#ifdef VIZ         
         ! Smooth the subgrid scale Kinetic energy
         DO k = 0, myDGSEM % N
            DO j = 0, myDGSEM % N
               DO i = 0, myDGSEM % N
                  
                  uijk = 0.0_prec
                  DO kk = 0, myDGSEM % N
                  
                     uij = 0.0_prec
                     DO jj = 0, myDGSEM % N
                        
                        ui = 0.0_prec
                        DO ii = 0, myDGSEM % N
                           ui = ui + myDGSEM % filter % filterMat(ii,i)*&
                                     KE(ii,jj,kk)
                        ENDDO
                        
                        uij = uij + myDGSEM % filter % filterMat(jj,j)*ui
                     ENDDO
                     
                     uijk = uijk + myDGSEM % filter % filterMat(kk,k)*uij
                     
                  ENDDO
                  
                  ! Here, we store the smoothed SGS kinetic energy, in
                  ! case we would like to visualize the data later
                  myDGSEM % smoothState % solution(i,j,k,6,iEl) = ABS(uijk)
                  
               ENDDO
            ENDDO
         ENDDO
#endif         
         
         ! Now we calculate the viscosity and diffusivities (currently assumes isotropic and low mach number)
         DO k = 0, myDGSEM % N
            DO j = 0, myDGSEM % N
               DO i = 0, myDGSEM % N
                  DO m = 1, nEq-1
                  
            !         IF( m == 4 )THEN
            !         myDGSEM % sgsCoeffs % solution(i,j,k,m,iEl) = 0.0_prec ! No density diffusion
            !         ELSE
                     myDGSEM % sgsCoeffs % solution(i,j,k,m,iEl) = 0.09_prec*&
                                    myDGSEM % params % viscLengthScale*sqrt( KE(i,j,k) )
            !         ENDIF
                                      
                  ENDDO
               ENDDO
            ENDDO
         ENDDO 
      ENDDO
      !$OMP ENDDO

#endif

 END SUBROUTINE CalculateSGSCoefficients_Fluid
!
 SUBROUTINE CalculateBoundarySGS_Fluid( myDGSEM ) 

   IMPLICIT NONE
   CLASS(Fluid), INTENT(inout) :: myDGSEM
#ifdef HAVE_CUDA
   ! Local
   TYPE(dim3) :: grid, tBlock
  
     tBlock = dim3(4*(ceiling( REAL(myDGSEM % N+1)/4 ) ), &
                   4*(ceiling( REAL(myDGSEM % N+1)/4 ) ) , &
                   nEq-1 )
     grid = dim3(myDGSEM % mesh % nElems, 1, 1)  
     CALL CalculateBoundarySGS_CUDAKernel<<<grid, tBlock>>>( myDGSEM % sgsCoeffs % solution_dev, &
                                                              myDGSEM % dgStorage % bMat_dev, &
                                                              myDGSEM % sgsCoeffs % boundarySolution_dev )
#else
   ! Local
   INTEGER :: iEq, iEl, i, j, k


      !$OMP DO
      DO iEl = 1, myDGSEM % mesh % nElems
         DO iEq = 1, myDGSEM % nEq-1
            DO k = 0, myDGSEM % N
               DO j = 0, myDGSEM % N
               
                  myDGSEM % sgsCoeffs % boundarySolution(j,k,iEq,WEST,iEl)   = 0.0_prec
                  myDGSEM % sgsCoeffs % boundarySolution(j,k,iEq,EAST,iEl)   = 0.0_prec
                  myDGSEM % sgsCoeffs % boundarySolution(j,k,iEq,SOUTH,iEl)  = 0.0_prec
                  myDGSEM % sgsCoeffs % boundarySolution(j,k,iEq,NORTH,iEl)  = 0.0_prec
                  myDGSEM % sgsCoeffs % boundarySolution(j,k,iEq,BOTTOM,iEl) = 0.0_prec
                  myDGSEM % sgsCoeffs % boundarySolution(j,k,iEq,TOP,iEL)    = 0.0_prec
    
                  DO i = 0, myDGSEM % N

                     myDGSEM % sgsCoeffs % boundarySolution(j,k,iEq,WEST,iEl)  = &
                        myDGSEM % sgsCoeffs % boundarySolution(j,k,iEq,WEST,iEl)  + &
                        myDGSEM % dgStorage % bMat(i,0)*myDGSEM % sgsCoeffs % solution(i,j,k,iEq,iEl)

                     myDGSEM % sgsCoeffs % boundarySolution(j,k,iEq,EAST,iEl)  = &
                        myDGSEM % sgsCoeffs % boundarySolution(j,k,iEq,EAST,iEl)  + &
                        myDGSEM % dgStorage % bMat(i,1)*myDGSEM % sgsCoeffs % solution(i,j,k,iEq,iEl)

                     myDGSEM % sgsCoeffs % boundarySolution(j,k,iEq,SOUTH,iEl)  = &
                        myDGSEM % sgsCoeffs % boundarySolution(j,k,iEq,SOUTH,iEl)  + &
                        myDGSEM % dgStorage % bMat(i,0)*myDGSEM % sgsCoeffs % solution(j,i,k,iEq,iEl)

                     myDGSEM % sgsCoeffs % boundarySolution(j,k,iEq,NORTH,iEl)   = &
                        myDGSEM % sgsCoeffs % boundarySolution(j,k,iEq,NORTH,iEl)  +  &
                        myDGSEM % dgStorage % bMat(i,1)*myDGSEM % sgsCoeffs % solution(j,i,k,iEq,iEl)

                     myDGSEM % sgsCoeffs % boundarySolution(j,k,iEq,BOTTOM,iEl)  = &
                        myDGSEM % sgsCoeffs % boundarySolution(j,k,iEq,BOTTOM,iEl)  + &
                        myDGSEM % dgStorage % bMat(i,0)*myDGSEM % sgsCoeffs % solution(j,k,i,iEq,iEl)

                     myDGSEM % sgsCoeffs % boundarySolution(j,k,iEq,TOP,iEl)  = &
                        myDGSEM % sgsCoeffs % boundarySolution(j,k,iEq,TOP,iEl)  + &
                        myDGSEM % dgStorage % bMat(i,1)*myDGSEM % sgsCoeffs % solution(j,k,i,iEq,iEl)

                  ENDDO
                  
                  ! Ensure positivity of the subgridscale viscosity/diffusivity coefficients
                  myDGSEM % sgsCoeffs % boundarySolution(j,k,iEq,1:6,iEl) = ABS(myDGSEM % sgsCoeffs % boundarySolution(j,k,iEq,1:6,iEl))
               
               ENDDO
            ENDDO
         ENDDO
      ENDDO
      !$OMP ENDDO
      

#endif
      
 END SUBROUTINE CalculateBoundarySGS_Fluid
!
 SUBROUTINE UpdateExternalSGS_Fluid( myDGSEM, myRank ) ! ////////// !

   IMPLICIT NONE
   CLASS(Fluid), INTENT(inout) :: myDGSEM
   INTEGER, INTENT(in)         :: myRank
#ifdef HAVE_CUDA
   ! Local
   TYPE(dim3) :: grid, tBlock
  
     tBlock = dim3(4*(ceiling( REAL(myDGSEM % N+1)/4 ) ), &
                   4*(ceiling( REAL(myDGSEM % N+1)/4 ) ) , &
                   1 )
     grid = dim3(myDGSEM % nBoundaryFaces,nEq-1,1)  
     
     CALL UpdateExternalSGSCoeffs_CUDAKernel<<<grid, tBlock>>>( myDGSEM % extComm % boundaryIDs_dev, &       ! I
                                                            myDGSEM % mesh % faces_dev % elementIDs, &   ! I
                                                            myDGSEM % mesh % faces_dev % elementSides, & ! I
                                                            myDGSEM % extComm % extProcIDs_dev, &           ! I
                                                            myDGSEM % externalSGS_dev, &                    ! O
                                                            myDGSEM % sgsCoeffs % boundarySolution_dev, &   ! I  
                                                            myDGSEM % mesh % geom_dev % nHat_dev )           ! I
#else
   ! Local
   INTEGER    :: iEl, iFace, bFaceID, i, j, k, iEq
   INTEGER    :: iFace2, p2
   INTEGER    :: e1, e2, s1, s2
   
      !$OMP DO
      DO iFace = 1, myDGSEM % nBoundaryFaces

         iFace2 = myDGSEM % extComm % boundaryIDs( iFace ) ! Obtain the process-local face id for this boundary-face id
         e1     = myDGSEM % mesh % Faces(iFace2) % elementIDs(1)
         s1     = myDGSEM % mesh % Faces(iFace2) % elementSides(1)
         e2     = myDGSEM % mesh % Faces(iFace2) % elementIDs(2)
         p2     = myDGSEM % extComm % extProcIDs( iFace )
         
         IF( p2 == myRank )THEN ! Enforce no boundary flux due to the fluid stress
            DO j = 0, myDGSEM % N 
               DO i = 0, myDGSEM % N
                  DO iEq = 1, myDGSEM % nEq-1
                        myDGSEM % externalSGS(i,j,iEq,iFace) = myDGSEM % sgsCoeffs % boundarySolution(i,j,iEq,s1,e1)
                  ENDDO
               ENDDO
            ENDDO
         ENDIF
         
      ENDDO
      !$OMP ENDDO 

#endif

 END SUBROUTINE UpdateExternalSGS_Fluid
!
! /////////////////////////////////////////////////////////////////////////////////////////////// !
!                                                                                                 !
!  This section of code contains routines for interpolating the the solutions within each element !
!  to the element faces. Included are routines for the static and state attributes of the Fluid   !
!  data structure.                                                                                !
!                                                                                                 !
! /////////////////////////////////////////////////////////////////////////////////////////////// !
!
  SUBROUTINE CalculateStaticBoundarySolution_Fluid( myDGSEM )

   IMPLICIT NONE
   CLASS(Fluid), INTENT(inout) :: myDGSEM
#ifdef HAVE_CUDA
   ! Local
   TYPE(dim3) :: grid, tBlock
  
     tBlock = dim3(4*(ceiling( REAL(myDGSEM % N+1)/4 ) ), &
                   4*(ceiling( REAL(myDGSEM % N+1)/4 ) ) , &
                   nEq )
     grid = dim3(myDGSEM % mesh % nElems, 1, 1) 
      
     CALL CalculateBoundarySolution_CUDAKernel<<<grid, tBlock>>>( myDGSEM % static % solution_dev, &
                                                                  myDGSEM % dgStorage % bMat_dev, &
                                                                  myDGSEM % static % boundarySolution_dev )
#else
   ! Local
   INTEGER :: iEq, iEl, i, j, k

      !$OMP DO
      DO iEl = 1, myDGSEM % mesh % nElems
         DO iEq = 1, myDGSEM % nEq
            DO k = 0, myDGSEM % N
               DO j = 0, myDGSEM % N
               
                  myDGSEM % static % boundarySolution(j,k,iEq,WEST,iEl)   = 0.0_prec
                  myDGSEM % static % boundarySolution(j,k,iEq,EAST,iEl)   = 0.0_prec
                  myDGSEM % static % boundarySolution(j,k,iEq,SOUTH,iEl)  = 0.0_prec
                  myDGSEM % static % boundarySolution(j,k,iEq,NORTH,iEl)  = 0.0_prec
                  myDGSEM % static % boundarySolution(j,k,iEq,BOTTOM,iEl) = 0.0_prec
                  myDGSEM % static % boundarySolution(j,k,iEq,TOP,iEL)    = 0.0_prec
    
                  DO i = 0, myDGSEM % N

                     myDGSEM % static % boundarySolution(j,k,iEq,WEST,iEl)  = &
                        myDGSEM % static % boundarySolution(j,k,iEq,WEST,iEl)  + &
                        myDGSEM % dgStorage % bMat(i,0)*myDGSEM % static % solution(i,j,k,iEq,iEl)

                     myDGSEM % static % boundarySolution(j,k,iEq,EAST,iEl)  = &
                        myDGSEM % static % boundarySolution(j,k,iEq,EAST,iEl)  + &
                        myDGSEM % dgStorage % bMat(i,1)*myDGSEM % static % solution(i,j,k,iEq,iEl)

                     myDGSEM % static % boundarySolution(j,k,iEq,SOUTH,iEl)  = &
                        myDGSEM % static % boundarySolution(j,k,iEq,SOUTH,iEl)  + &
                        myDGSEM % dgStorage % bMat(i,0)*myDGSEM % static % solution(j,i,k,iEq,iEl)

                     myDGSEM % static % boundarySolution(j,k,iEq,NORTH,iEl)   = &
                        myDGSEM % static % boundarySolution(j,k,iEq,NORTH,iEl)  +  &
                        myDGSEM % dgStorage % bMat(i,1)*myDGSEM % static % solution(j,i,k,iEq,iEl)

                     myDGSEM % static % boundarySolution(j,k,iEq,BOTTOM,iEl)  = &
                        myDGSEM % static % boundarySolution(j,k,iEq,BOTTOM,iEl)  + &
                        myDGSEM % dgStorage % bMat(i,0)*myDGSEM % static % solution(j,k,i,iEq,iEl)

                     myDGSEM % static % boundarySolution(j,k,iEq,TOP,iEl)  = &
                        myDGSEM % static % boundarySolution(j,k,iEq,TOP,iEl)  + &
                        myDGSEM % dgStorage % bMat(i,1)*myDGSEM % static % solution(j,k,i,iEq,iEl)

                  ENDDO
               
               ENDDO
            ENDDO
         ENDDO
      ENDDO
      !$OMP ENDDO

#endif

 END SUBROUTINE CalculateStaticBoundarySolution_Fluid
!
 SUBROUTINE CalculateBoundarySolution_Fluid( myDGSEM ) 

   IMPLICIT NONE
   CLASS(Fluid), INTENT(inout) :: myDGSEM
#ifdef HAVE_CUDA
   ! Local
   TYPE(dim3) :: grid, tBlock
  
     tBlock = dim3(4*(ceiling( REAL(myDGSEM % N+1)/4 ) ), &
                   4*(ceiling( REAL(myDGSEM % N+1)/4 ) ) , &
                   nEq )
     grid = dim3(myDGSEM % mesh % nElems, 1, 1)  
     CALL CalculateBoundarySolution_CUDAKernel<<<grid, tBlock>>>( myDGSEM % state % solution_dev, &
                                                                  myDGSEM % dgStorage % bMat_dev, &
                                                                  myDGSEM % state % boundarySolution_dev )
#else
   ! Local
   INTEGER :: iEq, iEl, i, j, k

      !$OMP DO
      DO iEl = 1, myDGSEM % mesh % nElems
         DO iEq = 1, myDGSEM % nEq
            DO k = 0, myDGSEM % N
               DO j = 0, myDGSEM % N
               
                  myDGSEM % state % boundarySolution(j,k,iEq,WEST,iEl)   = 0.0_prec
                  myDGSEM % state % boundarySolution(j,k,iEq,EAST,iEl)   = 0.0_prec
                  myDGSEM % state % boundarySolution(j,k,iEq,SOUTH,iEl)  = 0.0_prec
                  myDGSEM % state % boundarySolution(j,k,iEq,NORTH,iEl)  = 0.0_prec
                  myDGSEM % state % boundarySolution(j,k,iEq,BOTTOM,iEl) = 0.0_prec
                  myDGSEM % state % boundarySolution(j,k,iEq,TOP,iEL)    = 0.0_prec
    
                  DO i = 0, myDGSEM % N

                     myDGSEM % state % boundarySolution(j,k,iEq,WEST,iEl)  = &
                        myDGSEM % state % boundarySolution(j,k,iEq,WEST,iEl)  + &
                        myDGSEM % dgStorage % bMat(i,0)*myDGSEM % state % solution(i,j,k,iEq,iEl)

                     myDGSEM % state % boundarySolution(j,k,iEq,EAST,iEl)  = &
                        myDGSEM % state % boundarySolution(j,k,iEq,EAST,iEl)  + &
                        myDGSEM % dgStorage % bMat(i,1)*myDGSEM % state % solution(i,j,k,iEq,iEl)

                     myDGSEM % state % boundarySolution(j,k,iEq,SOUTH,iEl)  = &
                        myDGSEM % state % boundarySolution(j,k,iEq,SOUTH,iEl)  + &
                        myDGSEM % dgStorage % bMat(i,0)*myDGSEM % state % solution(j,i,k,iEq,iEl)

                     myDGSEM % state % boundarySolution(j,k,iEq,NORTH,iEl)   = &
                        myDGSEM % state % boundarySolution(j,k,iEq,NORTH,iEl)  +  &
                        myDGSEM % dgStorage % bMat(i,1)*myDGSEM % state % solution(j,i,k,iEq,iEl)

                     myDGSEM % state % boundarySolution(j,k,iEq,BOTTOM,iEl)  = &
                        myDGSEM % state % boundarySolution(j,k,iEq,BOTTOM,iEl)  + &
                        myDGSEM % dgStorage % bMat(i,0)*myDGSEM % state % solution(j,k,i,iEq,iEl)

                     myDGSEM % state % boundarySolution(j,k,iEq,TOP,iEl)  = &
                        myDGSEM % state % boundarySolution(j,k,iEq,TOP,iEl)  + &
                        myDGSEM % dgStorage % bMat(i,1)*myDGSEM % state % solution(j,k,i,iEq,iEl)

                  ENDDO
               
               ENDDO
            ENDDO
         ENDDO
      ENDDO
      !$OMP ENDDO

#endif

 END SUBROUTINE CalculateBoundarySolution_Fluid
!
! /////////////////////////////////////////////////////////////////////////////////////////////// !
!                                                                                                 !
!  This section of code contains routines for applying boundary conditions along physical         !
!  boundaries.                                                                                    !
!                                                                                                 !
! /////////////////////////////////////////////////////////////////////////////////////////////// !
!
 SUBROUTINE UpdateExternalState_Fluid( myDGSEM, tn, myRank ) 

   IMPLICIT NONE
   CLASS(Fluid), INTENT(inout) :: myDGSEM
   REAL(prec), INTENT(in)      :: tn
   INTEGER, INTENT(in)         :: myRank
#ifdef HAVE_CUDA
   ! Local
   TYPE(dim3) :: grid, tBlock
  
     tBlock = dim3(4*(ceiling( REAL(myDGSEM % N+1)/4 ) ), &
                   4*(ceiling( REAL(myDGSEM % N+1)/4 ) ) , &
                   1 )
     grid = dim3(myDGSEM % nBoundaryFaces,1,1) 
     
     CALL UpdateExternalState_CUDAKernel<<<grid, tBlock>>>( myDGSEM % extComm % boundaryIDs_dev, &       ! I
                                                            myDGSEM % mesh % faces_dev % elementIDs, &   ! I
                                                            myDGSEM % mesh % faces_dev % elementSides, & ! I
                                                            myDGSEM % extComm % extProcIDs_dev, &           ! I
                                                            myDGSEM % externalState_dev, &               ! O
                                                            myDGSEM % state % boundarySolution_dev, &    ! I
                                                            myDGSEM % prescribedState_dev, &             ! I
                                                            myDGSEM % mesh % geom_dev % nHat_dev )           ! I
#else
   ! Local
   INTEGER    :: iEl, iFace, bFaceID, i, j, k, iEq
   INTEGER    :: iFace2, p2
   INTEGER    :: e1, e2, s1, s2
   REAL(prec) :: norm, un, ut, us, speed
   REAL(prec) :: nx, ny, nz
   REAL(prec) :: sx, sy, sz
   REAL(prec) :: tx, ty, tz
   
      !$OMP DO
      DO iFace = 1, myDGSEM % nBoundaryFaces

         iFace2 = myDGSEM % extComm % boundaryIDs( iFace ) ! Obtain the process-local face id for this boundary-face id
         e1     = myDGSEM % mesh % Faces(iFace2) % elementIDs(1)
         s1     = myDGSEM % mesh % Faces(iFace2) % elementSides(1)
         e2     = myDGSEM % mesh % Faces(iFace2) % elementIDs(2)
         p2     = myDGSEM % extComm % extProcIDs( iFace )
            DO j = 0, myDGSEM % N 
               DO i = 0, myDGSEM % N
               
                     IF( e2 == PRESCRIBED .AND. p2 == myRank )THEN
                        DO iEq = 1, myDGSEM % nEq
                           myDGSEM % externalState(i,j,iEq,iFace) = myDGSEM % prescribedState(i,j,iEq,iFace)
                        ENDDO
                     ELSEIF( e2 == RADIATION .AND. p2 == myRank )THEN
                        
                        ! momentum
                        ! rho*u
                        myDGSEM % externalState(i,j,1,iFace) = 0.0_prec
                        ! rho*v
                        myDGSEM % externalState(i,j,2,iFace) = 0.0_prec
                        ! rho*w
                        myDGSEM % externalState(i,j,3,iFace) = 0.0_prec
                        ! Density is set to the static density field
                        myDGSEM % externalState(i,j,4,iFace) = 0.0_prec
                        ! Potential Temperature anomaly (multiplied by density) is set to its static state
                        myDGSEM % externalState(i,j,5,iFace) = 0.0_prec
                        ! Pressure anomaly is set to zero                               
                        myDGSEM % externalState(i,j,6,iFace) = 0.0_prec
                        
                     ELSEIF( e2 == NO_NORMAL_FLOW .AND. p2 == myRank )THEN
                              
                        ! normal
                        nx = myDGSEM % mesh % geom(e1) % nHat(1,i,j,s1)
                        ny = myDGSEM % mesh % geom(e1) % nHat(2,i,j,s1)
                        nz = myDGSEM % mesh % geom(e1) % nHat(3,i,j,s1)
                        norm = sqrt( nx*nx + ny*ny + nz*nz )
                        nx = nx/norm
                        ny = ny/norm
                        nz = nz/norm
      
                        ! tangent
                        IF( nz == 0.0_prec .AND. ny == 0.0_prec )THEN ! rotate about y-axis
                           sx = -nz
                           sy = 0.0_prec
                           sz = nx
                        ELSE
                           sx = 0.0_prec
                           sy = nz
                           sz = -ny
                        ENDIF
                        norm = sqrt( sx*sx + sy*sy + sz*sz )
                        sx = sx/norm
                        sy = sy/norm
                        sz = sz/norm
                        
                        !binormal
                        tx = sy*nz - sz*ny
                        ty = nx*sz - nz*sx
                        tz = sx*ny - nx*sy
                        norm = sqrt( tx*tx + ty*ty + tz*tz )
                        tx = tx/norm
                        ty = ty/norm
                        tz = tz/norm
                        
                        un = myDGSEM % state % boundarySolution(i,j,1,s1,e1)*nx + &
                             myDGSEM % state % boundarySolution(i,j,2,s1,e1)*ny + &
                             myDGSEM % state % boundarySolution(i,j,3,s1,e1)*nz
                        us = myDGSEM % state % boundarySolution(i,j,1,s1,e1)*sx    + &
                             myDGSEM % state % boundarySolution(i,j,2,s1,e1)*sy    + &
                             myDGSEM % state % boundarySolution(i,j,3,s1,e1)*sz
                        ut = myDGSEM % state % boundarySolution(i,j,1,s1,e1)*tx  + &
                             myDGSEM % state % boundarySolution(i,j,2,s1,e1)*ty  + &
                             myDGSEM % state % boundarySolution(i,j,3,s1,e1)*tz
                             
                        
                        
                        myDGSEM % externalState(i,j,1,iFace) = -nx*un + us*sx + ut*tx ! u
                        myDGSEM % externalState(i,j,2,iFace) = -ny*un + us*sy + ut*ty ! v
                        myDGSEM % externalState(i,j,3,iFace) = -nz*un + us*sz + ut*tz ! w
                        myDGSEM % externalState(i,j,4,iFace) =  myDGSEM % state % boundarySolution(i,j,4,s1,e1) ! rho
                        myDGSEM % externalState(i,j,5,iFace) =  myDGSEM % state % boundarySolution(i,j,5,s1,e1) ! potential temperature
                        myDGSEM % externalState(i,j,6,iFace) =  myDGSEM % state % boundarySolution(i,j,6,s1,e1) ! P
                        
                     ELSEIF( e2 == DRAG_SLIP.AND. p2 == myRank )THEN
                              
                        ! normal
                        nx = myDGSEM % mesh % geom(e1) % nHat(1,i,j,s1)
                        ny = myDGSEM % mesh % geom(e1) % nHat(2,i,j,s1)
                        nz = myDGSEM % mesh % geom(e1) % nHat(3,i,j,s1)
                        norm = sqrt( nx*nx + ny*ny + nz*nz )
                        nx = nx/norm
                        ny = ny/norm
                        nz = nz/norm
      
                        ! tangent
                        IF( nz == 0.0_prec .AND. ny == 0.0_prec )THEN ! rotate about y-axis
                           sx = -nz
                           sy = 0.0_prec
                           sz = nx
                        ELSE
                           sx = 0.0_prec
                           sy = nz
                           sz = -ny
                        ENDIF
                        norm = sqrt( sx*sx + sy*sy + sz*sz )
                        sx = sx/norm
                        sy = sy/norm
                        sz = sz/norm
                        
                        !binormal
                        tx = sy*nz - sz*ny
                        ty = nx*sz - nz*sx
                        tz = sx*ny - nx*sy
                        norm = sqrt( tx*tx + ty*ty + tz*tz )
                        tx = tx/norm
                        ty = ty/norm
                        tz = tz/norm
                        
                        speed = sqrt( myDGSEM % state % boundarySolution(i,j,1,s1,e1)**2 + &
                                      myDGSEM % state % boundarySolution(i,j,2,s1,e1)**2 + &
                                      myDGSEM % state % boundarySolution(i,j,3,s1,e1)**2 )/&
                                      myDGSEM % state % boundarySolution(i,j,4,s1,e1)
                                      
                        un = myDGSEM % state % boundarySolution(i,j,1,s1,e1)*nx + &
                             myDGSEM % state % boundarySolution(i,j,2,s1,e1)*ny + &
                             myDGSEM % state % boundarySolution(i,j,3,s1,e1)*nz
                             
                        us = ( myDGSEM % state % boundarySolution(i,j,1,s1,e1)*sx + &
                               myDGSEM % state % boundarySolution(i,j,2,s1,e1)*sy + &
                               myDGSEM % state % boundarySolution(i,j,3,s1,e1)*sz )*&
                               (1.0_prec-myDGSEM % params % Cd*myDGSEM % params % dragScale*speed)
                             
                        ut = ( myDGSEM % state % boundarySolution(i,j,1,s1,e1)*tx + &
                               myDGSEM % state % boundarySolution(i,j,2,s1,e1)*ty + &
                               myDGSEM % state % boundarySolution(i,j,3,s1,e1)*tz )*&
                               (1.0_prec-myDGSEM % params % Cd*myDGSEM % params % dragScale*speed)
                        
                        myDGSEM % externalState(i,j,1,iFace) = -nx*un + us*sx + ut*tx ! u
                        myDGSEM % externalState(i,j,2,iFace) = -ny*un + us*sy + ut*ty ! v
                        myDGSEM % externalState(i,j,3,iFace) = -nz*un + us*sz + ut*tz ! w
                        myDGSEM % externalState(i,j,4,iFace) =  myDGSEM % state % boundarySolution(i,j,4,s1,e1) ! rho
                        myDGSEM % externalState(i,j,5,iFace) =  myDGSEM % state % boundarySolution(i,j,5,s1,e1) ! potential temperature
                        myDGSEM % externalState(i,j,6,iFace) =  myDGSEM % state % boundarySolution(i,j,6,s1,e1) ! P
                        
                     
                     ENDIF
               ENDDO
            ENDDO
      ENDDO
      !$OMP ENDDO 
      
#endif

 END SUBROUTINE UpdateExternalState_Fluid
! 
#ifdef HAVE_MPI
 SUBROUTINE MPI_StateExchange_Fluid( myDGSEM, myRank ) 

   IMPLICIT NONE
   CLASS(Fluid), INTENT(inout) :: myDGSEM
   INTEGER, INTENT(in)         :: myRank
   ! Local
   INTEGER    :: iFace, bID
   INTEGER    :: tag, ierror
   INTEGER    :: e1, e2, s1, p2, iNeighbor, jUnpack

#ifndef CUDA_DIRECT
#ifdef HAVE_CUDA
      ! For now, we update the CPU with the device boundary solution data before message passing
      myDGSEM % state % boundarySolution = myDGSEM % state % boundarySolution_dev
#endif
#endif

#ifdef CUDA_DIRECT
      CALL BoundaryStateToBuffer_CUDA_Kernel<<< >>>>( ) 
#else

      DO iNeighbor = 1, myDGSEM % nNeighbors
         myDGSEM % mpiPackets(iNeighbor) % bufferCounter = 0
      ENDDO
 
      DO bID = 1, myDGSEM % extComm % nBoundaries
      
         iFace     = myDGSEM % extComm % boundaryIDs( bID )
         p2        = myDGSEM % extComm % extProcIDs(bID)
         
         ! In the event that the external process ID (p2) is identical to the current rank (p1),
         ! then this boundary edge involves a physical boundary condition and does not require a 
         ! message exchange
         IF( p2 /= myRank )THEN 

            e1        = myDGSEM % mesh % Faces(iFace) % elementIDs(1)
            s1        = myDGSEM % mesh % Faces(iFace) % elementSides(1)
            iNeighbor = myDGSEM % rankTable(p2)
         
            myDGSEM % mpiPackets(iNeighbor) % bufferCounter = myDGSEM % mpiPackets(iNeighbor) % bufferCounter + 1
            myDGSEM % mpiPackets(iNeighbor) % sendStateBuffer(:,:,:,myDGSEM % mpiPackets(iNeighbor) % bufferCounter ) =&
               myDGSEM % state % boundarySolution(:,:,:,s1,e1) 

         ENDIF
      ENDDO
#endif
      DO iNeighbor = 1, myDGSEM % nNeighbors 
            
            ! In the event that the external process ID (p2) is not equal to the current rank (p1),
            ! then this boundary requires a message exchange between ranks p1 and p2.
         
            ! We need to send the internal state along the shared edge to process p2.
            ! A unique "tag" for the message is the global edge ID
            CALL MPI_IRECV( myDGSEM % mpiPackets(iNeighbor) % recvStateBuffer, & 
                           (myDGSEM % N+1)*(myDGSEM % N+1)*nEq*myDGSEM % mpiPackets(iNeighbor) % bufferSize, &                
                           MPI_PREC,   &                      
                           myDGSEM % mpiPackets(iNeighbor) % neighborRank, 0,  &                        
                           MPI_COMM_WORLD,   &                
                           stateReqHandle((iNeighbor-1)*2+1), iError )           

            CALL MPI_ISEND( myDGSEM % mpiPackets(iNeighbor) % sendStateBuffer, & 
                           (myDGSEM % N+1)*(myDGSEM % N+1)*nEq*myDGSEM % mpiPackets(iNeighbor) % bufferSize, &       
                           MPI_PREC, &      
                           myDGSEM % mpiPackets(iNeighbor) % neighborRank, 0, &       
                           MPI_COMM_WORLD, &
                           stateReqHandle(iNeighbor*2), iError)  
                           
      ENDDO


 END SUBROUTINE MPI_StateExchange_Fluid
!
 SUBROUTINE FinalizeMPI_StateExchange_Fluid( myDGSEM, myRank ) 

   IMPLICIT NONE
   CLASS(Fluid), INTENT(inout) :: myDGSEM
   INTEGER, INTENT(in)         :: myRank
   ! Local
   INTEGER    :: iFace, bID
   INTEGER    :: tag, ierror
   INTEGER    :: e1, e2, s1, p2, iNeighbor, jUnpack


      CALL MPI_WaitAll(myDGSEM % nNeighbors*2,stateReqHandle,stateStats,iError)


      DO bID = 1, myDGSEM % extComm % nBoundaries

         iFace     = myDGSEM % extComm % boundaryIDs( bID )
         p2        = myDGSEM % extComm % extProcIDs(bID)
         
         ! In the event that the external process ID (p2) is identical to the current rank (p1),
         ! then this boundary edge involves a physical boundary condition and does not require a 
         ! message exchange
         IF( p2 /= myRank )THEN 
      
            iNeighbor = myDGSEM % rankTable(p2)
            jUnpack   = myDGSEM % extComm % unpackMap(bID)
            IF( jUnpack == 0 )THEN
              PRINT*, 'Something catastrophic happenend!'
              CALL myDGSEM % Trash( )
              STOP
            ENDIF
            myDGSEM % externalState(:,:,:,bID) = myDGSEM % mpiPackets(iNeighbor) % recvStateBuffer(:,:,:,jUnpack)

         ENDIF

      ENDDO
#ifdef HAVE_CUDA
      ! For now, we update the device with data received from message passing
      myDGSEM % externalState_dev = myDGSEM % externalState
#endif


 END SUBROUTINE FinalizeMPI_StateExchange_Fluid
!
 SUBROUTINE MPI_StressExchange_Fluid( myDGSEM, myRank ) 

   IMPLICIT NONE
   CLASS(Fluid), INTENT(inout) :: myDGSEM
   INTEGER, INTENT(in)         :: myRank
   ! Local
   INTEGER    :: iFace, bID
   INTEGER    :: tag, ierror
   INTEGER    :: e1, e2, s1, p2, iNeighbor, jUnpack

#ifdef HAVE_CUDA
      ! For now, we update the CPU with the device boundary solution data before message passing
      myDGSEM % stressTensor % boundarySolution = myDGSEM % stressTensor % boundarySolution_dev
#endif
      DO iNeighbor = 1, myDGSEM % nNeighbors
         myDGSEM % mpiPackets(iNeighbor) % bufferCounter = 0
      ENDDO
 
      DO bID = 1, myDGSEM % extComm % nBoundaries
      
         iFace     = myDGSEM % extComm % boundaryIDs( bID )
         p2        = myDGSEM % extComm % extProcIDs(bID)
         
         ! In the event that the external process ID (p2) is identical to the current rank (p1),
         ! then this boundary edge involves a physical boundary condition and does not require a 
         ! message exchange
         IF( p2 /= myRank )THEN 

            e1        = myDGSEM % mesh % Faces(iFace) % elementIDs(1)
            s1        = myDGSEM % mesh % Faces(iFace) % elementSides(1)
            iNeighbor = myDGSEM % rankTable(p2)
         
            myDGSEM % mpiPackets(iNeighbor) % bufferCounter = myDGSEM % mpiPackets(iNeighbor) % bufferCounter + 1
            myDGSEM % mpiPackets(iNeighbor) % sendStressBuffer(:,:,:,myDGSEM % mpiPackets(iNeighbor) % bufferCounter ) =&
               myDGSEM % stressTensor % boundarySolution(:,:,:,s1,e1) 

         ENDIF
      ENDDO

      DO iNeighbor = 1, myDGSEM % nNeighbors 
            
            ! In the event that the external process ID (p2) is not equal to the current rank (p1),
            ! then this boundary requires a message exchange between ranks p1 and p2.
         
            ! We need to send the internal state along the shared edge to process p2.
            ! A unique "tag" for the message is the global edge ID
            CALL MPI_IRECV( myDGSEM % mpiPackets(iNeighbor) % recvStressBuffer, & 
                           (myDGSEM % N+1)*(myDGSEM % N+1)*(nEq-1)*3*myDGSEM % mpiPackets(iNeighbor) % bufferSize, &                
                           MPI_PREC,   &                      
                           myDGSEM % mpiPackets(iNeighbor) % neighborRank, 0,  &                        
                           MPI_COMM_WORLD,   &                
                           stressReqHandle((iNeighbor-1)*2+1), iError )           

            CALL MPI_ISEND( myDGSEM % mpiPackets(iNeighbor) % sendStressBuffer, & 
                           (myDGSEM % N+1)*(myDGSEM % N+1)*(nEq-1)*3*myDGSEM % mpiPackets(iNeighbor) % bufferSize, &       
                           MPI_PREC, &      
                           myDGSEM % mpiPackets(iNeighbor) % neighborRank, 0, &       
                           MPI_COMM_WORLD, &
                           stressReqHandle(iNeighbor*2), iError)  
                           
      ENDDO

 END SUBROUTINE MPI_StressExchange_Fluid
!
 SUBROUTINE FinalizeMPI_StressExchange_Fluid( myDGSEM, myRank ) 

   IMPLICIT NONE
   CLASS(Fluid), INTENT(inout) :: myDGSEM
   INTEGER, INTENT(in)         :: myRank
   ! Local
   INTEGER    :: iFace, bID
   INTEGER    :: tag, ierror
   INTEGER    :: e1, e2, s1, p2, iNeighbor, jUnpack


      CALL MPI_WaitAll(myDGSEM % nNeighbors*2,stressReqHandle,stressStats,iError)


      DO bID = 1, myDGSEM % extComm % nBoundaries

         iFace     = myDGSEM % extComm % boundaryIDs( bID )
         p2        = myDGSEM % extComm % extProcIDs(bID)
         
         ! In the event that the external process ID (p2) is identical to the current rank (p1),
         ! then this boundary edge involves a physical boundary condition and does not require a 
         ! message exchange
         IF( p2 /= myRank )THEN 
      
            iNeighbor = myDGSEM % rankTable(p2)
            jUnpack   = myDGSEM % extComm % unpackMap(bID)
            IF( jUnpack == 0 )THEN
              PRINT*, 'Something catastrophic happenend!'
              CALL myDGSEM % Trash( )
              STOP
            ENDIF
            myDGSEM % externalStress(:,:,:,bID) = myDGSEM % mpiPackets(iNeighbor) % recvStressBuffer(:,:,:,jUnpack)

         ENDIF

      ENDDO
#ifdef HAVE_CUDA
      ! For now, we update the device with data received from message passing
      myDGSEM % externalStress_dev = myDGSEM % externalStress
#endif

 END SUBROUTINE FinalizeMPI_StressExchange_Fluid
!
 SUBROUTINE MPI_SGSExchange_Fluid( myDGSEM, myRank ) 

   IMPLICIT NONE
   CLASS(Fluid), INTENT(inout) :: myDGSEM
   INTEGER, INTENT(in)         :: myRank
   ! Local
   INTEGER    :: iFace, bID
   INTEGER    :: tag, ierror
   INTEGER    :: e1, e2, s1, p2, iNeighbor, jUnpack
   INTEGER    :: reqHandle(1:myDGSEM % nNeighbors*2)
   INTEGER    :: theStats(MPI_STATUS_SIZE,1:myDGSEM % nNeighbors*2)

#ifdef HAVE_CUDA
      ! For now, we update the CPU with the device boundary solution data before message passing
      myDGSEM % sgsCoeffs % boundarySolution = myDGSEM % sgsCoeffs % boundarySolution_dev
#endif
      DO iNeighbor = 1, myDGSEM % nNeighbors
         myDGSEM % mpiPackets(iNeighbor) % bufferCounter = 0
      ENDDO
 
      DO bID = 1, myDGSEM % extComm % nBoundaries
      
         iFace     = myDGSEM % extComm % boundaryIDs( bID )
         p2        = myDGSEM % extComm % extProcIDs(bID)
         
         ! In the event that the external process ID (p2) is identical to the current rank (p1),
         ! then this boundary edge involves a physical boundary condition and does not require a 
         ! message exchange
         IF( p2 /= myRank )THEN 

            e1        = myDGSEM % mesh % Faces(iFace) % elementIDs(1)
            s1        = myDGSEM % mesh % Faces(iFace) % elementSides(1)
            iNeighbor = myDGSEM % rankTable(p2)
         
            myDGSEM % mpiPackets(iNeighbor) % bufferCounter = myDGSEM % mpiPackets(iNeighbor) % bufferCounter + 1
            myDGSEM % mpiPackets(iNeighbor) % sendSGSBuffer(:,:,:,myDGSEM % mpiPackets(iNeighbor) % bufferCounter ) =&
               myDGSEM % sgsCoeffs % boundarySolution(:,:,:,s1,e1) 

         ENDIF
      ENDDO

      DO iNeighbor = 1, myDGSEM % nNeighbors 
            
            ! In the event that the external process ID (p2) is not equal to the current rank (p1),
            ! then this boundary requires a message exchange between ranks p1 and p2.
         
            ! We need to send the internal state along the shared edge to process p2.
            ! A unique "tag" for the message is the global edge ID
            CALL MPI_IRECV( myDGSEM % mpiPackets(iNeighbor) % recvSGSBuffer, & 
                           (myDGSEM % N+1)*(myDGSEM % N+1)*(nEq-1)*myDGSEM % mpiPackets(iNeighbor) % bufferSize, &                
                           MPI_PREC,   &                      
                           myDGSEM % mpiPackets(iNeighbor) % neighborRank, 0,  &                        
                           MPI_COMM_WORLD,   &                
                           SGSReqHandle((iNeighbor-1)*2+1), iError )           

            CALL MPI_ISEND( myDGSEM % mpiPackets(iNeighbor) % sendSGSBuffer, & 
                           (myDGSEM % N+1)*(myDGSEM % N+1)*(nEq-1)*myDGSEM % mpiPackets(iNeighbor) % bufferSize, &       
                           MPI_PREC, &      
                           myDGSEM % mpiPackets(iNeighbor) % neighborRank, 0, &       
                           MPI_COMM_WORLD, &
                           SGSReqHandle(iNeighbor*2), iError)  
                           
      ENDDO

   
 END SUBROUTINE MPI_SGSExchange_Fluid
!
 SUBROUTINE FinalizeMPI_SGSExchange_Fluid( myDGSEM, myRank ) 

   IMPLICIT NONE
   CLASS(Fluid), INTENT(inout) :: myDGSEM
   INTEGER, INTENT(in)         :: myRank
   ! Local
   INTEGER    :: iFace, bID
   INTEGER    :: tag, ierror
   INTEGER    :: e1, e2, s1, p2, iNeighbor, jUnpack


      CALL MPI_WaitAll(myDGSEM % nNeighbors*2,SGSReqHandle,SGSStats,iError)


      DO bID = 1, myDGSEM % extComm % nBoundaries

         iFace     = myDGSEM % extComm % boundaryIDs( bID )
         p2        = myDGSEM % extComm % extProcIDs(bID)
         
         ! In the event that the external process ID (p2) is identical to the current rank (p1),
         ! then this boundary edge involves a physical boundary condition and does not require a 
         ! message exchange
         IF( p2 /= myRank )THEN 
      
            iNeighbor = myDGSEM % rankTable(p2)
            jUnpack   = myDGSEM % extComm % unpackMap(bID)
            IF( jUnpack == 0 )THEN
              PRINT*, 'Something catastrophic happenend!'
              CALL myDGSEM % Trash( )
              STOP
            ENDIF
            myDGSEM % externalSGS(:,:,:,bID) = myDGSEM % mpiPackets(iNeighbor) % recvSGSBuffer(:,:,:,jUnpack)

         ENDIF

      ENDDO
#ifdef HAVE_CUDA
      ! For now, we update the device with data received from message passing
      myDGSEM % externalSGS_dev = myDGSEM % externalSGS
#endif
   
 END SUBROUTINE FinalizeMPI_SGSExchange_Fluid

#endif
!
! /////////////////////////////////////////////////////////////////////////////////////////////// !
!                                                                                                 !
!  This section of code contains routines for computing the fluxes through the element faces      !
!                                                                                                 !
! /////////////////////////////////////////////////////////////////////////////////////////////// !
!
 SUBROUTINE InternalFaceFlux_Fluid( myDGSEM )

   IMPLICIT NONE
   CLASS(Fluid), INTENT(inout) :: myDGSEM
#ifdef HAVE_CUDA
   ! Local
   TYPE(dim3) :: grid, tBlock
  
      tBlock = dim3(4*(ceiling( REAL(myDGSEM % N+1)/4 ) ), &
                    4*(ceiling( REAL(myDGSEM % N+1)/4 ) ) , &
                    1 )
      grid = dim3(myDGSEM % mesh % nFaces,1,1)  
      
      CALL InternalFaceFlux_CUDAKernel<<<grid, tBlock>>>( myDGSEM % mesh % faces_dev % elementIDs, &
                                                  myDGSEM % mesh % faces_dev % elementSides, &
                                                  myDGSEM % mesh % faces_dev % boundaryID, &
                                                  myDGSEM % mesh % faces_dev % iMap, &
                                                  myDGSEM % mesh % faces_dev % jMap, &
                                                  myDGSEM % mesh % geom_dev % nHat_dev, &
                                                  myDGSEM % state % boundarySolution_dev, &
                                                  myDGSEM % static % boundarySolution_dev, &
                                                  myDGSEM % externalState_dev, &
                                                  myDGSEM % state % boundaryFlux_dev, &
                                                  myDGSEM % stressTensor % boundaryFlux_dev )
#else
   ! Local
   INTEGER :: iEl, iFace
   INTEGER    :: i, j, k, m, iEq, jEq
   INTEGER    :: ii, jj, bID
   INTEGER    :: e1, s1, e2, s2
   REAL(prec) :: nHat(1:3), norm
   REAL(prec) :: uOut, uIn, cIn, cOut, T
   REAL(prec) :: jump(1:nEq-1), aS(1:nEq-1)
   REAL(prec) :: fac, hCapRatio, rC

      hCapRatio = ( myDGSEM % params % R + myDGSEM % params % Cv ) / myDGSEM % params % Cv
      rC        =   myDGSEM % params % R / ( myDGSEM % params % R + myDGSEM % params % Cv )

      !$OMP DO PRIVATE( jump, aS )
      DO iFace = 1, myDGSEM % mesh % nFaces

         
         e1 = myDGSEM % mesh % faces(iFace) % elementIDs(1)
         s1 = myDGSEM % mesh % faces(iFace) % elementSides(1)
         e2 = myDGSEM % mesh % faces(iFace) % elementIDs(2)
         s2 = ABS(myDGSEM % mesh % faces(iFace) % elementSides(2))

         IF( e2 > 0 )THEN

            DO j = 0, myDGSEM % N  
               DO i = 0, myDGSEM % N
   
                  IF( i == 0 )THEN
                     IF( j == 0 )THEN
                        ii = (1-myDGSEM % mesh % faces(iFace) % swapDimensions)*&
                             (myDGSEM % mesh % faces(iFace) % iStart) + &
                             (myDGSEM % mesh % faces(iFace) % swapDimensions)*&
                             (myDGSEM % mesh % faces(iFace) % jStart)
                        jj = (1-myDGSEM % mesh % faces(iFace) % swapDimensions)*&
                             (myDGSEM % mesh % faces(iFace) % jStart) + &
                             (myDGSEM % mesh % faces(iFace) % swapDimensions)*&
                             (myDGSEM % mesh % faces(iFace) % iStart)
                     ELSE
                        ii = myDGSEM % mesh % faces(iFace) % swapDimensions*&
                             (ii+myDGSEM % mesh % faces(iFace) % jInc) + &
                             (1-myDGSEM % mesh % faces(iFace) % swapDimensions)*&
                             myDGSEM % mesh % faces(iFace) % iStart
                        jj = (1-myDGSEM % mesh % faces(iFace) % swapDimensions)*&
                             (jj+myDGSEM % mesh % faces(iFace) % jInc) +&
                             myDGSEM % mesh % faces(iFace) % swapDimensions*&
                             myDGSEM % mesh % faces(iFace) % jStart
                     ENDIF
                  ELSE
                     ii = (1-myDGSEM % mesh % faces(iFace) % swapDimensions)*&
                          (ii + myDGSEM % mesh % faces(iFace) % iInc) +&
                          myDGSEM % mesh % faces(iFace) % swapDimensions*ii
                     jj = myDGSEM % mesh % faces(iFace) % swapDimensions*&
                          (jj+myDGSEM % mesh % faces(iFace) % iInc) + &
                          (1-myDGSEM % mesh % faces(iFace) % swapDimensions)*jj
                  ENDIF
   
                  norm = sqrt( myDGSEM % mesh % geom(e1) % nHat(1,i,j,s1)*myDGSEM % mesh % geom(e1) % nHat(1,i,j,s1) + &
                               myDGSEM % mesh % geom(e1) % nHat(2,i,j,s1)*myDGSEM % mesh % geom(e1) % nHat(2,i,j,s1) + &
                               myDGSEM % mesh % geom(e1) % nHat(3,i,j,s1)*myDGSEM % mesh % geom(e1) % nHat(3,i,j,s1) )
   
                  DO k = 1, 3
                     nHat(k) = myDGSEM % mesh % geom(e1) % nHat(k,i,j,s1)/norm
                  ENDDO
               
                  DO iEq = 1, nEq-1
                  jump(iEq)  = myDGSEM % state % boundarySolution(ii,jj,iEq,s2,e2) - &
                               myDGSEM % state % boundarySolution(i,j,iEq,s1,e1) !outState - inState
                  ENDDO
                            
                  T =   (myDGSEM % static % boundarySolution(ii,jj,5,s2,e2) + myDGSEM % state % boundarySolution(ii,jj,5,s2,e2))/&
                        (myDGSEM % static % boundarySolution(ii,jj,4,s2,e2) + myDGSEM % state % boundarySolution(ii,jj,4,s2,e2))
                          
                  ! Sound speed estimate for the external and internal states
                  cOut = sqrt( myDGSEM % params % R *T* &
                              ( (myDGSEM % state % boundarySolution(ii,jj,6,s2,e2)+&
                                 myDGSEM % static % boundarySolution(ii,jj,6,s2,e2))/&
                                 myDGSEM % params % P0 )**rC   )
                        
                  T =   (myDGSEM % static % boundarySolution(i,j,5,s1,e1) + &
                         myDGSEM % state % boundarySolution(i,j,5,s1,e1))/&
                        (myDGSEM % static % boundarySolution(i,j,4,s1,e1) + &
                         myDGSEM % state % boundarySolution(i,j,4,s1,e1) )        
                             
                  cIn  = sqrt( myDGSEM % params % R*T* &
                              ( (myDGSEM % state % boundarySolution(i,j,6,s1,e1)+&
                                 myDGSEM % static % boundarySolution(i,j,6,s1,e1))/&
                                 myDGSEM % params % P0 )**rC  )
                               
                  ! External normal velocity component

                  uOut = ( myDGSEM % state % boundarySolution(ii,jj,1,s2,e2)*nHat(1) + &
                           myDGSEM % state % boundarySolution(ii,jj,2,s2,e2)*nHat(2) + &
                           myDGSEM % state % boundarySolution(ii,jj,3,s2,e2)*nHat(3) )/& 
                         ( myDGSEM % state % boundarySolution(ii,jj,4,s2,e2) + &
                           myDGSEM % static % boundarySolution(ii,jj,4,s2,e2) )
                           
                  ! Internal normal velocity component
                  uIn  = ( myDGSEM % state % boundarySolution(i,j,1,s1,e1)*nHat(1) + &
                           myDGSEM % state % boundarySolution(i,j,2,s1,e1)*nHat(2) + &
                           myDGSEM % state % boundarySolution(i,j,3,s1,e1)*nHat(3) )/& 
                         ( myDGSEM % state % boundarySolution(i,j,4,s1,e1) + &
                           myDGSEM % static % boundarySolution(i,j,4,s1,e1) ) 
                         
                  ! Lax-Friedrich's estimate of the magnitude of the flux jacobian matrix
                  fac = max( abs(uIn+cIn), abs(uIn-cIn), abs(uOut+cOut), abs(uOut-cOut) )
                  !fac = max( abs(uIn), abs(uOut) )

                  ! Advective flux
                  DO iEq = 1, nEq-1
                        aS(iEq) = uIn*( myDGSEM % state % boundarySolution(i,j,iEq,s1,e1) + &
                                        myDGSEM % static % boundarySolution(i,j,iEq,s1,e1) ) +&
                                 uOut*( myDGSEM % state % boundarySolution(ii,jj,iEq,s2,e2) + &
                                        myDGSEM % static % boundarySolution(ii,jj,iEq,s2,e2) )
                  ENDDO
                  
                  DO k = 1, 3
                  ! Momentum flux due to pressure
                  aS(k) = aS(k) + (myDGSEM % state % boundarySolution(i,j,6,s1,e1) + &
                                   myDGSEM % state % boundarySolution(ii,jj,6,s2,e2))*nHat(k)
                  ENDDO    
      
                 
                  DO iEq = 1, nEq-1
                     myDGSEM % state % boundaryFlux(i,j,iEq,s1,e1) =  0.5_prec*( aS(iEq) - fac*jump(iEq) )*norm
                     myDGSEM % state % boundaryFlux(ii,jj,iEq,s2,e2) = -myDGSEM % state % boundaryFlux(i,j,iEq,s1,e1)
                     IF( iEq == 4 )THEN
                        DO k = 1, 3
                           jEq = k+(iEq-1)*3
                           ! Calculate the LDG flux for the stress tensor.
                           myDGSEM % stressTensor % boundaryFlux(i,j,jEq,s1,e1) = 0.5_prec*( myDGSEM % state % boundarySolution(i,j,iEq,s1,e1) +&
                                                                                             myDGSEM % state % boundarySolution(ii,jj,iEq,s2,e2) )*&
                                                                                             myDGSEM % mesh % geom(e1) % nHat(k,i,j,s1)
                                                                                        
                           myDGSEM % stressTensor % boundaryFlux(ii,jj,jEq,s2,e2) = -myDGSEM % stressTensor % boundaryFlux(i,j,jEq,s1,e1)
                        ENDDO
                     ELSE
                        DO k = 1, 3
                           jEq = k+(iEq-1)*3
                           ! Calculate the LDG flux for the stress tensor.
                           myDGSEM % stressTensor % boundaryFlux(i,j,jEq,s1,e1) = 0.5_prec*( myDGSEM % state % boundarySolution(i,j,iEq,s1,e1)/&
                                                                                             (myDGSEM % state % boundarySolution(i,j,4,s1,e1) +&
                                                                                              myDGSEM % static % boundarySolution(i,j,4,s1,e1))+&
                                                                                             myDGSEM % state % boundarySolution(ii,jj,iEq,s2,e2)/&
                                                                                             (myDGSEM % state % boundarySolution(ii,jj,4,s2,e2) +&
                                                                                              myDGSEM % static % boundarySolution(ii,jj,4,s2,e2)) )*&
                                                                                             myDGSEM % mesh % geom(e1) % nHat(k,i,j,s1)
                                                                                        
                           myDGSEM % stressTensor % boundaryFlux(ii,jj,jEq,s2,e2) = -myDGSEM % stressTensor % boundaryFlux(i,j,jEq,s1,e1)
                        ENDDO
                     ENDIF
                  ENDDO
               ENDDO
            ENDDO
             
         ENDIF 
         
      ENDDO 
      !$OMP ENDDO
      

#endif

 END SUBROUTINE InternalFaceFlux_Fluid
!
 SUBROUTINE BoundaryFaceFlux_Fluid( myDGSEM )

   IMPLICIT NONE
   CLASS(Fluid), INTENT(inout) :: myDGSEM
#ifdef HAVE_CUDA
   ! Local
   TYPE(dim3) :: grid, tBlock
  
      tBlock = dim3(4*(ceiling( REAL(myDGSEM % N+1)/4 ) ), &
                    4*(ceiling( REAL(myDGSEM % N+1)/4 ) ) , &
                    1 )
      grid = dim3(myDGSEM % mesh % nFaces,1,1)  
      
      CALL BoundaryFaceFlux_CUDAKernel<<<grid, tBlock>>>( myDGSEM % mesh % faces_dev % elementIDs, &
                                                  myDGSEM % mesh % faces_dev % elementSides, &
                                                  myDGSEM % mesh % faces_dev % boundaryID, &
                                                  myDGSEM % mesh % faces_dev % iMap, &
                                                  myDGSEM % mesh % faces_dev % jMap, &
                                                  myDGSEM % mesh % geom_dev % nHat_dev, &
                                                  myDGSEM % state % boundarySolution_dev, &
                                                  myDGSEM % static % boundarySolution_dev, &
                                                  myDGSEM % externalState_dev, &
                                                  myDGSEM % state % boundaryFlux_dev, &
                                                  myDGSEM % stressTensor % boundaryFlux_dev )
#else
   ! Local
   INTEGER :: iEl, iFace
   INTEGER    :: i, j, k, m, iEq, jEq
   INTEGER    :: ii, jj, bID
   INTEGER    :: e1, s1, e2, s2
   REAL(prec) :: nHat(1:3), norm
   REAL(prec) :: uOut, uIn, cIn, cOut, T
   REAL(prec) :: jump(1:nEq-1), aS(1:nEq-1)
   REAL(prec) :: fac, hCapRatio, rC

      hCapRatio = ( myDGSEM % params % R + myDGSEM % params % Cv ) / myDGSEM % params % Cv
      rC        =   myDGSEM % params % R / ( myDGSEM % params % R + myDGSEM % params % Cv )

      !$OMP DO PRIVATE( jump, aS )
      DO iFace = 1, myDGSEM % mesh % nFaces

         
         e1 = myDGSEM % mesh % faces(iFace) % elementIDs(1)
         s1 = myDGSEM % mesh % faces(iFace) % elementSides(1)
         e2 = myDGSEM % mesh % faces(iFace) % elementIDs(2)
         s2 = ABS(myDGSEM % mesh % faces(iFace) % elementSides(2))

         IF( e2 < 0 )THEN

            DO j = 0, myDGSEM % N  
               DO i = 0, myDGSEM % N
   
                  IF( i == 0 )THEN
                     IF( j == 0 )THEN
                        ii = (1-myDGSEM % mesh % faces(iFace) % swapDimensions)*&
                             (myDGSEM % mesh % faces(iFace) % iStart) + &
                             (myDGSEM % mesh % faces(iFace) % swapDimensions)*&
                             (myDGSEM % mesh % faces(iFace) % jStart)
                        jj = (1-myDGSEM % mesh % faces(iFace) % swapDimensions)*&
                             (myDGSEM % mesh % faces(iFace) % jStart) + &
                             (myDGSEM % mesh % faces(iFace) % swapDimensions)*&
                             (myDGSEM % mesh % faces(iFace) % iStart)
                     ELSE
                        ii = myDGSEM % mesh % faces(iFace) % swapDimensions*&
                             (ii+myDGSEM % mesh % faces(iFace) % jInc) + &
                             (1-myDGSEM % mesh % faces(iFace) % swapDimensions)*&
                             myDGSEM % mesh % faces(iFace) % iStart
                        jj = (1-myDGSEM % mesh % faces(iFace) % swapDimensions)*&
                             (jj+myDGSEM % mesh % faces(iFace) % jInc) +&
                             myDGSEM % mesh % faces(iFace) % swapDimensions*&
                             myDGSEM % mesh % faces(iFace) % jStart
                     ENDIF
                  ELSE
                     ii = (1-myDGSEM % mesh % faces(iFace) % swapDimensions)*&
                          (ii + myDGSEM % mesh % faces(iFace) % iInc) +&
                          myDGSEM % mesh % faces(iFace) % swapDimensions*ii
                     jj = myDGSEM % mesh % faces(iFace) % swapDimensions*&
                          (jj+myDGSEM % mesh % faces(iFace) % iInc) + &
                          (1-myDGSEM % mesh % faces(iFace) % swapDimensions)*jj
                  ENDIF
   
                  norm = sqrt( myDGSEM % mesh % geom(e1) % nHat(1,i,j,s1)*myDGSEM % mesh % geom(e1) % nHat(1,i,j,s1) + &
                               myDGSEM % mesh % geom(e1) % nHat(2,i,j,s1)*myDGSEM % mesh % geom(e1) % nHat(2,i,j,s1) + &
                               myDGSEM % mesh % geom(e1) % nHat(3,i,j,s1)*myDGSEM % mesh % geom(e1) % nHat(3,i,j,s1) )
   
                  DO k = 1, 3
                     nHat(k) = myDGSEM % mesh % geom(e1) % nHat(k,i,j,s1)/norm
                  ENDDO
 
                  bID  = ABS(myDGSEM % mesh % faces(iFace) % boundaryID)
                  DO iEq = 1, nEq-1                 
                  jump(iEq)  = myDGSEM % externalState(ii,jj,iEq,bID) - &
                               myDGSEM % state % boundarySolution(i,j,iEq,s1,e1) !outState - inState
                  ENDDO

                  ! Sound speed estimate for the external and internal states
                  
                  T = (myDGSEM % static % boundarySolution(i,j,5,s1,e1)+myDGSEM % externalState(ii,jj,5,bID))/&
                      (myDGSEM % static % boundarySolution(i,j,4,s1,e1)+myDGSEM % externalState(ii,jj,4,bID))
                           
                  cOut = sqrt( myDGSEM % params % R*T* &
                              ( (myDGSEM % externalState(ii,jj,6,bID)+&
                                 myDGSEM % static % boundarySolution(i,j,6,s1,e1) )/&
                                 myDGSEM % params % P0 )**rC   )
                   
                  T = (myDGSEM % static % boundarySolution(i,j,5,s1,e1)+myDGSEM % state % boundarySolution(i,j,5,s1,e1))/&
                      (myDGSEM % static % boundarySolution(i,j,4,s1,e1)+myDGSEM % state % boundarySolution(i,j,4,s1,e1))  
                                      
                  cIn  = sqrt( myDGSEM % params % R*T* &
                              ( (myDGSEM % state % boundarySolution(i,j,6,s1,e1)+&
                                 myDGSEM % static % boundarySolution(i,j,6,s1,e1) )/&
                                 myDGSEM % params % P0 )**rC  )
                               
                  ! External normal velocity component
                  uOut = ( myDGSEM % externalState(ii,jj,1,bID)*nHat(1) + &
                           myDGSEM % externalState(ii,jj,2,bID)*nHat(2) + &
                           myDGSEM % externalState(ii,jj,3,bID)*nHat(3) )/&
                           (myDGSEM % externalState(ii,jj,4,bID)+&
                            myDGSEM % static % boundarySolution(i,j,4,s1,e1))
                            
                  ! Internal normal velocity component
                  uIn  = ( myDGSEM % state % boundarySolution(i,j,1,s1,e1)*nHat(1) + &
                           myDGSEM % state % boundarySolution(i,j,2,s1,e1)*nHat(2) + &
                           myDGSEM % state % boundarySolution(i,j,3,s1,e1)*nHat(3) )/& 
                           (myDGSEM % state % boundarySolution(i,j,4,s1,e1)+&
                            myDGSEM % static % boundarySolution(i,j,4,s1,e1) )
                            
                  fac = max( abs(uIn+cIn), abs(uIn-cIn), abs(uOut+cOut), abs(uOut-cOut) )
                 ! fac = max( abs(uIn), abs(uOut) )
                  
                  ! Advective flux
                  DO iEq = 1, nEq-1
                        aS(iEq) = uIn*( myDGSEM % state % boundarySolution(i,j,iEq,s1,e1) + myDGSEM % static % boundarySolution(i,j,iEq,s1,e1) ) +&
                                 uOut*( myDGSEM % externalState(ii,jj,iEq,bID) + myDGSEM % static % boundarySolution(i,j,iEq,s1,e1) )
                  ENDDO
                  
                  DO k = 1, 3
                  ! Momentum flux due to pressure
                  aS(k) = aS(k) + (myDGSEM % state % boundarySolution(i,j,6,s1,e1) + &
                                   myDGSEM % externalState(ii,jj,6,bID))*nHat(k)
                  ENDDO  
                  
                  
                  DO iEq = 1, nEq-1
                     myDGSEM % state % boundaryFlux(i,j,iEq,s1,e1) = 0.5_prec*( aS(iEq) - fac*jump(iEq) )*norm
                     IF( iEq == 4 )THEN
                        DO k = 1, 3
                           jEq = k+(iEq-1)*3
                           ! Calculate the Bassi-Rebay flux for the stress tensor.
                           myDGSEM % stressTensor % boundaryFlux(i,j,jEq,s1,e1) = 0.5_prec*( myDGSEM % state % boundarySolution(i,j,iEq,s1,e1) +&
                                                                                             myDGSEM % externalState(ii,jj,iEq,bID) )*&
                                                                                             myDGSEM % mesh % geom(e1) % nHat(k,i,j,s1)
                        ENDDO
                     ELSE
                        DO k = 1, 3
                           jEq = k+(iEq-1)*3
                           ! Calculate the Bassi-Rebay flux for the stress tensor.
                           myDGSEM % stressTensor % boundaryFlux(i,j,jEq,s1,e1) = 0.5_prec*( myDGSEM % state % boundarySolution(i,j,iEq,s1,e1)/&
                                                                                             (myDGSEM % state % boundarySolution(i,j,4,s1,e1) +&
                                                                                              myDGSEM % static % boundarySolution(i,j,4,s1,e1)) +&
                                                                                             myDGSEM % externalState(ii,jj,iEq,bID)/&
                                                                                             (myDGSEM % externalState(ii,jj,4,bID)+&
                                                                                              myDGSEM % static % boundarySolution(i,j,4,s1,e1)) )*&
                                                                                             myDGSEM % mesh % geom(e1) % nHat(k,i,j,s1)
                        ENDDO
                     ENDIF
                  ENDDO
                  
               ENDDO
            ENDDO 

         ENDIF 
         
      ENDDO 
      !$OMP ENDDO
      

#endif

 END SUBROUTINE BoundaryFaceFlux_Fluid

!
! /////////////////////////////////////////////////////////////////////////////////////////////// !
!                                                                                                 !
!  This section of code contains routines for computing tendency from the internal and Riemann    !
!  fluxes and the buoyancy source term.                                                           !
!                                                                                                 !
! /////////////////////////////////////////////////////////////////////////////////////////////// !
!
 SUBROUTINE MappedTimeDerivative_Fluid( myDGSEM )

   IMPLICIT NONE
   CLASS(Fluid), INTENT(inout) :: myDGSEM
#ifdef HAVE_CUDA
   ! Local
   TYPE(dim3) :: grid, tBlock
  
      tBlock = dim3(4*(ceiling( REAL(myDGSEM % N+1)/4 ) ), &
                    4*(ceiling( REAL(myDGSEM % N+1)/4 ) ) , &
                    4*(ceiling( REAL(myDGSEM % N+1)/4 ) ) )
      grid = dim3(myDGSEM % mesh % nElems,nEq-1,1)
      
      CALL MappedTimeDerivative_CUDAKernel<<<grid,tBlock>>>( myDGSEM % state % solution_dev, &
                                                             myDGSEM % static % solution_dev, &
                                                             myDGSEM % state % boundaryFlux_dev, &
                                                             myDGSEM % dragProfile_dev, &
                                                             myDGSEM % mesh % geom_dev % Ja_dev, &
                                                             myDGSEM % mesh % geom_dev % J_dev, &
                                                             myDGSEM % dgStorage % bMat_dev, &
                                                             myDGSEM % dgStorage % qWeight_dev, &
                                                             myDGSEM % dgStorage % dMatP_dev, &
                                                             myDGSEM % state % tendency_dev )
#else
   ! Local
   INTEGER    :: iEl, i, j, k, m, iEq, row, col
   REAL(prec) :: F
   REAL(prec) :: pContFlux(0:myDGSEM % N,0:myDGSEM % N,0:myDGSEM % N)
   REAL(prec) :: sContFlux(0:myDGSEM % N,0:myDGSEM % N,0:myDGSEM % N)
   REAL(prec) :: qContFlux(0:myDGSEM % N,0:myDGSEM % N,0:myDGSEM % N)


      !$OMP DO PRIVATE( pContFlux, sContFlux, qContFlux )
      DO iEl = 1, myDGSEM % mesh % nElems
         DO iEq = 1, nEq-1
         
            DO k = 0, myDGSEM % N 
               DO j = 0, myDGSEM % N 
                  DO i = 0, myDGSEM % N
                     sContFlux(i,j,k) = 0.0_prec
                     pContFlux(i,j,k) = 0.0_prec
                     qContFlux(i,j,k) = 0.0_prec
                  ENDDO
               ENDDO 
            ENDDO
         
         ! Here the flux tensor in physical space is calculated and rotated to give the 
         ! contravariant flux tensor in the reference computational domain.
         
         !//////////////////////////////// Advection ///////////////////////////////////////!
            DO col = 1, 3
               DO k = 0, myDGSEM % N 
                  DO j = 0, myDGSEM % N 
                     DO i = 0, myDGSEM % N

                        F = myDGSEM % state % solution(i,j,k,col,iEl)*&
                           (myDGSEM % state % solution(i,j,k,iEq,iEl)+&
                            myDGSEM % static % solution(i,j,k,iEq,iEl))/& 
                           (myDGSEM % state % solution(i,j,k,4,iEl)+&
                            myDGSEM % static % solution(i,j,k,4,iEl)) 
                            
               
                        sContFlux(i,j,k) = sContFlux(i,j,k) + &
                                               myDGSEM % mesh % geom(iEl) % Ja(i,j,k,col,1)*F
                                       
                        pContFlux(i,j,k) = pContFlux(i,j,k) + &
                                               myDGSEM % mesh % geom(iEl) % Ja(i,j,k,col,2)*F 
                                      
                        qContFlux(i,j,k) = qContFlux(i,j,k) + &
                                              myDGSEM % mesh % geom(iEl) % Ja(i,j,k,col,3)*F
                                              
                     ENDDO
                  ENDDO
               ENDDO 
            ENDDO

        ! //////////////////// Pressure (Momentum only) /////////////////////////// !
            IF( iEq <= 3 )THEN
               DO k = 0, myDGSEM % N 
                  DO j = 0, myDGSEM % N 
                     DO i = 0, myDGSEM % N

                        sContFlux(i,j,k) = sContFlux(i,j,k) + &
                                               myDGSEM % mesh % geom(iEl) % Ja(i,j,k,iEq,1)*&
                                               myDGSEM % state % solution(i,j,k,6,iEl)
                                       
                        pContFlux(i,j,k) = pContFlux(i,j,k) + &
                                               myDGSEM % mesh % geom(iEl) % Ja(i,j,k,iEq,2)*&
                                               myDGSEM % state % solution(i,j,k,6,iEl) 
                                      
                        qContFlux(i,j,k) = qContFlux(i,j,k) + &
                                               myDGSEM % mesh % geom(iEl) % Ja(i,j,k,iEq,3)*&
                                               myDGSEM % state % solution(i,j,k,6,iEl)
                                              
                     ENDDO
                  ENDDO
               ENDDO 
               
            ENDIF
      ! Now, the flux divergence is computed by multiplying the internally calculated fluxes by the
      ! DG-Derivative matrix and adding the boundary weighted fluxes.
            DO k = 0, myDGSEM % N
               DO j = 0, myDGSEM % N
                  DO i = 0, myDGSEM % N
      
                     myDGSEM % state % tendency(i,j,k,iEq,iEl) = 0.0_prec
               
                     DO m = 0, myDGSEM % N
                        myDGSEM % state % tendency(i,j,k,iEq,iEl) = myDGSEM % state % tendency(i,j,k,iEq,iEl) + &
                                          myDGSEM % dgStorage % dMatP(m,i)*sContFlux(m,j,k) + &
                                          myDGSEM % dgStorage % dMatP(m,j)*pContFlux(i,m,k) + &
                                          myDGSEM % dgStorage % dMatP(m,k)*qContFlux(i,j,m)
                     ENDDO
                                    
                     myDGSEM % state % tendency(i,j,k,iEq,iEl) = -( myDGSEM % state % tendency(i,j,k,iEq,iEl) + &
                                    ( myDGSEM % state % boundaryFlux(i,k,iEq,SOUTH,iEl)*&
                                      myDGSEM % dgStorage % bmat(j,left-1) + &
                                      myDGSEM % state % boundaryFlux(i,k,iEq,NORTH,iEl)*&
                                      myDGSEM % dgStorage % bMat(j,right-1) )/&
                                      myDGSEM % dgStorage % qWeight(j) + &
                                    ( myDGSEM % state % boundaryFlux(j,k,iEq,WEST,iEl)*&
                                      myDGSEM % dgStorage % bMat(i,left-1) + &
                                      myDGSEM % state % boundaryFlux(j,k,iEq,EAST,iEl)*&
                                      myDGSEM % dgStorage % bMat(i,right-1) )/&
                                      myDGSEM % dgStorage % qWeight(i) + &
                                    ( myDGSEM % state % boundaryFlux(i,j,iEq,BOTTOM,iEl)*&
                                      myDGSEM % dgStorage % bMat(k,left-1) + &
                                      myDGSEM % state % boundaryFlux(i,j,iEq,TOP,iEl)*&
                                      myDGSEM % dgStorage % bMat(k,right-1) )/&
                                      myDGSEM % dgStorage % qWeight(k) )/myDGSEM % mesh % geom(iEl) % J(i,j,k)
                  ENDDO
               ENDDO
            ENDDO
            
            IF( iEq == 1 )THEN
               DO k = 0, myDGSEM % N  
                  DO j = 0, myDGSEM % N 
                     DO i = 0, myDGSEM % N
                        F = sqrt( myDGSEM % state % solution(i,j,k,1,iEl)**2 + &
                                  myDGSEM % state % solution(i,j,k,2,iEl)**2 + &
                                  myDGSEM % state % solution(i,j,k,3,iEl)**2 )/&
                                  ( myDGSEM % static % solution(i,j,k,4,iEl) + myDGSEM % state % solution(i,j,k,4,iEl) )
                        myDGSEM % state % tendency(i,j,k,1,iEl) = myDGSEM % state % tendency(i,j,k,1,iEl) -&
                                                                  myDGSEM % dragProfile(i,j,k,iEl)*myDGSEM % state % solution(i,j,k,1,iEl)*F -&
                                                                  myDGSEM % state % solution(i,j,k,3,iEl)*myDGSEM % params % fRotY +&
                                                                  myDGSEM % state % solution(i,j,k,2,iEl)*myDGSEM % params % fRotZ
                     ENDDO
                  ENDDO
               ENDDO
            
            ELSEIF( iEq == 2 )THEN
               DO k = 0, myDGSEM % N  
                  DO j = 0, myDGSEM % N 
                     DO i = 0, myDGSEM % N
                        F = sqrt( myDGSEM % state % solution(i,j,k,1,iEl)**2 + &
                                  myDGSEM % state % solution(i,j,k,2,iEl)**2 + &
                                  myDGSEM % state % solution(i,j,k,3,iEl)**2 )/&
                                  ( myDGSEM % static % solution(i,j,k,4,iEl) + myDGSEM % state % solution(i,j,k,4,iEl) )
                        myDGSEM % state % tendency(i,j,k,1,iEl) = myDGSEM % state % tendency(i,j,k,1,iEl) -&
                                                                  myDGSEM % dragProfile(i,j,k,iEl)*myDGSEM % state % solution(i,j,k,2,iEl)*F - &
                                                                  myDGSEM % state % solution(i,j,k,1,iEl)*myDGSEM % params % fRotZ +&
                                                                  myDGSEM % state % solution(i,j,k,3,iEl)*myDGSEM % params % fRotX
                     ENDDO
                  ENDDO
               ENDDO
               
            ELSEIF( iEq == 3 )THEN
               DO k = 0, myDGSEM % N  
                  DO j = 0, myDGSEM % N 
                     DO i = 0, myDGSEM % N
                        F = sqrt( myDGSEM % state % solution(i,j,k,1,iEl)**2 + &
                                  myDGSEM % state % solution(i,j,k,2,iEl)**2 + &
                                  myDGSEM % state % solution(i,j,k,3,iEl)**2 )/&
                                  ( myDGSEM % static % solution(i,j,k,4,iEl) + myDGSEM % state % solution(i,j,k,4,iEl) )
                        myDGSEM % state % tendency(i,j,k,3,iEl) = myDGSEM % state % tendency(i,j,k,3,iEl) -&
                                                                  myDGSEM % dragProfile(i,j,k,iEl)*myDGSEM % state % solution(i,j,k,3,iEl)*F - &
                                                                  myDGSEM % state % solution(i,j,k,2,iEl)*myDGSEM % params % fRotX +&
                                                                  myDGSEM % state % solution(i,j,k,1,iEl)*myDGSEM % params % fRotY-&
                                                                 ( myDGSEM % state % solution(i,j,k,4,iEl) )*myDGSEM % params % g  !& 
                     ENDDO
                  ENDDO 
               ENDDO
            ENDIF
         
         ENDDO
      ENDDO
      !$OMP ENDDO
      
#endif

 END SUBROUTINE MappedTimeDerivative_Fluid
!
! /////////////////////////////////////////////////////////////////////////////////////////////// !
!                                                                                                 !
!  This section of code contains routines for computing the gradients of the prognostic variables !
!                                                                                                 !
! /////////////////////////////////////////////////////////////////////////////////////////////// !
!
 SUBROUTINE CalculateStressTensor_Fluid( myDGSEM )
 
   IMPLICIT NONE
   CLASS(Fluid), INTENT(inout) :: myDGSEM
   
#ifdef HAVE_CUDA
   ! Local
   TYPE(dim3) :: grid, tBlock
  
      tBlock = dim3(4*(ceiling( REAL(myDGSEM % N+1)/4 ) ), &
                    4*(ceiling( REAL(myDGSEM % N+1)/4 ) ) , &
                    4*(ceiling( REAL(myDGSEM % N+1)/4 ) ) )
      grid = dim3(myDGSEM % mesh % nElems,nEq-1,3)
   
      CALL CalculateStressTensor_CUDAKernel<<<grid,tBlock>>>( myDGSEM % state % solution_dev, &
                                                              myDGSEM % static % solution_dev, &
                                                              myDGSEM % dgStorage % dMatP_dev, &
                                                              myDGSEM % dgStorage % bMat_dev, &
                                                              myDGSEM % dgStorage % qWeight_dev, &
                                                              myDGSEM % mesh % geom_dev % Ja_dev, &
                                                              myDGSEM % mesh % geom_dev % J_dev, &
                                                              myDGSEM % stressTensor % boundaryFlux_dev, &
                                                              myDGSEM % stressTensor % solution_dev )
#else
   ! Local
   INTEGER :: iEl, iEq, idir, i, j, k, m, jEq
   REAL(prec) :: pContFlux(0:myDGSEM % N,0:myDGSEM % N,0:myDGSEM % N)
   REAL(prec) :: sContFlux(0:myDGSEM % N,0:myDGSEM % N,0:myDGSEM % N)
   REAL(prec) :: qContFlux(0:myDGSEM % N,0:myDGSEM % N,0:myDGSEM % N)


      !$OMP DO PRIVATE( pContFlux, sContFlux, qContFlux )
      DO iEl = 1, myDGSEM % mesh % nElems
         DO iEq = 1, nEq-1
            DO idir = 1, 3
         
               DO k = 0, myDGSEM % N 
                  DO j = 0, myDGSEM % N 
                     DO i = 0, myDGSEM % N
                        sContFlux(i,j,k) = 0.0_prec
                        pContFlux(i,j,k) = 0.0_prec
                        qContFlux(i,j,k) = 0.0_prec
                     ENDDO
                  ENDDO 
               ENDDO
         
         ! Here the flux tensor in physical space is calculated and rotated to give the 
         ! contravariant flux tensor in the reference computational domain.
               IF( iEq == 4 )THEN
	               DO k = 0, myDGSEM % N 
	                  DO j = 0, myDGSEM % N 
	                     DO i = 0, myDGSEM % N
	
	                        sContFlux(i,j,k) = myDGSEM % mesh % geom(iEl) % Ja(i,j,k,idir,1)*&
	                                           myDGSEM % state % solution(i,j,k,iEq,iEl)
	                                       
	                        pContFlux(i,j,k) = myDGSEM % mesh % geom(iEl) % Ja(i,j,k,idir,2)*&
	                                           myDGSEM % state % solution(i,j,k,iEq,iEl) 
	                                      
	                        qContFlux(i,j,k) = myDGSEM % mesh % geom(iEl) % Ja(i,j,k,idir,3)*&
	                                           myDGSEM % state % solution(i,j,k,iEq,iEl)
	                                              
	                     ENDDO
	                  ENDDO
	               ENDDO 
               ELSE
	               DO k = 0, myDGSEM % N 
	                  DO j = 0, myDGSEM % N 
	                     DO i = 0, myDGSEM % N
	
	                        sContFlux(i,j,k) = myDGSEM % mesh % geom(iEl) % Ja(i,j,k,idir,1)*&
	                                           myDGSEM % state % solution(i,j,k,iEq,iEl)/&
	                                          (myDGSEM % state % solution(i,j,k,4,iEl)+&
	                                           myDGSEM % static % solution(i,j,k,4,iEl) )
	                                       
	                        pContFlux(i,j,k) = myDGSEM % mesh % geom(iEl) % Ja(i,j,k,idir,2)*&
	                                           myDGSEM % state % solution(i,j,k,iEq,iEl)/&
	                                           (myDGSEM % state % solution(i,j,k,4,iEl)+&
	                                           myDGSEM % static % solution(i,j,k,4,iEl) )
	                                      
	                        qContFlux(i,j,k) = myDGSEM % mesh % geom(iEl) % Ja(i,j,k,idir,3)*&
	                                           myDGSEM % state % solution(i,j,k,iEq,iEl)/&
	                                           (myDGSEM % state % solution(i,j,k,4,iEl)+&
	                                           myDGSEM % static % solution(i,j,k,4,iEl) )
	                                              
	                     ENDDO
	                  ENDDO
	               ENDDO 
               ENDIF
	               
      ! Now, the flux divergence is computed by multiplying the internally calculated fluxes by the
      ! DG-Derivative matrix and adding the boundary weighted fluxes.
               jEq = idir + (iEq-1)*3
               DO k = 0, myDGSEM % N
                  DO j = 0, myDGSEM % N
                     DO i = 0, myDGSEM % N
      
                        myDGSEM % stressTensor % solution(i,j,k,jEq,iEl) = 0.0_prec
                
                        DO m = 0, myDGSEM % N
                           myDGSEM % stressTensor % solution(i,j,k,jEq,iEl) = myDGSEM % stressTensor % solution(i,j,k,jEq,iEl) + &
                                          myDGSEM % dgStorage % dMatP(m,i)*sContFlux(m,j,k) + &
                                          myDGSEM % dgStorage % dMatP(m,j)*pContFlux(i,m,k) + &
                                          myDGSEM % dgStorage % dMatP(m,k)*qContFlux(i,j,m)
                        ENDDO
         
                        myDGSEM % stressTensor % solution(i,j,k,jEq,iEl) = ( myDGSEM % stressTensor % solution(i,j,k,jEq,iEl) + &
                                    ( myDGSEM % stressTensor % boundaryFlux(i,k,jEq,SOUTH,iEl)*&
                                      myDGSEM % dgStorage % bmat(j,left-1) + &
                                      myDGSEM % stressTensor % boundaryFlux(i,k,jEq,NORTH,iEl)*&
                                      myDGSEM % dgStorage % bMat(j,right-1) )/&
                                      myDGSEM % dgStorage % qWeight(j) + &
                                    ( myDGSEM % stressTensor % boundaryFlux(j,k,jEq,WEST,iEl)*&
                                      myDGSEM % dgStorage % bMat(i,left-1) + &
                                      myDGSEM % stressTensor % boundaryFlux(j,k,jEq,EAST,iEl)*&
                                      myDGSEM % dgStorage % bMat(i,right-1) )/&
                                      myDGSEM % dgStorage % qWeight(i) + &
                                    ( myDGSEM % stressTensor % boundaryFlux(i,j,jEq,BOTTOM,iEl)*&
                                      myDGSEM % dgStorage % bMat(k,left-1) + &
                                      myDGSEM % stressTensor % boundaryFlux(i,j,jEq,TOP,iEl)*&
                                      myDGSEM % dgStorage % bMat(k,right-1) )/&
                                      myDGSEM % dgStorage % qWeight(k) )/myDGSEM % mesh % geom(iEl) % J(i,j,k)
                     ENDDO
                  ENDDO
               ENDDO
            
            ENDDO
         ENDDO    
      ENDDO
      !$OMP ENDDO
      
#endif

 END SUBROUTINE CalculateStressTensor_Fluid
!
 SUBROUTINE CalculateBoundaryStress_Fluid( myDGSEM ) 

   IMPLICIT NONE
   CLASS(Fluid), INTENT(inout) :: myDGSEM
#ifdef HAVE_CUDA
   ! Local
   TYPE(dim3) :: grid, tBlock
  
     tBlock = dim3(4*(ceiling( REAL(myDGSEM % N+1)/4 ) ), &
                   4*(ceiling( REAL(myDGSEM % N+1)/4 ) ) , &
                   15 )
     grid = dim3(myDGSEM % mesh % nElems, 1, 1)  
     
     CALL CalculateBoundaryStress_CUDAKernel<<<grid, tBlock>>>( myDGSEM % stressTensor % solution_dev, &
                                                                myDGSEM % dgStorage % bMat_dev, &
                                                                myDGSEM % stressTensor % boundarySolution_dev )
#else
   ! Local
   INTEGER :: iEq, iEl, i, j, k

      !$OMP DO
      DO iEl = 1, myDGSEM % mesh % nElems
         DO iEq = 1, (myDGSEM % nEq-1)*3
            DO k = 0, myDGSEM % N
               DO j = 0, myDGSEM % N
               
                  myDGSEM % stressTensor % boundarySolution(j,k,iEq,WEST,iEl)   = 0.0_prec
                  myDGSEM % stressTensor % boundarySolution(j,k,iEq,EAST,iEl)   = 0.0_prec
                  myDGSEM % stressTensor % boundarySolution(j,k,iEq,SOUTH,iEl)  = 0.0_prec
                  myDGSEM % stressTensor % boundarySolution(j,k,iEq,NORTH,iEl)  = 0.0_prec
                  myDGSEM % stressTensor % boundarySolution(j,k,iEq,BOTTOM,iEl) = 0.0_prec
                  myDGSEM % stressTensor % boundarySolution(j,k,iEq,TOP,iEL)    = 0.0_prec
    
                  DO i = 0, myDGSEM % N

                     myDGSEM % stressTensor % boundarySolution(j,k,iEq,WEST,iEl)  = &
                        myDGSEM % stressTensor % boundarySolution(j,k,iEq,WEST,iEl)  + &
                        myDGSEM % dgStorage % bMat(i,0)*myDGSEM % stressTensor % solution(i,j,k,iEq,iEl)

                     myDGSEM % stressTensor % boundarySolution(j,k,iEq,EAST,iEl)  = &
                        myDGSEM % stressTensor % boundarySolution(j,k,iEq,EAST,iEl)  + &
                        myDGSEM % dgStorage % bMat(i,1)*myDGSEM % stressTensor % solution(i,j,k,iEq,iEl)

                     myDGSEM % stressTensor % boundarySolution(j,k,iEq,SOUTH,iEl)  = &
                        myDGSEM % stressTensor % boundarySolution(j,k,iEq,SOUTH,iEl)  + &
                        myDGSEM % dgStorage % bMat(i,0)*myDGSEM % stressTensor % solution(j,i,k,iEq,iEl)

                     myDGSEM % stressTensor % boundarySolution(j,k,iEq,NORTH,iEl)   = &
                        myDGSEM % stressTensor % boundarySolution(j,k,iEq,NORTH,iEl)  +  &
                        myDGSEM % dgStorage % bMat(i,1)*myDGSEM % stressTensor % solution(j,i,k,iEq,iEl)

                     myDGSEM % stressTensor % boundarySolution(j,k,iEq,BOTTOM,iEl)  = &
                        myDGSEM % stressTensor % boundarySolution(j,k,iEq,BOTTOM,iEl)  + &
                        myDGSEM % dgStorage % bMat(i,0)*myDGSEM % stressTensor % solution(j,k,i,iEq,iEl)

                     myDGSEM % stressTensor % boundarySolution(j,k,iEq,TOP,iEl)  = &
                        myDGSEM % stressTensor % boundarySolution(j,k,iEq,TOP,iEl)  + &
                        myDGSEM % dgStorage % bMat(i,1)*myDGSEM % stressTensor % solution(j,k,i,iEq,iEl)

                  ENDDO
               
               ENDDO
            ENDDO
         ENDDO
      ENDDO
      !$OMP ENDDO
      
#endif
      
 END SUBROUTINE CalculateBoundaryStress_Fluid
!
 SUBROUTINE UpdateExternalStress_Fluid( myDGSEM, tn, myRank ) ! ////////// !

   IMPLICIT NONE
   CLASS(Fluid), INTENT(inout) :: myDGSEM
   REAL(prec), INTENT(in)      :: tn
   INTEGER, INTENT(in)         :: myRank
#ifdef HAVE_CUDA
   ! Local
   TYPE(dim3) :: grid, tBlock
  
     tBlock = dim3(4*(ceiling( REAL(myDGSEM % N+1)/4 ) ), &
                   4*(ceiling( REAL(myDGSEM % N+1)/4 ) ) , &
                   1 )
     grid = dim3(myDGSEM % nBoundaryFaces,(nEq-1)*3,1)  
     
     CALL UpdateExternalStress_CUDAKernel<<<grid, tBlock>>>( myDGSEM % extComm % boundaryIDs_dev, &            ! I
                                                            myDGSEM % mesh % faces_dev % elementIDs, &         ! I
                                                            myDGSEM % mesh % faces_dev % elementSides, &       ! I
                                                            myDGSEM % extComm % extProcIDs_dev, &              ! I
                                                            myDGSEM % externalStress_dev, &                    ! O
                                                            myDGSEM % stressTensor % boundarySolution_dev, &   ! I  
                                                            myDGSEM % prescribedStress_dev, &                  ! I
                                                            myDGSEM % mesh % geom_dev % nHat_dev )             ! I

#else
   ! Local
   INTEGER    :: iEl, iFace, bFaceID, i, j, k, iEq
   INTEGER    :: iFace2, p2
   INTEGER    :: e1, e2, s1, s2

      !$OMP DO
      DO iFace = 1, myDGSEM % nBoundaryFaces

         iFace2 = myDGSEM % extComm % boundaryIDs( iFace ) ! Obtain the process-local face id for this boundary-face id
         e1     = myDGSEM % mesh % Faces(iFace2) % elementIDs(1)
         s1     = myDGSEM % mesh % Faces(iFace2) % elementSides(1)
         e2     = myDGSEM % mesh % Faces(iFace2) % elementIDs(2)
         p2     = myDGSEM % extComm % extProcIDs( iFace )
         
         IF( p2 == myRank )THEN ! Enforce no boundary flux due to the fluid stress
            DO j = 0, myDGSEM % N 
               DO i = 0, myDGSEM % N
                  DO iEq = 1, (myDGSEM % nEq-1)*3
                        myDGSEM % externalStress(i,j,iEq,iFace) = -myDGSEM % stressTensor % boundarySolution(i,j,iEq,s1,e1)
                  ENDDO
               ENDDO
            ENDDO
         ENDIF
         
      ENDDO
      !$OMP ENDDO

#endif     

 END SUBROUTINE UpdateExternalStress_Fluid
!
 SUBROUTINE InternalStressFlux_Fluid( myDGSEM )

   IMPLICIT NONE
   CLASS(Fluid), INTENT(inout) :: myDGSEM
#ifdef HAVE_CUDA
   ! Local
   TYPE(dim3) :: grid, tBlock
  
      tBlock = dim3(4*(ceiling( REAL(myDGSEM % N+1)/4 ) ), &
                    4*(ceiling( REAL(myDGSEM % N+1)/4 ) ) , &
                    1 )
      grid = dim3(myDGSEM % mesh % nFaces,nEq-1,1)  
      
      CALL InternalStressFlux_CUDAKernel<<<grid, tBlock>>>( myDGSEM % mesh % faces_dev % elementIDs, &
                                                  myDGSEM % mesh % faces_dev % elementSides, &
                                                  myDGSEM % mesh % faces_dev % boundaryID, &
                                                  myDGSEM % mesh % faces_dev % iMap, &
                                                  myDGSEM % mesh % faces_dev % jMap, &
                                                  myDGSEM % mesh % geom_dev % nHat_dev, &
                                                  myDGSEM % state % boundarySolution_dev, &
                                                  myDGSEM % static % boundarySolution_dev, &
                                                  myDGSEM % stressTensor % boundarySolution_dev, &
                                                  myDGSEM % sgsCoeffs % boundarySolution_dev, &
                                                  myDGSEM % externalState_dev, &
                                                  myDGSEM % externalStress_dev, &
                                                  myDGSEM % stressTensor % boundaryFlux_dev )
#else
   ! Local
   REAL(prec) :: norm, rhoIn, rhoOut
   INTEGER :: iEl, iFace
   INTEGER    :: i, j, k, m, iEq, jEq
   INTEGER    :: ii, jj, bID
   INTEGER    :: e1, s1, e2, s2

      !$OMP DO
      DO iFace = 1, myDGSEM % mesh % nFaces

         
         e1 = myDGSEM % mesh % faces(iFace) % elementIDs(1)
         s1 = myDGSEM % mesh % faces(iFace) % elementSides(1)
         e2 = myDGSEM % mesh % faces(iFace) % elementIDs(2)
         s2 = ABS(myDGSEM % mesh % faces(iFace) % elementSides(2))

         IF( e2 > 0 )THEN

            DO j = 0, myDGSEM % N  
               DO i = 0, myDGSEM % N

                  IF( i == 0 )THEN
                     IF( j == 0 )THEN
                        ii = (1-myDGSEM % mesh % faces(iFace) % swapDimensions)*&
                             (myDGSEM % mesh % faces(iFace) % iStart) + &
                             (myDGSEM % mesh % faces(iFace) % swapDimensions)*&
                             (myDGSEM % mesh % faces(iFace) % jStart)
                        jj = (1-myDGSEM % mesh % faces(iFace) % swapDimensions)*&
                             (myDGSEM % mesh % faces(iFace) % jStart) + &
                             (myDGSEM % mesh % faces(iFace) % swapDimensions)*&
                             (myDGSEM % mesh % faces(iFace) % iStart)
                     ELSE
                        ii = myDGSEM % mesh % faces(iFace) % swapDimensions*&
                             (ii+myDGSEM % mesh % faces(iFace) % jInc) + &
                             (1-myDGSEM % mesh % faces(iFace) % swapDimensions)*&
                             myDGSEM % mesh % faces(iFace) % iStart
                        jj = (1-myDGSEM % mesh % faces(iFace) % swapDimensions)*&
                             (jj+myDGSEM % mesh % faces(iFace) % jInc) +&
                             myDGSEM % mesh % faces(iFace) % swapDimensions*&
                             myDGSEM % mesh % faces(iFace) % jStart
                     ENDIF
                  ELSE
                     ii = (1-myDGSEM % mesh % faces(iFace) % swapDimensions)*&
                          (ii + myDGSEM % mesh % faces(iFace) % iInc) +&
                          myDGSEM % mesh % faces(iFace) % swapDimensions*ii
                     jj = myDGSEM % mesh % faces(iFace) % swapDimensions*&
                          (jj+myDGSEM % mesh % faces(iFace) % iInc) + &
                          (1-myDGSEM % mesh % faces(iFace) % swapDimensions)*jj
                  ENDIF

                   norm = sqrt( myDGSEM % mesh % geom(e1) % nHat(1,i,j,s1)**2 + &
                               myDGSEM % mesh % geom(e1) % nHat(2,i,j,s1)**2 + &
                               myDGSEM % mesh % geom(e1) % nHat(3,i,j,s1)**2 )
               
                   DO iEq = 1, nEq-1
                   
                      myDGSEM % stressTensor % boundaryFlux(i,j,iEq,s1,e1) = &
	                          0.5_prec*( myDGSEM % sgsCoeffs % boundarysolution(ii,jj,iEq,s2,e2)*myDGSEM % state % boundarySolution(ii,jj,iEq,s2,e2)-&
                                        myDGSEM % sgsCoeffs % boundarysolution(i,j,iEq,s1,e1)*myDGSEM % state % boundarySolution(i,j,iEq,s1,e1) )/&
	                            myDGSEM % params % viscLengthScale*norm
                               
                      IF( iEq == 4 )THEN
	                      DO m = 1, 3    
	                         jEq = m + (iEq-1)*3  
	                         myDGSEM % stressTensor % boundaryFlux(i,j,iEq,s1,e1) = myDGSEM % stressTensor % boundaryFlux(i,j,iEq,s1,e1) + &
	                           0.5_prec*(myDGSEM % sgsCoeffs % boundarysolution(i,j,iEq,s1,e1)*myDGSEM % stressTensor % boundarysolution(i,j,jEq,s1,e1)+&
	                                  myDGSEM % sgsCoeffs % boundarysolution(ii,jj,iEq,s2,e2)*myDGSEM % stressTensor % boundarysolution(ii,jj,jEq,s2,e2))*&
	                          myDGSEM % mesh % geom(e1) % nHat(m,i,j,s1)
	                      ENDDO
	                      
	                   ELSE
                      
	                      rhoOut = (myDGSEM % static % boundarySolution(ii,jj,4,s2,e2)+myDGSEM % state % boundarySolution(ii,jj,4,s2,e2) )
	                      rhoIn  = (myDGSEM % static % boundarySolution(i,j,4,s1,e1)+myDGSEM % state % boundarySolution(i,j,4,s1,e1) )
	                   
	                      DO m = 1, 3    
	                         jEq = m + (iEq-1)*3  
	                         myDGSEM % stressTensor % boundaryFlux(i,j,iEq,s1,e1) = myDGSEM % stressTensor % boundaryFlux(i,j,iEq,s1,e1) + &
                              0.5_prec*( rhoIn*myDGSEM % sgsCoeffs % boundarysolution(i,j,iEq,s1,e1)*myDGSEM % stressTensor % boundarysolution(i,j,jEq,s1,e1)+&
	                                       rhoOut*myDGSEM % sgsCoeffs % boundarysolution(ii,jj,iEq,s2,e2)*myDGSEM % stressTensor % boundarysolution(ii,jj,jEq,s2,e2))*&
	                          myDGSEM % mesh % geom(e1) % nHat(m,i,j,s1)
	                      ENDDO
	                   ENDIF
	                      
                      myDGSEM % stressTensor % boundaryFlux(ii,jj,iEq,s2,e2) = -myDGSEM % stressTensor % boundaryFlux(i,j,iEq,s1,e1)
                   ENDDO
                ENDDO
             ENDDO     

         ENDIF 
         
      ENDDO 
      !$OMP ENDDO
      
#endif

 END SUBROUTINE InternalStressFlux_Fluid
!
 SUBROUTINE BoundaryStressFlux_Fluid( myDGSEM )

   IMPLICIT NONE
   CLASS(Fluid), INTENT(inout) :: myDGSEM
#ifdef HAVE_CUDA
   ! Local
   TYPE(dim3) :: grid, tBlock
  
      tBlock = dim3(4*(ceiling( REAL(myDGSEM % N+1)/4 ) ), &
                    4*(ceiling( REAL(myDGSEM % N+1)/4 ) ) , &
                    1 )
      grid = dim3(myDGSEM % mesh % nFaces,nEq-1,1)  
      
      CALL BoundaryStressFlux_CUDAKernel<<<grid, tBlock>>>( myDGSEM % mesh % faces_dev % elementIDs, &
                                                  myDGSEM % mesh % faces_dev % elementSides, &
                                                  myDGSEM % mesh % faces_dev % boundaryID, &
                                                  myDGSEM % mesh % faces_dev % iMap, &
                                                  myDGSEM % mesh % faces_dev % jMap, &
                                                  myDGSEM % mesh % geom_dev % nHat_dev, &
                                                  myDGSEM % state % boundarySolution_dev, &
                                                  myDGSEM % static % boundarySolution_dev, &
                                                  myDGSEM % stressTensor % boundarySolution_dev, &
                                                  myDGSEM % sgsCoeffs % boundarySolution_dev, &
                                                  myDGSEM % externalSGS_dev, &
                                                  myDGSEM % externalState_dev, &
                                                  myDGSEM % externalStress_dev, &
                                                  myDGSEM % stressTensor % boundaryFlux_dev )
#else
   ! Local
   REAL(prec) :: norm, rhoIn, rhoOut
   INTEGER :: iEl, iFace
   INTEGER    :: i, j, k, m, iEq, jEq
   INTEGER    :: ii, jj, bID
   INTEGER    :: e1, s1, e2, s2

      !$OMP DO
      DO iFace = 1, myDGSEM % mesh % nFaces

         
         e1 = myDGSEM % mesh % faces(iFace) % elementIDs(1)
         s1 = myDGSEM % mesh % faces(iFace) % elementSides(1)
         e2 = myDGSEM % mesh % faces(iFace) % elementIDs(2)
         s2 = ABS(myDGSEM % mesh % faces(iFace) % elementSides(2))

         IF( e2 < 0 )THEN

            DO j = 0, myDGSEM % N  
               DO i = 0, myDGSEM % N

                  IF( i == 0 )THEN
                     IF( j == 0 )THEN
                        ii = (1-myDGSEM % mesh % faces(iFace) % swapDimensions)*&
                             (myDGSEM % mesh % faces(iFace) % iStart) + &
                             (myDGSEM % mesh % faces(iFace) % swapDimensions)*&
                             (myDGSEM % mesh % faces(iFace) % jStart)
                        jj = (1-myDGSEM % mesh % faces(iFace) % swapDimensions)*&
                             (myDGSEM % mesh % faces(iFace) % jStart) + &
                             (myDGSEM % mesh % faces(iFace) % swapDimensions)*&
                             (myDGSEM % mesh % faces(iFace) % iStart)
                     ELSE
                        ii = myDGSEM % mesh % faces(iFace) % swapDimensions*&
                             (ii+myDGSEM % mesh % faces(iFace) % jInc) + &
                             (1-myDGSEM % mesh % faces(iFace) % swapDimensions)*&
                             myDGSEM % mesh % faces(iFace) % iStart
                        jj = (1-myDGSEM % mesh % faces(iFace) % swapDimensions)*&
                             (jj+myDGSEM % mesh % faces(iFace) % jInc) +&
                             myDGSEM % mesh % faces(iFace) % swapDimensions*&
                             myDGSEM % mesh % faces(iFace) % jStart
                     ENDIF
                  ELSE
                     ii = (1-myDGSEM % mesh % faces(iFace) % swapDimensions)*&
                          (ii + myDGSEM % mesh % faces(iFace) % iInc) +&
                          myDGSEM % mesh % faces(iFace) % swapDimensions*ii
                     jj = myDGSEM % mesh % faces(iFace) % swapDimensions*&
                          (jj+myDGSEM % mesh % faces(iFace) % iInc) + &
                          (1-myDGSEM % mesh % faces(iFace) % swapDimensions)*jj
                  ENDIF

                   norm = sqrt( myDGSEM % mesh % geom(e1) % nHat(1,i,j,s1)**2 + &
                               myDGSEM % mesh % geom(e1) % nHat(2,i,j,s1)**2 + &
                               myDGSEM % mesh % geom(e1) % nHat(3,i,j,s1)**2 )
               
                  bID  = myDGSEM % mesh % faces(iFace) % boundaryID
                  IF( bID < 0 )THEN ! Physical Boundary
                     bID = ABS(bID)
                     DO iEq = 1, nEq-1
                        myDGSEM % stressTensor % boundaryFlux(i,j,iEq,s1,e1) = &
                                0.5_prec*myDGSEM % sgsCoeffs % boundarySolution(i,j,iEq,s1,e1)*&
                                ( myDGSEM % externalState(ii,jj,iEq,bID) - myDGSEM % state % boundarySolution(i,j,iEq,s1,e1) )/&
                                myDGSEM % params % viscLengthScale*norm
                                 
                        IF( iEq == 4 )THEN
                           DO m = 1, 3    
                              jEq = m + (iEq-1)*3  
                              myDGSEM % stressTensor % boundaryFlux(i,j,iEq,s1,e1) = &
                                      myDGSEM % stressTensor % boundaryFlux(i,j,iEq,s1,e1) + &
                                      0.5_prec*myDGSEM % sgsCoeffs % boundarysolution(i,j,iEq,s1,e1)*&
                                      ( myDGSEM % stressTensor % boundarysolution(i,j,jEq,s1,e1)+ myDGSEM % externalStress(ii,jj,jEq,bID) )*&
                                      myDGSEM % mesh % geom(e1) % nHat(m,i,j,s1)
                           ENDDO
                        
                        ELSE
                        
                           rhoOut = (myDGSEM % static % boundarySolution(i,j,4,s1,e1)+myDGSEM % externalState(ii,jj,4,bID) )
                           rhoIn  = (myDGSEM % static % boundarySolution(i,j,4,s1,e1)+myDGSEM % state % boundarySolution(i,j,4,s1,e1) )
                     
                           DO m = 1, 3    
                              jEq = m + (iEq-1)*3  
                              myDGSEM % stressTensor % boundaryFlux(i,j,iEq,s1,e1) = &
                                      myDGSEM % stressTensor % boundaryFlux(i,j,iEq,s1,e1) + &
                                      0.5_prec*myDGSEM % sgsCoeffs % boundarysolution(i,j,iEq,s1,e1)*&
                                      ( rhoIn*myDGSEM % stressTensor % boundarysolution(i,j,jEq,s1,e1)+&
                                        rhoOut*myDGSEM % externalStress(ii,jj,jEq,bID) )*&
                                      myDGSEM % mesh % geom(e1) % nHat(m,i,j,s1)
                           ENDDO
                        ENDIF
                     ENDDO
                  ELSE ! Neighboring process
                     DO iEq = 1, nEq-1
                        myDGSEM % stressTensor % boundaryFlux(i,j,iEq,s1,e1) = &
                                0.5_prec*(myDGSEM % externalSGS(ii,jj,iEq,bID)*myDGSEM % externalState(ii,jj,iEq,bID) -&
                                          myDGSEM % sgsCoeffs % boundarySolution(i,j,iEq,s1,e1)*myDGSEM % state % boundarySolution(i,j,iEq,s1,e1) )/&
                                myDGSEM % params % viscLengthScale*norm
                                 
                        IF( iEq == 4 )THEN
                           DO m = 1, 3    
                              jEq = m + (iEq-1)*3  
                              myDGSEM % stressTensor % boundaryFlux(i,j,iEq,s1,e1) = &
                                      myDGSEM % stressTensor % boundaryFlux(i,j,iEq,s1,e1) + &
                                      0.5_prec*( myDGSEM % sgsCoeffs % boundarysolution(i,j,iEq,s1,e1)*&
                                                 myDGSEM % stressTensor % boundarysolution(i,j,jEq,s1,e1)+ &
                                                 myDGSEM % externalSGS(ii,jj,iEq,bID )*myDGSEM % externalStress(ii,jj,jEq,bID) )*&
                                      myDGSEM % mesh % geom(e1) % nHat(m,i,j,s1)
                           ENDDO
                        
                        ELSE
                        
                           rhoOut = (myDGSEM % static % boundarySolution(i,j,4,s1,e1)+myDGSEM % externalState(ii,jj,4,bID) )
                           rhoIn  = (myDGSEM % static % boundarySolution(i,j,4,s1,e1)+myDGSEM % state % boundarySolution(i,j,4,s1,e1) )
                     
                           DO m = 1, 3    
                              jEq = m + (iEq-1)*3  
                              myDGSEM % stressTensor % boundaryFlux(i,j,iEq,s1,e1) = &
                                      myDGSEM % stressTensor % boundaryFlux(i,j,iEq,s1,e1) + &
                                      0.5_prec*( myDGSEM % sgsCoeffs % boundarysolution(i,j,iEq,s1,e1)*&
                                                 rhoIn*myDGSEM % stressTensor % boundarysolution(i,j,jEq,s1,e1)+&
                                                 myDGSEM % externalSGS(ii,jj,iEq,bID)*&
                                                 rhoOut*myDGSEM % externalStress(ii,jj,jEq,bID) )*&
                                      myDGSEM % mesh % geom(e1) % nHat(m,i,j,s1)
                           ENDDO
                        ENDIF
                     ENDDO

                  ENDIF
               ENDDO
            ENDDO 

         ENDIF 
         
      ENDDO 
      !$OMP ENDDO
      
#endif

 END SUBROUTINE BoundaryStressFlux_Fluid
!
 SUBROUTINE StressDivergence_Fluid( myDGSEM )

   IMPLICIT NONE
   CLASS(Fluid), INTENT(inout) :: myDGSEM
#ifdef HAVE_CUDA
    ! Local
    TYPE(dim3) :: grid, tBlock
  
      tBlock = dim3(4*(ceiling( REAL(myDGSEM % N+1)/4 ) ), &
                    4*(ceiling( REAL(myDGSEM % N+1)/4 ) ) , &
                    4*(ceiling( REAL(myDGSEM % N+1)/4 ) ) )
      grid = dim3(myDGSEM % mesh % nElems,nEq-1,1)
      
      CALL StressDivergence_CUDAKernel<<<grid,tBlock>>>( myDGSEM % stressTensor % solution_dev, &
                                                             myDGSEM % stressTensor % boundaryFlux_dev, &
                                                             myDGSEM % state % solution_dev, &
                                                             myDGSEM % static % solution_dev, &
                                                             myDGSEM % sgsCoeffs % solution_dev, &
                                                             myDGSEM % mesh % geom_dev % Ja_dev, &
                                                             myDGSEM % mesh % geom_dev % J_dev, &
                                                             myDGSEM % dgStorage % bMat_dev, &
                                                             myDGSEM % dgStorage % qWeight_dev, &
                                                             myDGSEM % dgStorage % dMatP_dev, &
                                                             myDGSEM % stressTensor % tendency_dev )
#else
   ! Local
   INTEGER    :: iEl, i, j, k, m, iEq, row, col, jEq
   REAL(prec) :: F
   REAL(prec) :: pContFlux(0:myDGSEM % N,0:myDGSEM % N,0:myDGSEM % N)
   REAL(prec) :: sContFlux(0:myDGSEM % N,0:myDGSEM % N,0:myDGSEM % N)
   REAL(prec) :: qContFlux(0:myDGSEM % N,0:myDGSEM % N,0:myDGSEM % N)

      !$OMP DO PRIVATE( pContFlux, sContFlux, qContFlux )
      DO iEl = 1, myDGSEM % mesh % nElems
         DO iEq = 1, nEq-1
         
            DO k = 0, myDGSEM % N 
               DO j = 0, myDGSEM % N 
                  DO i = 0, myDGSEM % N
                     sContFlux(i,j,k) = 0.0_prec
                     pContFlux(i,j,k) = 0.0_prec
                     qContFlux(i,j,k) = 0.0_prec
                  ENDDO
               ENDDO 
            ENDDO
         
         ! Here the flux tensor in physical space is calculated and rotated to give the 
         ! contravariant flux tensor in the reference computational domain.
         
            DO col = 1, 3
               jEq = col + (iEq-1)*3
               DO k = 0, myDGSEM % N 
                  DO j = 0, myDGSEM % N 
                     DO i = 0, myDGSEM % N

                        IF( iEq == 4 )THEN
	                        F = myDGSEM % stressTensor % solution(i,j,k,jEq,iEl)*&
	                            myDGSEM % sgsCoeffs % solution(i,j,k,iEq,iEl)
                            
                        ELSE
	                        F = myDGSEM % stressTensor % solution(i,j,k,jEq,iEl)*&
	                            (myDGSEM % state % solution(i,j,k,4,iEl)+&
	                             myDGSEM % static % solution(i,j,k,4,iEl))*&
	                            myDGSEM % sgsCoeffs % solution(i,j,k,iEq,iEl)
                        ENDIF
                        sContFlux(i,j,k) = sContFlux(i,j,k) + &
                                               myDGSEM % mesh % geom(iEl) % Ja(i,j,k,col,1)*F
                                       
                        pContFlux(i,j,k) = pContFlux(i,j,k) + &
                                               myDGSEM % mesh % geom(iEl) % Ja(i,j,k,col,2)*F 
                                      
                        qContFlux(i,j,k) = qContFlux(i,j,k) + &
                                              myDGSEM % mesh % geom(iEl) % Ja(i,j,k,col,3)*F
                                              
                     ENDDO
                  ENDDO
               ENDDO 
            ENDDO

      ! Now, the flux divergence is computed by multiplying the internally calculated fluxes by the
      ! DG-Derivative matrix and adding the boundary weighted fluxes.
            DO k = 0, myDGSEM % N
               DO j = 0, myDGSEM % N
                  DO i = 0, myDGSEM % N
      
                     myDGSEM % stressTensor % tendency(i,j,k,iEq,iEl) = 0.0_prec
               
                     DO m = 0, myDGSEM % N
                        myDGSEM % stressTensor % tendency(i,j,k,iEq,iEl) = myDGSEM % stressTensor % tendency(i,j,k,iEq,iEl) + &
                                          myDGSEM % dgStorage % dMatP(m,i)*sContFlux(m,j,k) + &
                                          myDGSEM % dgStorage % dMatP(m,j)*pContFlux(i,m,k) + &
                                          myDGSEM % dgStorage % dMatP(m,k)*qContFlux(i,j,m)
                     ENDDO
         
                     myDGSEM % stressTensor % tendency(i,j,k,iEq,iEl) = (myDGSEM % stressTensor % tendency(i,j,k,iEq,iEl) + &
                                    ( myDGSEM % stressTensor % boundaryFlux(i,k,iEq,SOUTH,iEl)*&
                                      myDGSEM % dgStorage % bmat(j,left-1) + &
                                      myDGSEM % stressTensor % boundaryFlux(i,k,iEq,NORTH,iEl)*&
                                      myDGSEM % dgStorage % bMat(j,right-1) )/&
                                      myDGSEM % dgStorage % qWeight(j) + &
                                    ( myDGSEM % stressTensor % boundaryFlux(j,k,iEq,WEST,iEl)*&
                                      myDGSEM % dgStorage % bMat(i,left-1) + &
                                      myDGSEM % stressTensor % boundaryFlux(j,k,iEq,EAST,iEl)*&
                                      myDGSEM % dgStorage % bMat(i,right-1) )/&
                                      myDGSEM % dgStorage % qWeight(i) + &
                                    ( myDGSEM % stressTensor % boundaryFlux(i,j,iEq,BOTTOM,iEl)*&
                                      myDGSEM % dgStorage % bMat(k,left-1) + &
                                      myDGSEM % stressTensor % boundaryFlux(i,j,iEq,TOP,iEl)*&
                                      myDGSEM % dgStorage % bMat(k,right-1) )/&
                                      myDGSEM % dgStorage % qWeight(k) )/myDGSEM % mesh % geom(iEl) % J(i,j,k)
                  ENDDO
               ENDDO
            ENDDO
            
         ENDDO
      ENDDO
      !$OMP ENDDO
      
#endif
       
 END SUBROUTINE StressDivergence_Fluid
!
 SUBROUTINE EquationOfState_Fluid( myDGSEM )
   ! This routine calculates the anomalous pressure referenced to the static state.
   ! The pressure is calculated using the ideal gas law.
   IMPLICIT NONE
   CLASS( Fluid ), INTENT(inout) :: myDGSEM
#ifdef HAVE_CUDA
   ! Local
    TYPE(dim3) :: grid, tBlock
  
      ! How should we pick the thread and block size
      tBlock = dim3(4*(ceiling( REAL(myDGSEM % N+1)/4 ) ), &
                    4*(ceiling( REAL(myDGSEM % N+1)/4 ) ) , &
                    4*(ceiling( REAL(myDGSEM % N+1)/4 ) ) )
      grid = dim3(myDGSEM % mesh % nElems,1,1) 
      
      CALL EquationOfState_CUDAKernel<<<grid,tBlock>>>( myDGSEM % state % solution_dev, &
                                                        myDGSEM % static % solution_dev ) 
                                                        
#else
   ! Local
   INTEGER :: iEl, i, j, k
   REAL(prec) :: hCapRatio, rC, rhoT


      hCapRatio = ( myDGSEM % params % R + myDGSEM % params % Cv ) / myDGSEM % params % Cv
      rC        = myDGSEM % params % R / ( myDGSEM % params % R + myDGSEM % params % Cv )

      !$OMP DO
      DO iEl = 1, myDGSEM % mesh % nElems
         DO k = 0, myDGSEM % N
            DO j = 0, myDGSEM % N
               DO i = 0, myDGSEM % N

                  ! Pressure = rho*e*R/Cv (Ideal Gas Law, P = rho*R*T, thermo ~> T = theta*(P/P0)^r)
                  ! Then P = (rho*theta*R/P0^rC)^(Cp/Cv)
                  ! And P' = P - P_static
                  rhoT = (myDGSEM % static % solution(i,j,k,5,iEl) + myDGSEM % state % solution(i,j,k,5,iEl) )
                  myDGSEM % state % solution(i,j,k,6,iEl) = myDGSEM % params % P0*( rhoT*myDGSEM % params % R/myDGSEM % params % P0 )**hCapRatio -&
                                                              myDGSEM % static % solution(i,j,k,6,iEl)
               ENDDO
            ENDDO
         ENDDO
      ENDDO
      !$OMP ENDDO
      
#endif  
    
 END SUBROUTINE EquationOfState_Fluid
!
 SUBROUTINE CalculateStaticState_Fluid( myDGSEM )
   IMPLICIT NONE
   CLASS( Fluid ), INTENT(inout) :: myDGSEM
   ! Local
   INTEGER    :: i, j, k, iEl,iEq
   REAL(prec) :: z, H, P0, Cp, T, T0, dTdz, P, rC, g, R

      R    = myDGSEM % params % R
      Cp   = (R + myDGSEM % params % Cv)
      rC   = R/Cp
      g    = myDGSEM % params % g
      H    = myDGSEM % params % zScale
      T0   = myDGSEM % params % T0
      P0   = myDGSEM % params % P0
      dTdz = myDGSEM % params % dTdz
      
      ! /////////////////////  Build the Static/Background State ///////////////////////// !

      !$OMP DO
      DO iEl = 1, myDGSEM % mesh % nElems
         DO iEq = 1, nEq
            DO k = 0, myDGSEM % N
               DO j = 0, myDGSEM % N
                  DO i = 0, myDGSEM % N
                     myDGSEM % state % solution(i,j,k,iEq,iEl)  = 0.0_prec
                     myDGSEM % static % solution(i,j,k,iEq,iEl) = 0.0_prec
                  ENDDO
               ENDDO
            ENDDO
         ENDDO
      ENDDO
      !$OMP ENDDO
      
      !$OMP DO
      DO iEl = 1, myDGSEM % mesh % nElems
         DO k = 0, myDGSEM % N
            DO j = 0, myDGSEM % N
               DO i = 0, myDGSEM % N
            
                  z = myDGSEM % mesh % geom(iEl) % z(i,j,k)
                  
                  ! The static profile is determined from hydrostatic balance, the equation of state,
                  ! and a prescribed potential temperature profile. 
                  ! ** The potential temperature is assumed to vary linearly with z ** 
                  
                  T = T0 + dTdz*z ! Potential temperature
                  IF( dTdz == 0.0_prec )THEN
                     P = P0*( 1.0_prec - g*z/(T0*Cp) )**(Cp/R)
                  ELSE
                     P = P0*( 1.0_prec - g*rC/R*log( (T/T0)**(1.0_prec/dTdz) ) )**(Cp/R)
                  ENDIF
                  
                  ! Density
                  myDGSEM % static % solution(i,j,k,4,iEl) = (P/( T*R*(P/P0)**rC) )
                  
                  ! Potential Temperature (weighted with density)
                  myDGSEM % static % solution(i,j,k,5,iEl) = myDGSEM % static % solution(i,j,k,4,iEl)*T
                  
               ENDDO
            ENDDO
         ENDDO
      ENDDO
      !$OMP ENDDO
      
#ifdef HAVE_CUDA
      myDGSEM % static % solution_dev = myDGSEM % static % solution
#endif
      ! This routine Calculates the pressure
      CALL myDGSEM % EquationOfState( )
#ifdef HAVE_CUDA
      myDGSEM % state % solution = myDGSEM % state % solution_dev
#endif

      !$OMP MASTER
      DO iEl = 1, myDGSEM % mesh % nElems
         myDGSEM % static % solution(:,:,:,6,iEl) = myDGSEM % state % solution(:,:,:,6,iEl)
      ENDDO
      !$OMP END MASTER
      
#ifdef HAVE_CUDA
      myDGSEM % static % solution_dev = myDGSEM % static % solution
      myDGSEM % state % solution_dev  = 0.0_prec
#endif
      
      !$OMP MASTER
      myDGSEM % state % solution = 0.0_prec
      !$OMP END MASTER
      ! Add a CUDA Kernel !
      
 END SUBROUTINE CalculateStaticState_Fluid
!                      
!
!
!==================================================================================================!
!-------------------------------------- FILE I/O ROUTINES -----------------------------------------!
!==================================================================================================!
!
!
 SUBROUTINE WriteTecplot_Fluid( myDGSEM, iter, nPlot, myRank )

  IMPLICIT NONE
 
  CLASS( Fluid ), INTENT(inout) :: myDGsem
  INTEGER, INTENT(in)           :: iter, nPlot
  INTEGER, INTENT(in)           :: myRank
  !LOCAL
  REAL(prec)  :: x(0:nPlot,0:nPlot,0:nPlot)
  REAL(prec)  :: y(0:nPlot,0:nPlot,0:nPlot)
  REAL(prec)  :: z(0:nPlot,0:nPlot,0:nPlot)
  REAL(prec)  :: sol(0:nPlot,0:nPlot,0:nPlot,1:nEq)
  REAL(prec)  :: bsol(0:nPlot,0:nPlot,0:nPlot,1:nEq)

  INTEGER       :: i, j, k, iEl, iEq, fUnit
  CHARACTER(5)  :: zoneID
  CHARACTER(10) :: iterchar
  CHARACTER(4)  :: rankChar
  REAL(prec) :: hCapRatio, c, T
  
  hCapRatio = ( myDGSEM % params % R + myDGSEM % params % Cv ) / myDGSEM % params % Cv

      WRITE(iterChar,'(I10.10)') iter
      WRITE(rankChar,'(I4.4)') myRank
      
      OPEN( UNIT=NEWUNIT(fUnit), &
            FILE= 'State.'//rankChar//'.'//iterChar//'.tec', &
            FORM='formatted', &
            STATUS='replace')  
    
      WRITE(fUnit,*) 'VARIABLES = "X", "Y", "Z", "u", "v", "w", "rho", "Pot. Temp.", "Pressure",'//&
                                ' "u_b", "v_b", "w_b", "rho_b", "Pot. Temp._b", "Pressure_b", "Drag", "c" '
 
      DO iEl = 1, myDGsem % mesh % nElems

         x = myDGSEM % dgStorage % interp % ApplyInterpolationMatrix_3D( myDGSEM % mesh % geom(iEl) % x )
         y = myDGSEM % dgStorage % interp % ApplyInterpolationMatrix_3D( myDGSEM % mesh % geom(iEl) % y )
         z = myDGSEM % dgStorage % interp % ApplyInterpolationMatrix_3D( myDGSEM % mesh % geom(iEl) % z )
           
         DO iEq = 1, nEq
            sol(:,:,:,iEq) = myDGSEM % dgStorage % interp % ApplyInterpolationMatrix_3D( myDGSEM % state % solution(:,:,:,iEq,iEl) )
         ENDDO
      
         DO iEq = 1, nEq
            bsol(:,:,:,iEq) = myDGSEM % dgStorage % interp % ApplyInterpolationMatrix_3D( myDGSEM % static % solution(:,:,:,iEq,iEl) )
         ENDDO
         
         WRITE(zoneID,'(I5.5)') myDGSEM % mesh % elements(iEl) % elementID
         WRITE(fUnit,*) 'ZONE T="el'//trim(zoneID)//'", I=',nPlot+1,&
                                                     ', J=',nPlot+1,&
                                                     ', K=',nPlot+1,',F=POINT'

         DO k = 0, nPlot
            DO j = 0, nPlot
               DO i = 0, nPlot
                  T =   (bsol(i,j,k,5) + sol(i,j,k,5))/(bsol(i,j,k,4)+sol(i,j,k,4) )
                          
                  ! Sound speed estimate for the external and internal states
                  c = sqrt( myDGSEM % params % R*T*( ( sol(i,j,k,6) + bsol(i,j,k,6) )/myDGSEM % params % P0 )**hCapRatio   )
                  WRITE(fUnit,'(17(F15.7,1x))') x(i,j,k), y(i,j,k), z(i,j,k),&
                                  sol(i,j,k,1)/( sol(i,j,k,4) + bsol(i,j,k,4) ), &
                                  sol(i,j,k,2)/( sol(i,j,k,4) + bsol(i,j,k,4) ), &
                                  sol(i,j,k,3)/( sol(i,j,k,4) + bsol(i,j,k,4) ), &
                                  sol(i,j,k,4), &
                                  (sol(i,j,k,5) + bsol(i,j,k,5))/( sol(i,j,k,4) + bsol(i,j,k,4) ), &
                                  sol(i,j,k,6), &
                                  bsol(i,j,k,1)/( bsol(i,j,k,4) ), &
                                  bsol(i,j,k,2)/( bsol(i,j,k,4) ), &
                                  bsol(i,j,k,3)/( bsol(i,j,k,4) ), &
                                  bsol(i,j,k,4), &
                                  bsol(i,j,k,5)/( bsol(i,j,k,4) ),&
                                  bsol(i,j,k,6),&
                                  myDGSEM % dragProfile(i,j,k,iEl), c
               ENDDO
            ENDDO
         ENDDO
        
      ENDDO

      CLOSE(UNIT=fUnit)

 END SUBROUTINE WriteTecplot_Fluid
!
 SUBROUTINE WriteSmoothedTecplot_Fluid( myDGSEM, iter, nPlot, myRank )

  IMPLICIT NONE
 
  CLASS( Fluid ), INTENT(inout) :: myDGsem
  INTEGER, INTENT(in)           :: iter, nPlot
  INTEGER, INTENT(in)           :: myRank
  !LOCAL
  REAL(prec)  :: x(0:nPlot,0:nPlot,0:nPlot)
  REAL(prec)  :: y(0:nPlot,0:nPlot,0:nPlot)
  REAL(prec)  :: z(0:nPlot,0:nPlot,0:nPlot)
  REAL(prec)  :: sol(0:nPlot,0:nPlot,0:nPlot,1:nEq)
  REAL(prec)  :: bsol(0:nPlot,0:nPlot,0:nPlot,1:nEq)

  INTEGER       :: i, j, k, iEl, iEq, fUnit
  CHARACTER(5)  :: zoneID
  CHARACTER(10) :: iterchar
  CHARACTER(4)  :: rankChar

      WRITE(iterChar,'(I10.10)') iter
      WRITE(rankChar,'(I4.4)') myRank
      
      OPEN( UNIT=NEWUNIT(fUnit), &
            FILE= 'State-smoothed.'//rankChar//'.'//iterChar//'.tec', &
            FORM='formatted', &
            STATUS='replace')  
    
      WRITE(fUnit,*) 'VARIABLES = "X", "Y", "Z", "u", "v", "w", "rho", "Pot. Temp.", "SGS KE"'
 
      DO iEl = 1, myDGsem % mesh % nElems

         x = myDGSEM % dgStorage % interp % ApplyInterpolationMatrix_3D( myDGSEM % mesh % geom(iEl) % x )
         y = myDGSEM % dgStorage % interp % ApplyInterpolationMatrix_3D( myDGSEM % mesh % geom(iEl) % y )
         z = myDGSEM % dgStorage % interp % ApplyInterpolationMatrix_3D( myDGSEM % mesh % geom(iEl) % z )
           
         DO iEq = 1, nEq
            sol(:,:,:,iEq) = myDGSEM % dgStorage % interp % ApplyInterpolationMatrix_3D( myDGSEM % smoothstate % solution(:,:,:,iEq,iEl) )
         ENDDO
         
         DO iEq = 1, nEq
            bsol(:,:,:,iEq) = myDGSEM % dgStorage % interp % ApplyInterpolationMatrix_3D( myDGSEM % static % solution(:,:,:,iEq,iEl) )
         ENDDO
         WRITE(zoneID,'(I5.5)') myDGSEM % mesh % elements(iEl) % elementID
         WRITE(fUnit,*) 'ZONE T="el'//trim(zoneID)//'", I=',nPlot+1,&
                                                     ', J=',nPlot+1,&
                                                     ', K=',nPlot+1,',F=POINT'

         DO k = 0, nPlot
            DO j = 0, nPlot
               DO i = 0, nPlot
                  WRITE(fUnit,'(9(F15.7,1x))') x(i,j,k), y(i,j,k), z(i,j,k),&
                                  sol(i,j,k,1)/( sol(i,j,k,4) + bsol(i,j,k,4) ), &
                                  sol(i,j,k,2)/( sol(i,j,k,4) + bsol(i,j,k,4) ), &
                                  sol(i,j,k,3)/( sol(i,j,k,4) + bsol(i,j,k,4) ), &
                                  sol(i,j,k,4), &
                                  sol(i,j,k,5)/( sol(i,j,k,4) + bsol(i,j,k,4) ), &
                                  sol(i,j,k,6)
               ENDDO
            ENDDO
         ENDDO
        
      ENDDO

      CLOSE(UNIT=fUnit)

 END SUBROUTINE WriteSmoothedTecplot_Fluid
!
 SUBROUTINE WriteSGSTecplot_Fluid( myDGSEM, iter, myRank )

  IMPLICIT NONE
 
  CLASS( Fluid ), INTENT(inout) :: myDGsem
  INTEGER, INTENT(in)           :: iter
  INTEGER, INTENT(in)           :: myRank
  !LOCAL
  INTEGER       :: i, j, k, iEl, iEq, fUnit
  CHARACTER(5)  :: zoneID
  CHARACTER(10) :: iterchar
  CHARACTER(4)  :: rankChar

      WRITE(iterChar,'(I10.10)') iter
      WRITE(rankChar,'(I4.4)') myRank
      
      OPEN( UNIT=NEWUNIT(fUnit), &
            FILE= 'State-SGS.'//rankChar//'.'//iterChar//'.tec', &
            FORM='formatted', &
            STATUS='replace')  
    
      WRITE(fUnit,*) 'VARIABLES = "X", "Y", "Z", "kappa_u", "kappa_v", "kappa_w", "kappa_rho", "kappa_T"'
 
      DO iEl = 1, myDGsem % mesh % nElems

         WRITE(zoneID,'(I5.5)') myDGSEM % mesh % elements(iEl) % elementID
         WRITE(fUnit,*) 'ZONE T="el'//trim(zoneID)//'", I=',myDGSEM % N+1,&
                                                     ', J=',myDGSEM % N+1,&
                                                     ', K=',myDGSEM % N+1,',F=POINT'

         DO k = 0, myDGSEM % N
            DO j = 0, myDGSEM % N
               DO i = 0, myDGSEM % N
                  WRITE(fUnit,'(8(F15.7,1x))') myDGSEM % mesh % geom(iEl) % x(i,j,k),&
                                               myDGSEM % mesh % geom(iEl) % y(i,j,k),&
                                               myDGSEM % mesh % geom(iEl) % z(i,j,k),&
                                               myDGSEM % sgsCoeffs % solution(i,j,k,1:5,iEl)
               ENDDO
            ENDDO
         ENDDO
        
      ENDDO

      CLOSE(UNIT=fUnit)

 END SUBROUTINE WriteSGSTecplot_Fluid
!
 SUBROUTINE WriteStressTensorTecplot_Fluid( myDGSEM, iter, nPlot, myRank )

  IMPLICIT NONE
 
  CLASS( Fluid ), INTENT(inout) :: myDGsem
  INTEGER, INTENT(in)           :: iter, nPlot
  INTEGER, INTENT(in)           :: myRank
  !LOCAL
  REAL(prec)  :: x(0:nPlot,0:nPlot,0:nPlot)
  REAL(prec)  :: y(0:nPlot,0:nPlot,0:nPlot)
  REAL(prec)  :: z(0:nPlot,0:nPlot,0:nPlot)
  REAL(prec)  :: sol(0:nPlot,0:nPlot,0:nPlot,1:15)

  INTEGER       :: i, j, k, iEl, iEq, fUnit
  CHARACTER(5)  :: zoneID
  CHARACTER(10) :: iterchar
  CHARACTER(4)  :: rankChar

      WRITE(iterChar,'(I10.10)') iter
      WRITE(rankChar,'(I4.4)') myRank
      
      OPEN( UNIT=NEWUNIT(fUnit), &
            FILE= 'Stress.'//rankChar//'.'//iterChar//'.tec', &
            FORM='formatted', &
            STATUS='replace')  
    
      WRITE(fUnit,*) 'VARIABLES = "X", "Y", "Z", "dmx/dx", "dmx/dy", "dmx/dz",'//&
                                                '"dmy/dx", "dmy/dy", "dmy/dz",'//&
                                                '"dmz/dx", "dmz/dy", "dmz/dz",'//&
                                                '"drho/dx", "drho/dy", "drho/dz",'//&
                                                '"drT/dx", "drT/dy", "drT/dz",'
      DO iEl = 1, myDGsem % mesh % nElems

         x = myDGSEM % dgStorage % interp % ApplyInterpolationMatrix_3D( myDGSEM % mesh % geom(iEl) % x )
         y = myDGSEM % dgStorage % interp % ApplyInterpolationMatrix_3D( myDGSEM % mesh % geom(iEl) % y )
         z = myDGSEM % dgStorage % interp % ApplyInterpolationMatrix_3D( myDGSEM % mesh % geom(iEl) % z )
           
         DO iEq = 1, (nEq-1)*3
            sol(:,:,:,iEq) = myDGSEM % dgStorage % interp % ApplyInterpolationMatrix_3D( myDGSEM % stressTensor % solution(:,:,:,iEq,iEl) )
         ENDDO
      
         
         WRITE(zoneID,'(I5.5)') myDGSEM % mesh % elements(iEl) % elementID
         WRITE(fUnit,*) 'ZONE T="el'//trim(zoneID)//'", I=',nPlot+1,&
                                                     ', J=',nPlot+1,&
                                                     ', K=',nPlot+1,',F=POINT'

         DO k = 0, nPlot
            DO j = 0, nPlot
               DO i = 0, nPlot
                  WRITE(fUnit,'(18(F15.7,1x))') x(i,j,k), y(i,j,k), z(i,j,k),sol(i,j,k,1:15)
               ENDDO
            ENDDO
         ENDDO
        
      ENDDO

      CLOSE(UNIT=fUnit)

 END SUBROUTINE WriteStressTensorTecplot_Fluid
!
 SUBROUTINE WritePickup_Fluid( myDGSEM, iter, myRank )

   IMPLICIT NONE
   CLASS( Fluid ), INTENT(in) :: myDGSEM
   INTEGER, INTENT(in)        :: iter
   INTEGER, INTENT(in)        :: myRank
  ! LOCAL
   CHARACTER(10) :: iterChar
   CHARACTER(4)  :: rankChar
   INTEGER       :: iEl
   INTEGER       :: thisRec, fUnit
   INTEGER       :: iEq, N

      N = myDGSEM % N
     
      WRITE(iterChar,'(I10.10)') iter
      WRITE(rankChar,'(I4.4)') myRank

      OPEN( UNIT=NEWUNIT(fUnit), &
            FILE='State.'//rankChar//'.'//iterChar//'.pickup', &
            FORM='UNFORMATTED',&
            ACCESS='DIRECT',&
            STATUS='REPLACE',&
            ACTION='WRITE',&
            CONVERT='BIG_ENDIAN',&
            RECL=prec*(N+1)*(N+1)*(N+1) )

      thisRec = 1 
      DO iEl = 1, myDGSEM % mesh % nElems
        
         DO iEq = 1, nEq
            WRITE( fUnit, REC=thisRec )myDGSEM % state % solution(:,:,:,iEq,iEl)
            thisRec = thisRec+1
         ENDDO
         DO iEq = 1, nEq
            WRITE( fUnit, REC=thisRec )myDGSEM % static % solution(:,:,:,iEq,iEl) 
            thisRec = thisRec+1
         ENDDO
        
         WRITE( fUnit, REC=thisRec )myDGSEM % dragProfile(:,:,:,iEl)
         thisRec = thisRec+1
         
      ENDDO

      CLOSE(UNIT=fUnit)
     
      OPEN( UNIT   = NEWUNIT(fUnit), &
            FILE   = 'State.'//rankChar//'.'//iterChar//'.exs', &
            FORM   ='UNFORMATTED',&
            ACCESS ='DIRECT',&
            STATUS ='REPLACE',&
            ACTION ='WRITE', &
            CONVERT='BIG_ENDIAN',&
            RECL   = prec*(myDGSEM % N+1)*(myDGSEM % N+1)*(nEq)*(myDGSEM % nBoundaryFaces) )
      WRITE( fUnit, rec = 1 ) myDGSEM % externalState
      WRITE( fUnit, rec = 2 ) myDGSEM % prescribedState
      CLOSE(fUnit) 


 END SUBROUTINE WritePickup_Fluid
!
 SUBROUTINE ReadPickup_Fluid( myDGSEM, iter, myRank )

   IMPLICIT NONE
   CLASS( Fluid ), INTENT(inout) :: myDGSEM
   INTEGER, INTENT(in)           :: iter
   INTEGER, INTENT(in)           :: myRank
  ! LOCAL
   CHARACTER(10) :: iterChar
   CHARACTER(4)  :: rankChar
   INTEGER       :: iEl, istat
   INTEGER       :: thisRec, fUnit
   INTEGER       :: iEq, N
   LOGICAL       :: itExists
   
      N = myDGSEM % N
      
      WRITE(iterChar,'(I10.10)') iter
      WRITE(rankChar,'(I4.4)') myRank
      INQUIRE( FILE='State.'//rankChar//'.'//iterChar//'.pickup', EXIST = itExists )
     
      IF( itExists )THEN
     
         OPEN( UNIT=NEWUNIT(fUnit), &
               FILE='State.'//rankChar//'.'//iterChar//'.pickup', &
               FORM='unformatted',&
               ACCESS='direct',&
               STATUS='old',&
               ACTION='READ',&
               CONVERT='big_endian',&
               RECL=prec*(N+1)*(N+1)*(N+1) )
        
         thisRec = 1
         DO iEl = 1, myDGSEM % mesh % nElems
           
            DO iEq = 1, nEq
               READ( fUnit, REC=thisRec )myDGSEM % state % solution(:,:,:,iEq,iEl) 
               thisRec = thisRec+1
            ENDDO
            DO iEq = 1, nEq
               READ( fUnit, REC=thisRec )myDGSEM % static % solution(:,:,:,iEq,iEl)
               thisRec = thisRec+1
            ENDDO
            
            READ( fUnit, REC=thisRec )myDGSEM % dragProfile(:,:,:,iEl)
            thisRec = thisRec+1
         
         ENDDO
         
         CLOSE(UNIT=fUnit)
         
      ENDIF

#ifdef HAVE_CUDA
      myDGSEM % dragProfile_dev       = myDGSEM % dragProfile
      myDGSEM % state % solution_dev  = myDGSEM % state % solution
      myDGSEM % static % solution_dev = myDGSEM % static % solution
#endif
      
	  CALL myDGSEM % extComm % ReadPickup( 'ExtComm.'//rankChar )
	  myDGSEM % nBoundaryFaces = myDGSEM % extComm % nBoundaries
	  
	  ALLOCATE( myDGSEM % externalState(0:N,0:N,1:nEq,1:myDGSEM % nBoundaryFaces) )
	  ALLOCATE( myDGSEM % externalStress(0:N,0:N,1:(nEq-1)*3,1:myDGSEM % nBoundaryFaces) )
	  ALLOCATE( myDGSEM % externalSGS(0:N,0:N,1:nEq-1,1:myDGSEM % nBoundaryFaces) )
	  ALLOCATE( myDGSEM % prescribedState(0:N,0:N,1:nEq,1:myDGSEM % nBoundaryFaces) )
	  ALLOCATE( myDGSEM % prescribedStress(0:N,0:N,1:(nEq-1)*3,1:myDGSEM % nBoundaryFaces) )
	  myDGSEM % externalState    = 0.0_prec
	  myDGSEM % externalStress   = 0.0_prec
	  myDGSEM % externalSGS      = 0.0_prec
	  myDGSEM % prescribedState  = 0.0_prec
	  myDGSEM % prescribedStress = 0.0_prec

#ifdef HAVE_CUDA	 
	  ALLOCATE( myDGSEM % externalState_dev(0:N,0:N,1:nEq,1:myDGSEM % nBoundaryFaces) )
	  ALLOCATE( myDGSEM % externalStress_dev(0:N,0:N,1:(nEq-1)*3,1:myDGSEM % nBoundaryFaces) )
	  ALLOCATE( myDGSEM % externalSGS_dev(0:N,0:N,1:nEq-1,1:myDGSEM % nBoundaryFaces) )
	  ALLOCATE( myDGSEM % prescribedState_dev(0:N,0:N,1:nEq,1:myDGSEM % nBoundaryFaces) )
	  ALLOCATE( myDGSEM % prescribedStress_dev(0:N,0:N,1:(nEq-1)*3,1:myDGSEM % nBoundaryFaces) )
	  myDGSEM % externalState_dev    = 0.0_prec
	  myDGSEM % externalStress_dev   = 0.0_prec
	  myDGSEM % externalSGS_dev      = 0.0_prec
	  myDGSEM % prescribedState_dev  = 0.0_prec
	  myDGSEM % prescribedStress_dev = 0.0_prec
#endif	  
     
      INQUIRE( FILE='State.'//rankChar//'.'//iterChar//'.exs', EXIST = itExists )
     
      IF( itExists )THEN
      
         OPEN( UNIT   = NEWUNIT(fUnit), &
                FILE   = 'State.'//rankChar//'.'//iterChar//'.exs', &
                FORM   ='UNFORMATTED',&
                ACCESS ='DIRECT',&
                STATUS ='OLD',&
                ACTION ='READ', &
                CONVERT='BIG_ENDIAN',&
                RECL   = prec*(myDGSEM % N+1)*(myDGSEM % N+1)*(nEq)*(myDGSEM % nBoundaryFaces) )
         READ( fUnit, rec = 1 ) myDGSEM % externalState
         READ( fUnit, rec = 2 ) myDGSEM % prescribedState
         CLOSE(fUnit) 
         
#ifdef HAVE_CUDA
         ! Copy the external state and the prescribed-state to the device
         myDGSEM % externalState_dev   = myDGSEM % externalState
         myDGSEM % prescribedState_dev = myDGSEM % prescribedState
#endif
         
      ENDIF
      
      PRINT*, 'S/R ReadPickup : Done.'
      
      ! Interpolate the static state to the element boundaries
      CALL myDGSEM % CalculateStaticBoundarySolution( )  
      
 END SUBROUTINE ReadPickup_Fluid
!
! SUBROUTINE QuickDiagnostics_Fluid( myDGSEM, tn )
!   IMPLICIT NONE
!   CLASS( Fluid ), INTENT(in) :: myDGSEM 
!   REAL(prec), INTENT(in)     :: tn
!   ! Local
!   INTEGER :: fUnit, i, j, k, iEl
!   LOGICAL :: itExists
!   REAL(prec) :: U(0:myDGSEM % N, 0:myDGSEM % N, 0:myDGSEM % N, 1:myDGSEM % mesh % nElems)
!   REAL(prec) :: V(0:myDGSEM % N, 0:myDGSEM % N, 0:myDGSEM % N, 1:myDGSEM % mesh % nElems)
!   REAL(prec) :: W(0:myDGSEM % N, 0:myDGSEM % N, 0:myDGSEM % N, 1:myDGSEM % mesh % nElems)
!   REAL(prec) :: P(0:myDGSEM % N, 0:myDGSEM % N, 0:myDGSEM % N, 1:myDGSEM % mesh % nElems)
!   REAL(prec) :: c(0:myDGSEM % N, 0:myDGSEM % N, 0:myDGSEM % N, 1:myDGSEM % mesh % nElems)
!   REAL(prec) :: theta(0:myDGSEM % N, 0:myDGSEM % N, 0:myDGSEM % N, 1:myDGSEM % mesh % nElems)
!   REAL(prec) :: rho(0:myDGSEM % N, 0:myDGSEM % N, 0:myDGSEM % N, 1:myDGSEM % mesh % nElems)
!   REAL(prec) :: hCapRatio, rC
   
!      INQUIRE( FILE = "QuickDiagnostics.txt", EXIST = itExists )
!      IF( itExists )THEN
!          OPEN( UNIT = NewUnit(fUnit), &
!                FILE = "QuickDiagnostics.txt", &
!                STATUS ="OLD", &
!                POSITION = "APPEND", &
!                ACTION = "WRITE" )
!      ELSE
!         OPEN( UNIT = NewUnit(fUnit), &
!               FILE = "QuickDiagnostics.txt", &
!               STATUS = "NEW", &
!               ACTION = "WRITE" )
               

!      ENDIF
!      ! Sound speed estimate for the external and internal states
!      hCapRatio = ( myDGSEM % params % R + myDGSEM % params % Cv ) / myDGSEM % params % Cv
!      rC        =   myDGSEM % params % R / ( myDGSEM % params % R + myDGSEM % params % Cv )
                  
      
!      DO iEl = 1, myDGSEM % mesh % nElems
!         DO k = 0, myDGSEM % N
!            DO j = 0, myDGSEM % N
!               DO i = 0, myDGSEM % N
               
!                  U(i,j,k,iEl) = myDGSEM % state(iEl) % solution(i,j,k,1)/&
!                               ( myDGSEM % state(iEl) % solution(i,j,k,4) )
                                 
!                  V(i,j,k,iEl) = myDGSEM % state(iEl) % solution(i,j,k,2)/&
!                               ( myDGSEM % state(iEl) % solution(i,j,k,4) )
                                 
!                  W(i,j,k,iEl) = myDGSEM % state(iEl) % solution(i,j,k,3)/&
!                               ( myDGSEM % state(iEl) % solution(i,j,k,4) )
                                 
!                  P(i,j,k,iEl) = myDGSEM % state(iEl) % solution(i,j,k,6)
                  
!                  rho(i,j,k,iEl) = myDGSEM % state(iEl) % solution(i,j,k,4)
                  
!                  theta(i,j,k,iEl) = myDGSEM % state(iEl) % solution(i,j,k,5)/ &
!                                    (myDGSEM % state(iEl) % solution(i,j,k,4))
                       
!                  c(i,j,k,iEl)  = sqrt(  myDGSEM % params % R*theta(i,j,k,iEl)*( &
!                                        ( P(i,j,k,iEl) + myDGSEM % static(iEl) % solution(i,j,k,3) )/ &
!                                          myDGSEM % params % P0 )**rC  ) 

!               ENDDO
!            ENDDO
!         ENDDO
!      ENDDO
      
!      WRITE(fUnit, *) "==============================================================="                
!      WRITE(fUnit,*) "time : ", tn
!      WRITE(fUnit,*) "Max/Min (U)          : ", MAXVAL(U), MINVAL(U)
!      WRITE(fUnit,*) "Max/Min (V)          : ", MAXVAL(V), MINVAL(V)
!      WRITE(fUnit,*) "Max/Min (W)          : ", MAXVAL(W), MINVAL(W)
!      WRITE(fUnit,*) "Max/Min (rho)        : ", MAXVAL(rho), MINVAL(rho)
!      WRITE(fUnit,*) "Max/Min (P)          : ", MAXVAL(P), MINVAL(P)
!      WRITE(fUnit,*) "Max/Min (c)          : ", MAXVAL(c), MINVAL(c)
!      WRITE(fUnit,*) "Max/Min (Pot. Temp.) : ", MAXVAL(theta), MINVAL(theta)
      
!      CLOSE(fUnit)
   
! END SUBROUTINE QuickDiagnostics_Fluid
#ifdef HAVE_CUDA
! ============================================================================================================================ !
!------------------------------------------- CUDA Kernels Below -------------------------------------------------------------- !
! ============================================================================================================================ !
 ATTRIBUTES(Global) SUBROUTINE UpdateG3D_CUDAKernel( G3D, a, g, solution, tendency, diffusiveTendency )
    
   IMPLICIT NONE
   REAL(prec), DEVICE, INTENT(inout) :: G3D(0:polydeg_dev,0:polydeg_dev,0:polydeg_dev,1:nEq_dev,1:nEl_dev)
   REAL(prec), DEVICE, INTENT(in)    :: a, g
   REAL(prec), DEVICE, INTENT(inout) :: solution(0:polydeg_dev,0:polydeg_dev,0:polydeg_dev,1:nEq_dev,1:nEl_dev)
   REAL(prec), DEVICE, INTENT(in)    :: tendency(0:polydeg_dev,0:polydeg_dev,0:polydeg_dev,1:nEq_dev,1:nEl_dev)
   REAL(prec), DEVICE, INTENT(in)    :: diffusivetendency(0:polydeg_dev,0:polydeg_dev,0:polydeg_dev,1:15,1:nEl_dev)
   ! Local
   INTEGER :: i, j, k, iEq, iEl
   
      iEl = blockIDx % x
      iEq = blockIDx % y
      
      i = threadIdx % x - 1
      j = threadIdx % y - 1
      k = threadIdx % z - 1
      
      G3D(i,j,k,iEq,iEl)      = a*G3D(i,j,k,iEq,iEl) + tendency(i,j,k,iEq,iEl) + diffusivetendency(i,j,k,iEq,iEl) 
      solution(i,j,k,iEq,iEl) = solution(i,j,k,iEq,iEl) + dt_dev*g*G3D(i,j,k,iEq,iEl)

 END SUBROUTINE UpdateG3D_CUDAKernel
!
 ATTRIBUTES(Global) SUBROUTINE CalculateSmoothedState_CUDAKernel( solution, filterMat, smoothSolution )
 
   IMPLICIT NONE
   REAL(prec), DEVICE, INTENT(in)    :: solution(0:polydeg_dev, 0:polydeg_dev, 0:polydeg_dev,1:nEq_dev,1:nEl_dev)
   REAL(prec), DEVICE, INTENT(in)    :: filterMat(0:polydeg_dev, 0:polydeg_dev)
   REAL(prec), DEVICE, INTENT(inout) :: smoothsolution(0:polydeg_dev, 0:polydeg_dev, 0:polydeg_dev,1:nEq_dev,1:nEl_dev)
   ! Local
   INTEGER :: iEl, iEq, i, j, k, ii, jj, kk
   REAL(prec) :: uijk, uij, ui
   
      iEl = blockIdx % x
      iEq = blockIdx % y
      
      i = threadIdx % x-1
      j = threadIdx % y-1
      k = threadIdx % z-1
   
	  uijk = 0.0_prec
	  DO kk = 0, polydeg_dev
	 
		 uij = 0.0_prec
		 DO jj = 0, polydeg_dev
		   
		    ui = 0.0_prec
		    DO ii = 0, polydeg_dev
			   ui = ui + filterMat(ii,i)*solution(ii,jj,kk,iEq,iEl)
		    ENDDO
		   
		    uij = uij + filterMat(jj,j)*ui
		 ENDDO
		
 		 uijk = uijk + filterMat(kk,k)*uij
		
      ENDDO
	 
	  smoothSolution(i,j,k,iEq,iEl) = uijk
                     
 END SUBROUTINE CalculateSmoothedState_CUDAKernel
!
 ATTRIBUTES(Global) SUBROUTINE CalculateSGSCoefficients_CUDAKernel( solution, static, smoothState, filterMat, sgsCoeffs )
 
   IMPLICIT NONE
   REAL(prec), DEVICE, INTENT(in)    :: solution(0:polydeg_dev,0:polydeg_dev,0:polydeg_dev,1:nEq_dev,1:nEl_dev)
   REAL(prec), DEVICE, INTENT(in)    :: static(0:polydeg_dev,0:polydeg_dev,0:polydeg_dev,1:nEq_dev,1:nEl_dev)
   REAL(prec), DEVICE, INTENT(inout) :: smoothState(0:polydeg_dev,0:polydeg_dev,0:polydeg_dev,1:nEq_dev,1:nEl_dev)
   REAL(prec), DEVICE, INTENT(in)    :: filterMat(0:polydeg_dev,0:polydeg_dev)
   REAL(prec), DEVICE, INTENT(inout) :: sgsCoeffs(0:polydeg_dev,0:polydeg_dev,0:polydeg_dev,1:nEq_dev-1,1:nEl_dev)
   ! Local
   INTEGER :: iEl, i, j, k, m, ii, jj, kk
   REAL(prec) :: sgsKE, uijk, uij, ui
#ifdef VIZ
   REAL(prec), SHARED :: KE(0:7,0:7,0:7) 
#endif

      iEl = blockIDx % x
      
      i = threadIdx % x-1
      j = threadIdx % y-1
      k = threadIdx % z-1
      
      ! Here, the SGS Kinetic energy is calculated using the 
      ! "high wavenumber" component of the velocity field.
      ! This component is defined (here) as the difference
      ! between the full solution and the smoothed solution.
     
      sgsKE = 0.0_prec
      DO m = 1, 3  
         sgsKE = sgsKE + &
        ( solution(i,j,k,m,iEl)/( solution(i,j,k,4,iEl) + static(i,j,k,4,iEl))- &
        smoothState(i,j,k,m,iEl)/(smoothState(i,j,k,4,iEl)+static(i,j,k,4,iEl)) )**2
      ENDDO

#ifdef VIZ
      KE(i,j,k) = 0.5_prec*sgsKE
                  
      CALL syncthreads( )
      
      ! Smooth the subgrid scale Kinetic energy
      uijk = 0.0_prec
      DO kk = 0, polydeg_dev
 
         uij = 0.0_prec
         DO jj = 0, polydeg_dev

            ui = 0.0_prec
            DO ii = 0, polydeg_dev
               ui = ui + filterMat(ii,i)*KE(ii,jj,kk)
            ENDDO

            uij = uij + filterMat(jj,j)*ui
         ENDDO
 
         uijk = uijk + filterMat(kk,k)*uij
 
      ENDDO
                  
      ! Here, we store the smoothed SGS kinetic energy, in
      ! case we would like to visualize the data later
      smoothState(i,j,k,6,iEl) = ABS(uijk)
#endif
 
         ! Now we calculate the viscosity and diffusivities (currently assumes isotropic and low mach number)
      DO m = 1, nEq_dev-1
         !IF( m == 4 )THEN
         !   sgsCoeffs(i,j,k,m,iEl) = 0.0_prec ! No density diffusion
         !ELSE
            ! This is the parameterization used in Jeremy Sauer's dissertation ... citation ?!
            !** Note that the filtering process may not preserve positivity of the EKE.. hence 
            !   we need to take the absolute value of uijk
            sgsCoeffs(i,j,k,m,iEl) = 0.09_prec*viscLengthScale_dev*sqrt( sgsKE )
         ! ENDIF
      ENDDO
 
 END SUBROUTINE CalculateSGSCoefficients_CUDAKernel
!
 ATTRIBUTES(Global) SUBROUTINE CalculateBoundarySGS_CUDAKernel( sgsCoeffs, bMat, boundarySGSCoeffs ) 

   IMPLICIT NONE
   REAL(prec), DEVICE, INTENT(in)  :: sgsCoeffs(0:polydeg_dev,0:polydeg_dev,0:polydeg_dev,1:nEq_dev-1,1:nEl_dev)
   REAL(prec), DEVICE, INTENT(in)  :: bMat(0:polydeg_dev,0:1)
   REAL(prec), DEVICE, INTENT(out) :: boundarysgsCoeffs(0:polydeg_dev,0:polydeg_dev,1:nEq_dev-1,1:6,1:nEl_dev)
   ! Local
   INTEGER :: iEq, iEl, i, j, k
   REAL(prec) :: bSol(1:6)

      iEl = blockIdx % x
      
      iEq = threadIdx % z
      k   = threadIdx % y-1
      j   = threadIdx % x-1
      
	  bSol(1:6) = 0.0_prec

	  DO i = 0, polydeg_dev
		 bSol(1) = bSol(1) + bMat(i,0)*sgsCoeffs(j,i,k,iEq,iEl) ! south
			
		 bSol(2) = bSol(2) + bMat(i,1)*sgsCoeffs(i,j,k,iEq,iEl) ! east
			
		 bSol(3) = bSol(3) + bMat(i,1)*sgsCoeffs(j,i,k,iEq,iEl) ! north
															
		 bSol(4) = bSol(4) + bMat(i,0)*sgsCoeffs(i,j,k,iEq,iEl) ! west

		 bSol(5) = bSol(5) + bMat(i,0)*sgsCoeffs(j,k,i,iEq,iEl) ! botom

		 bSol(6) = bSol(6) + bMat(i,1)*sgsCoeffs(j,k,i,iEq,iEl) ! top
	  ENDDO
               
      DO i = 1, 6
         boundarysgsCoeffs(j,k,iEq,i,iEl) = ABS(bSol(i)) !Ensure positivity of the viscosity/diffusivity coefficients
      ENDDO
      
 END SUBROUTINE CalculateBoundarySGS_CUDAKernel
!
 ATTRIBUTES(Global) SUBROUTINE UpdateExternalSGSCoeffs_CUDAKernel( boundaryIDs, elementIDs, &
                                                               elementSides, procIDs, &
                                                               externalsgsCoeffs, &
                                                               sgsCoeffsBsols,nHat ) 
   IMPLICIT NONE
   INTEGER, DEVICE, INTENT(in)     :: boundaryIDs(1:nBoundaryFaces_dev)
   INTEGER, DEVICE, INTENT(in)     :: elementIDs(1:2,1:nFaces_dev)
   INTEGER, DEVICE, INTENT(in)     :: elementSides(1:2,1:nFaces_dev)
   INTEGER, DEVICE, INTENT(in)     :: procIDs(1:nBoundaryFaces_dev)
   REAL(prec), DEVICE, INTENT(out) :: externalsgsCoeffs(0:polydeg_dev,0:polydeg_dev,1:nEq_dev-1,1:nBoundaryFaces_dev)
   REAL(prec), DEVICE, INTENT(in)  :: sgsCoeffsBsols(0:polydeg_dev,0:polydeg_dev,1:nEq_dev-1,1:6,1:nEl_dev)
   REAL(prec), DEVICE, INTENT(in)  :: nhat(1:3,0:polydeg_dev,0:polydeg_dev,1:6,1:nEl_dev)
   ! Local
   INTEGER    :: iEq, iFace, i, j, k
   INTEGER    :: iFace2, p2
   INTEGER    :: e1, e2, s1, s2, m
   
      iFace = blockIdx % x
      iEq   = blockIDx % y
      ! ////////////////////////////////////////////////////////////////////////// !
      i   = threadIdx % x-1
      j   = threadIdx % y-1

	  iFace2 = boundaryIDs( iFace ) ! Obtain the process-local face id for this boundary-face id
	  e1     = elementIDs(1,iFace2)
	  s1     = elementSides(1,iFace2)
	  e2     = elementIDs(2,iFace2)
	  p2     = procIDs( iFace )
	 
	  IF( i <= polydeg_dev .AND. j <= polydeg_dev )THEN
	 
		 IF( p2 == myRank_dev )THEN
		    externalsgsCoeffs(i,j,iEq,iFace) = sgsCoeffsBsols(i,j,iEq,s1,e1)
		 ENDIF
		
	 ENDIF
                  
 END SUBROUTINE UpdateExternalSGSCoeffs_CUDAKernel  
!
 ATTRIBUTES(Global) SUBROUTINE CalculateBoundarySolution_CUDAKernel( solution, bMat, boundarySolution ) 

   IMPLICIT NONE
   REAL(prec), DEVICE, INTENT(in)  :: solution(0:polydeg_dev,0:polydeg_dev,0:polydeg_dev,1:nEq_dev,1:nEl_dev)
   REAL(prec), DEVICE, INTENT(in)  :: bMat(0:polydeg_dev,0:1)
   REAL(prec), DEVICE, INTENT(out) :: boundarySolution(0:polydeg_dev,0:polydeg_dev,1:nEq_dev,1:6,1:nEl_dev)
   ! Local
   INTEGER :: iEq, iEl, i, j, k
   REAL(prec) :: bSol(1:6)

      iEl = blockIdx % x
      
      iEq = threadIdx % z
      k   = threadIdx % y-1
      j   = threadIdx % x-1
      
	  bSol(1:6) = 0.0_prec

	  DO i = 0, polydeg_dev
		 bSol(1) = bSol(1) + bMat(i,0)*solution(j,i,k,iEq,iEl) ! south
			
		 bSol(2) = bSol(2) + bMat(i,1)*solution(i,j,k,iEq,iEl) ! east
			
		 bSol(3) = bSol(3) + bMat(i,1)*solution(j,i,k,iEq,iEl) ! north
															
		 bSol(4) = bSol(4) + bMat(i,0)*solution(i,j,k,iEq,iEl) ! west

		 bSol(5) = bSol(5) + bMat(i,0)*solution(j,k,i,iEq,iEl) ! botom

		 bSol(6) = bSol(6) + bMat(i,1)*solution(j,k,i,iEq,iEl) ! top
	  ENDDO
               
      DO i = 1, 6
         boundarySolution(j,k,iEq,i,iEl) = bSol(i)
      ENDDO
      
 END SUBROUTINE CalculateBoundarySolution_CUDAKernel
!
 ATTRIBUTES(Global) SUBROUTINE UpdateExternalState_CUDAKernel( boundaryIDs, elementIDs, &
                                                               elementSides, procIDs, &
                                                               externalState, &
                                                               stateBsols, &
                                                               prescribedState, nHat ) 
   IMPLICIT NONE
   INTEGER, DEVICE, INTENT(in)     :: boundaryIDs(1:nBoundaryFaces_dev)
   INTEGER, DEVICE, INTENT(in)     :: elementIDs(1:2,1:nFaces_dev)
   INTEGER, DEVICE, INTENT(in)     :: elementSides(1:2,1:nFaces_dev)
   INTEGER, DEVICE, INTENT(in)     :: procIDs(1:nBoundaryFaces_dev)
   REAL(prec), DEVICE, INTENT(out) :: externalState(0:polydeg_dev,0:polydeg_dev,1:nEq_dev,1:nBoundaryFaces_dev)
   REAL(prec), DEVICE, INTENT(in)  :: stateBsols(0:polydeg_dev,0:polydeg_dev,1:nEq_dev,1:6,1:nEl_dev)
   REAL(prec), DEVICE, INTENT(in)  :: prescribedState(0:polydeg_dev,0:polydeg_dev,1:nEq_dev,1:nBoundaryFaces_dev)
   REAL(prec), DEVICE, INTENT(in)  :: nhat(1:3,0:polydeg_dev,0:polydeg_dev,1:6,1:nEl_dev)
   ! Local
   INTEGER    :: iEl, iFace, bFaceID, i, j, k, iEq
   INTEGER    :: iFace2, p2
   INTEGER    :: e1, e2, s1, s2
   REAL(prec) :: norm, un, ut, us, speed
   REAL(prec) :: nx, ny, nz
   REAL(prec) :: sx, sy, sz
   REAL(prec) :: tx, ty, tz
   
      iFace = blockIdx % x
      ! ////////////////////////////////////////////////////////////////////////// !
      i   = threadIdx % x-1
      j   = threadIdx % y-1

      IF( iFace <= nBoundaryFaces_dev )THEN
      
         iFace2 = boundaryIDs( iFace ) ! Obtain the process-local face id for this boundary-face id
         e1     = elementIDs(1,iFace2)
         s1     = elementSides(1,iFace2)
         e2     = elementIDs(2,iFace2)
         p2     = procIDs( iFace )
         
         IF( i <= polydeg_dev .AND. j <= polydeg_dev )THEN
         
            IF( e2 == PRESCRIBED .AND. p2 == myRank_dev )THEN
               
               DO iEq = 1, nEq_dev
                  externalState(i,j,iEq,iFace) = prescribedState(i,j,iEq,iFace)
               ENDDO
                  
            ELSEIF( e2 == RADIATION .AND. p2 == myRank_dev )THEN
                        
               DO iEq = 1, nEq_dev
                  externalState(i,j,iEq,iFace) = 0.0_prec
               ENDDO
                 
            ELSEIF( e2 == NO_NORMAL_FLOW .AND. p2 == myRank_dev )THEN
                             
               ! normal
               nx = nHat(1,i,j,s1,e1) !**
               ny = nHat(2,i,j,s1,e1)
               nz = nHat(3,i,j,s1,e1)
               norm = sqrt( nx*nx + ny*ny + nz*nz )
               nx = nx/norm
               ny = ny/norm
               nz = nz/norm
      
               ! tangent (built by performing 90 deg rotation in y - if zero, performs rotation in x)
               IF( nz == 0.0_prec .AND. ny == 0.0_prec )THEN ! rotate about y-axis
                  sx = -nz
                  sy = 0.0_prec
                  sz = nx
               ELSE
                  sx = 0.0_prec
                  sy = nz
                  sz = -ny
               ENDIF
  
               norm = sqrt( sx*sx + sy*sy + sz*sz )
               sx = sx/norm
               sy = sy/norm
               sz = sz/norm
                       
               !binormal
               tx = sy*nz - sz*ny
               ty = nx*sz - nz*sx
               tz = sx*ny - nx*sy
               norm = sqrt( tx*tx + ty*ty + tz*tz )
               tx = tx/norm
               ty = ty/norm
               tz = tz/norm
                        
               un = stateBsols(i,j,1,s1,e1)*nx + &
                    stateBsols(i,j,2,s1,e1)*ny + &
                    stateBsols(i,j,3,s1,e1)*nz
               us = stateBsols(i,j,1,s1,e1)*sx    + &
                    stateBsols(i,j,2,s1,e1)*sy    + &
                    stateBsols(i,j,3,s1,e1)*sz
               ut = stateBsols(i,j,1,s1,e1)*tx  + &
                    stateBsols(i,j,2,s1,e1)*ty  + &
                    stateBsols(i,j,3,s1,e1)*tz
                        
               externalState(i,j,1,iFace) = -nx*un + us*sx + ut*tx ! u
               externalState(i,j,2,iFace) = -ny*un + us*sy + ut*ty ! v
               externalState(i,j,3,iFace) = -nz*un + us*sz + ut*tz ! w
               externalState(i,j,4,iFace) =  stateBsols(i,j,4,s1,e1) ! rho
               externalState(i,j,5,iFace) =  stateBsols(i,j,5,s1,e1) ! potential temperature
               externalState(i,j,6,iFace) =  stateBsols(i,j,6,s1,e1) ! P
                        
            ELSEIF( e2 == DRAG_SLIP .AND. p2 == myRank_dev )THEN
                             
               ! normal
               nx = nHat(1,i,j,s1,e1) !**
               ny = nHat(2,i,j,s1,e1)
               nz = nHat(3,i,j,s1,e1)
               norm = sqrt( nx*nx + ny*ny + nz*nz )
               nx = nx/norm
               ny = ny/norm
               nz = nz/norm
      
               ! tangent (built by performing 90 deg rotation in y - if zero, performs rotation in x)
               IF( nz == 0.0_prec .AND. ny == 0.0_prec )THEN ! rotate about y-axis
                  sx = -nz
                  sy = 0.0_prec
                  sz = nx
               ELSE
                  sx = 0.0_prec
                  sy = nz
                  sz = -ny
               ENDIF
  
               norm = sqrt( sx*sx + sy*sy + sz*sz )
               sx = sx/norm
               sy = sy/norm
               sz = sz/norm
                       
               !binormal
               tx = sy*nz - sz*ny
               ty = nx*sz - nz*sx
               tz = sx*ny - nx*sy
               norm = sqrt( tx*tx + ty*ty + tz*tz )
               tx = tx/norm
               ty = ty/norm
               tz = tz/norm
                       
               speed = ( stateBsols(i,j,1,s1,e1)**2 +&
                         stateBsols(i,j,2,s1,e1)**2 +&
                         stateBsols(i,j,3,s1,e1)**2 )/&
                         stateBsols(i,j,4,s1,e1)
               
               un = stateBsols(i,j,1,s1,e1)*nx + &
                    stateBsols(i,j,2,s1,e1)*ny + &
                    stateBsols(i,j,3,s1,e1)*nz
                    
               us = ( stateBsols(i,j,1,s1,e1)*sx + &
                      stateBsols(i,j,2,s1,e1)*sy + &
                      stateBsols(i,j,3,s1,e1)*sz )*&
                      (1.0_prec-Cd_dev*dScale_dev*speed)
                      
               ut = ( stateBsols(i,j,1,s1,e1)*tx + &
                      stateBsols(i,j,2,s1,e1)*ty + &
                      stateBsols(i,j,3,s1,e1)*tz )*&
                      (1.0_prec-Cd_dev*dScale_dev*speed)
                        
               externalState(i,j,1,iFace) = -nx*un + us*sx + ut*tx ! u
               externalState(i,j,2,iFace) = -ny*un + us*sy + ut*ty ! v
               externalState(i,j,3,iFace) = -nz*un + us*sz + ut*tz ! w
               externalState(i,j,4,iFace) =  stateBsols(i,j,4,s1,e1) ! rho
               externalState(i,j,5,iFace) =  stateBsols(i,j,5,s1,e1) ! potential temperature
               externalState(i,j,6,iFace) =  stateBsols(i,j,6,s1,e1) ! P
                        
                     
            ENDIF
            
         ENDIF
                  
      ENDIF 
     

 END SUBROUTINE UpdateExternalState_CUDAKernel
!
 ATTRIBUTES(Global) SUBROUTINE InternalFaceFlux_CUDAKernel( elementIDs, elementSides, boundaryIDs, iMap, jMap, &
                                                 nHat, boundarySolution, boundarySolution_static, &
                                                 externalState, boundaryFlux, stressFlux )

   IMPLICIT NONE
   INTEGER, DEVICE, INTENT(in)     :: elementIDs(1:2,1:nFaces_dev)
   INTEGER, DEVICE, INTENT(in)     :: elementSides(1:2,1:nFaces_dev)
   INTEGER, DEVICE, INTENT(in)     :: boundaryIDs(1:nFaces_dev)
   INTEGER, DEVICE, INTENT(in)     :: iMap(0:polydeg_dev,0:polydeg_dev,1:nFaces_dev)
   INTEGER, DEVICE, INTENT(in)     :: jMap(0:polydeg_dev,0:polydeg_dev,1:nFaces_dev)
   REAL(prec), DEVICE, INTENT(in)  :: nHat(1:3,0:polydeg_dev,0:polydeg_dev,1:6,1:nEl_dev)
   REAL(prec), DEVICE, INTENT(in)  :: boundarySolution(0:polydeg_dev,0:polydeg_dev,1:nEq_dev,1:6,1:nEl_dev)
   REAL(prec), DEVICE, INTENT(in)  :: boundarySolution_static(0:polydeg_dev,0:polydeg_dev,1:nEq_dev,1:6,1:nEl_dev)
   REAL(prec), DEVICE, INTENT(in)  :: externalState(0:polydeg_dev,0:polydeg_dev,1:nEq_dev,1:nBoundaryFaces_dev)
   REAL(prec), DEVICE, INTENT(out) :: boundaryFlux(0:polydeg_dev,0:polydeg_dev,1:nEq_dev,1:6,1:nEl_dev)
   REAL(prec), DEVICE, INTENT(out) :: stressFlux(0:polydeg_dev,0:polydeg_dev,1:15,1:6,1:nEl_dev)
   ! Local
   INTEGER    :: iEl, iFace, jEq
   INTEGER    :: i, j, k, iEq
   INTEGER    :: ii, jj, bID
   INTEGER    :: e1, s1, e2, s2
   REAL(prec) :: uOut, uIn, cIn, cOut, norm, T
   REAL(prec) :: jump(1:5), aS(1:5)
   REAL(prec) :: fac


      iFace = blockIdx % x
      j     = threadIdx % y - 1
      i     = threadIdx % x -1
     
         e1 = elementIDs(1,iFace)
         s1 = elementSides(1,iFace)
         e2 = elementIDs(2,iFace)
         s2 = ABS(elementSides(2,iFace))
         bID  = ABS(boundaryIDs(iFace))

               ii = iMap(i,j,iFace)
               jj = jMap(i,j,iFace)
               
               norm = sqrt( nHat(1,i,j,s1,e1)*nHat(1,i,j,s1,e1) + &
                            nHat(2,i,j,s1,e1)*nHat(2,i,j,s1,e1) + &
                            nHat(3,i,j,s1,e1)*nHat(3,i,j,s1,e1) )

               
               IF( e2 > 0 )THEN
               
                  DO iEq = 1, nEq_dev-1
                     jump(iEq)  = boundarySolution(ii,jj,iEq,s2,e2) - &
                                  boundarySolution(i,j,iEq,s1,e1) !outState - inState
                  ENDDO

                  
                  T =   (boundarySolution_static(ii,jj,5,s2,e2) + boundarySolution(ii,jj,5,s2,e2))/&
                          (boundarySolution(ii,jj,4,s2,e2)+boundarySolution_static(ii,jj,4,s2,e2) )
                          
                  ! Sound speed estimate for the external and internal states
                  cOut = sqrt( R_dev*T* &
                              ( (boundarySolution(ii,jj,6,s2,e2)+boundarySolution_static(ii,jj,6,s2,e2))/ P0_dev )**rC_dev   )
                        
                  T =   (boundarySolution_static(i,j,5,s1,e1) + boundarySolution(i,j,5,s1,e1))/&
                          (boundarySolution(i,j,4,s1,e1)+boundarySolution_static(i,j,4,s1,e1) )        
                             
                  cIn  = sqrt( R_dev*T* &
                              ( (boundarySolution(i,j,6,s1,e1)+boundarySolution_static(i,j,6,s1,e1))/P0_dev )**rC_dev  )
                               
                  ! External normal velocity component
                  uOut = ( boundarySolution(ii,jj,1,s2,e2)*nHat(1,i,j,s1,e1)/norm + &
                           boundarySolution(ii,jj,2,s2,e2)*nHat(2,i,j,s1,e1)/norm + &
                           boundarySolution(ii,jj,3,s2,e2)*nHat(3,i,j,s1,e1)/norm )/& 
                         ( boundarySolution(ii,jj,4,s2,e2) + boundarySolution_static(ii,jj,4,s2,e2) )
                           
                  ! Internal normal velocity component
                  uIn  = ( boundarySolution(i,j,1,s1,e1)*nHat(1,i,j,s1,e1)/norm + &
                           boundarySolution(i,j,2,s1,e1)*nHat(2,i,j,s1,e1)/norm + &
                           boundarySolution(i,j,3,s1,e1)*nHat(3,i,j,s1,e1)/norm )/& 
                         ( boundarySolution(i,j,4,s1,e1) + boundarySolution_static(i,j,4,s1,e1) ) 
                           
                  ! Lax-Friedrich's estimate of the magnitude of the flux jacobian matrix
                  fac = max( abs(uIn+cIn), abs(uIn-cIn), abs(uOut+cOut), abs(uOut-cOut) )
                  !fac = max( abs(uIn),  abs(uOut) )

                  ! Advective flux
                  DO iEq = 1, nEq_dev-1
                        aS(iEq) = uIn*( boundarySolution(i,j,iEq,s1,e1) + boundarySolution_static(i,j,iEq,s1,e1) ) +&
                                 uOut*( boundarySolution(ii,jj,iEq,s2,e2) + boundarySolution_static(ii,jj,iEq,s2,e2) )
                  ENDDO
                  
                  DO k = 1, 3
                  ! Momentum flux due to pressure
                  aS(k) = aS(k) + (boundarySolution(i,j,6,s1,e1) + &
                                   boundarySolution(ii,jj,6,s2,e2))*nHat(k,i,j,s1,e1)/norm
                  ENDDO    
      
                         
                  DO iEq = 1, nEq_dev-1
                     boundaryFlux(i,j,iEq,s1,e1) = 0.5_prec*( aS(iEq) - fac*jump(iEq) )*norm
                     boundaryFlux(ii,jj,iEq,s2,e2) = -boundaryFlux(i,j,iEq,s1,e1)
                     IF( iEq == 4 )THEN
                        DO k = 1, 3
                           jEq = k+(iEq-1)*3
                           ! Calculate the LDG flux for the stress tensor.
                           stressFlux(i,j,jEq,s1,e1) = 0.5_prec*( boundarySolution(i,j,iEq,s1,e1) +&
                                                                  boundarySolution(ii,jj,iEq,s2,e2))*& 
                                                                  nHat(k,i,j,s1,e1)
                                                                                        
                           stressFlux(ii,jj,jEq,s2,e2) = -stressFlux(i,j,jEq,s1,e1)
                        ENDDO
                     ELSE
                        DO k = 1, 3
                           jEq = k+(iEq-1)*3
                           ! Calculate the LDG flux for the stress tensor.
                           stressFlux(i,j,jEq,s1,e1) = 0.5_prec*( boundarySolution(i,j,iEq,s1,e1)/&
                                                                  (boundarySolution(i,j,4,s1,e1)+&
                                                                   boundarySolution_static(i,j,4,s1,e1)) +&
                                                                  boundarySolution(ii,jj,iEq,s2,e2)/&
                                                                  (boundarySolution(ii,jj,4,s2,e2)+&
                                                                   boundarySolution_static(ii,jj,4,s2,e2)) )*& 
                                                                  nHat(k,i,j,s1,e1)
                                                                                        
                           stressFlux(ii,jj,jEq,s2,e2) = -stressFlux(i,j,jEq,s1,e1)
                        ENDDO
                     ENDIF
                     
                  ENDDO
             
               ENDIF 


 END SUBROUTINE InternalFaceFlux_CUDAKernel
!
 ATTRIBUTES(Global) SUBROUTINE BoundaryFaceFlux_CUDAKernel( elementIDs, elementSides, boundaryIDs, iMap, jMap, &
                                                 nHat, boundarySolution, boundarySolution_static, &
                                                 externalState, boundaryFlux, stressFlux )

   IMPLICIT NONE
   INTEGER, DEVICE, INTENT(in)     :: elementIDs(1:2,1:nFaces_dev)
   INTEGER, DEVICE, INTENT(in)     :: elementSides(1:2,1:nFaces_dev)
   INTEGER, DEVICE, INTENT(in)     :: boundaryIDs(1:nFaces_dev)
   INTEGER, DEVICE, INTENT(in)     :: iMap(0:polydeg_dev,0:polydeg_dev,1:nFaces_dev)
   INTEGER, DEVICE, INTENT(in)     :: jMap(0:polydeg_dev,0:polydeg_dev,1:nFaces_dev)
   REAL(prec), DEVICE, INTENT(in)  :: nHat(1:3,0:polydeg_dev,0:polydeg_dev,1:6,1:nEl_dev)
   REAL(prec), DEVICE, INTENT(in)  :: boundarySolution(0:polydeg_dev,0:polydeg_dev,1:nEq_dev,1:6,1:nEl_dev)
   REAL(prec), DEVICE, INTENT(in)  :: boundarySolution_static(0:polydeg_dev,0:polydeg_dev,1:nEq_dev,1:6,1:nEl_dev)
   REAL(prec), DEVICE, INTENT(in)  :: externalState(0:polydeg_dev,0:polydeg_dev,1:nEq_dev,1:nBoundaryFaces_dev)
   REAL(prec), DEVICE, INTENT(out) :: boundaryFlux(0:polydeg_dev,0:polydeg_dev,1:nEq_dev,1:6,1:nEl_dev)
   REAL(prec), DEVICE, INTENT(out) :: stressFlux(0:polydeg_dev,0:polydeg_dev,1:15,1:6,1:nEl_dev)
   ! Local
   INTEGER    :: iEl, iFace, jEq
   INTEGER    :: i, j, k, iEq
   INTEGER    :: ii, jj, bID
   INTEGER    :: e1, s1, e2, s2
   REAL(prec) :: uOut, uIn, cIn, cOut, norm, T
   REAL(prec) :: jump(1:5), aS(1:5)
   REAL(prec) :: fac


      iFace = blockIdx % x
      j     = threadIdx % y - 1
      i     = threadIdx % x -1
     
         e1 = elementIDs(1,iFace)
         s1 = elementSides(1,iFace)
         e2 = elementIDs(2,iFace)
         s2 = ABS(elementSides(2,iFace))
         bID  = ABS(boundaryIDs(iFace))

               ii = iMap(i,j,iFace)
               jj = jMap(i,j,iFace)
               
               norm = sqrt( nHat(1,i,j,s1,e1)*nHat(1,i,j,s1,e1) + &
                            nHat(2,i,j,s1,e1)*nHat(2,i,j,s1,e1) + &
                            nHat(3,i,j,s1,e1)*nHat(3,i,j,s1,e1) )

               
               IF( e2 < 0 )THEN
               
                  
                  DO iEq = 1, nEq_dev-1              
                  jump(iEq)  = externalState(ii,jj,iEq,bID) - &
                               boundarySolution(i,j,iEq,s1,e1) !outState - inState
                  ENDDO
                 
                  T =   (boundarySolution_static(i,j,5,s1,e1) + externalState(ii,jj,5,bID))/&
                          (externalState(ii,jj,4,bID)+boundarySolution_static(i,j,4,s1,e1) )
                 ! Sound speed estimate for the external and internal states
                  cOut = sqrt( R_dev*T* &
                              ( (externalState(ii,jj,6,bID)+boundarySolution_static(i,j,6,s1,e1))/ P0_dev )**rC_dev   )
                  
                  T =   (boundarySolution_static(i,j,5,s1,e1) + boundarySolution(i,j,5,s1,e1))/&
                          (boundarySolution(i,j,4,s2,e2)+boundarySolution_static(i,j,4,s1,e1) )  
                                   
                  cIn  = sqrt( R_dev*T* &
                              ( (boundarySolution(i,j,6,s1,e1)+boundarySolution_static(i,j,6,s1,e1))/P0_dev )**rC_dev  )
                               
                  ! External normal velocity component
                  uOut = ( externalState(ii,jj,1,bID)*nHat(1,i,j,s1,e1)/norm + &
                           externalState(ii,jj,2,bID)*nHat(2,i,j,s1,e1)/norm + &
                           externalState(ii,jj,3,bID)*nHat(3,i,j,s1,e1)/norm )/& 
                         ( externalState(ii,jj,4,bID) + boundarySolution_static(i,j,4,s1,e1) )
                  ! Internal normal velocity component
                  uIn  = ( boundarySolution(i,j,1,s1,e1)*nHat(1,i,j,s1,e1)/norm + &
                           boundarySolution(i,j,2,s1,e1)*nHat(2,i,j,s1,e1)/norm + &
                           boundarySolution(i,j,3,s1,e1)*nHat(3,i,j,s1,e1)/norm )/& 
                         ( boundarySolution(i,j,4,s1,e1) + boundarySolution_static(i,j,4,s1,e1) )


                  fac = max( abs(uIn+cIn), abs(uIn-cIn), abs(uOut+cOut), abs(uOut-cOut) )
<<<<<<< HEAD
                  !fac = max( abs(uIn), abs(uOut) )
=======
                 ! fac = max( abs(uIn), abs(uOut) )
>>>>>>> 28ba6756
                  DO iEq = 1, nEq_dev-1
                        aS(iEq) = uIn*( boundarySolution(i,j,iEq,s1,e1) + boundarySolution_static(i,j,iEq,s1,e1) ) +&
                                 uOut*( externalState(ii,jj,iEq,bID) + boundarySolution_static(i,j,iEq,s1,e1) )
                  ENDDO
                  
                  ! Pressure !
                  DO k = 1, 3         
                  aS(k) = aS(k) + (boundarySolution(i,j,6,s1,e1)+externalState(ii,jj,6,bID))*nHat(k,i,j,s1,e1)/norm
                  ENDDO
                  
                          
                  DO iEq = 1, nEq_dev-1
                     boundaryFlux(i,j,iEq,s1,e1) = 0.5_prec*( aS(iEq) - fac*jump(iEq) )*norm
                     IF( iEq == 4 )THEN
                        DO k = 1, 3
                           jEq = k+(iEq-1)*3
                           ! Calculate the Bassi-Rebay flux for the stress tensor.
                           stressFlux(i,j,jEq,s1,e1) = 0.5_prec*( boundarySolution(i,j,iEq,s1,e1) +&
                                                                  externalState(ii,jj,iEq,bID)  )*& 
                                                                  nHat(k,i,j,s1,e1)
                        ENDDO
                     ELSE
                        DO k = 1, 3
                           jEq = k+(iEq-1)*3
                           ! Calculate the Bassi-Rebay flux for the stress tensor.
                           stressFlux(i,j,jEq,s1,e1) = 0.5_prec*( boundarySolution(i,j,iEq,s1,e1)/&
                                                                  (boundarySolution(i,j,4,s1,e1)+&
                                                                   boundarySolution_static(i,j,4,s1,e1)) +&
                                                                  externalState(ii,jj,iEq,bID)/&
                                                                  (externalState(ii,jj,4,bID)+&
                                                                   boundarySolution_static(i,j,4,s1,e1))  )*& 
                                                                  nHat(k,i,j,s1,e1)
                        ENDDO
                     ENDIF
                     
                  ENDDO
                  
               ENDIF 


 END SUBROUTINE BoundaryFaceFlux_CUDAKernel

!
 ATTRIBUTES(Global) SUBROUTINE MappedTimeDerivative_CUDAKernel( solution, static, boundaryFlux, drag, &
                                                                Ja, Jac, bMat, qWeight, dMatP, tendency )

   IMPLICIT NONE
   REAL(prec), DEVICE, INTENT(in)  :: solution(0:polydeg_dev,0:polydeg_dev,0:polydeg_dev,1:nEq_dev,1:nEl_dev)
   REAL(prec), DEVICE, INTENT(in)  :: static(0:polydeg_dev,0:polydeg_dev,0:polydeg_dev,1:nEq_dev,1:nEl_dev)
   REAL(prec), DEVICE, INTENT(in)  :: boundaryFlux(0:polydeg_dev,0:polydeg_dev,1:nEq_dev,1:6,1:nEl_dev)
   REAL(prec), DEVICE, INTENT(in)  :: drag(0:polydeg_dev,0:polydeg_dev,0:polydeg_dev,1:nEl_dev)
   REAL(prec), DEVICE, INTENT(in)  :: Ja(0:polydeg_dev,0:polydeg_dev,0:polydeg_dev,1:3,1:3,1:nEl_dev)
   REAL(prec), DEVICE, INTENT(in)  :: Jac(0:polydeg_dev,0:polydeg_dev,0:polydeg_dev,1:nEl_dev)
   REAL(prec), DEVICE, INTENT(in)  :: bMat(0:polydeg_dev,0:1)
   REAL(prec), DEVICE, INTENT(in)  :: qWeight(0:polydeg_dev)
   REAL(prec), DEVICE, INTENT(in)  :: dMatP(0:polydeg_dev,0:polydeg_dev)
   REAL(prec), DEVICE, INTENT(out) :: tendency(0:polydeg_dev,0:polydeg_dev,0:polydeg_dev,1:nEq_dev,1:nEl_dev)
   ! Local
   INTEGER            :: i, j, k, row, col
   INTEGER, SHARED    :: iEl, iEq
   REAL(prec), SHARED :: contFlux(0:7,0:7,0:7,1:3)
   REAL(prec)         :: tend, F

      iEl = blockIDx % x
      iEq = blockIDx % y
      
      i = threadIdx % x - 1
      j = threadIdx % y - 1
      k = threadIdx % z - 1

      ! Here the flux tensor in physical space is calculated and rotated to give the 
      ! contravariant flux tensor in the reference computational domain.
      DO col = 1, 3
         contFlux(i,j,k,col) = 0.0_prec
         DO row = 1, 3
         !//////////////////////////////// Advection ///////////////////////////////////////!
               contFlux(i,j,k,col) = contFlux(i,j,k,col) +&
                                     Ja(i,j,k,row,col,iEl)*&
                                     solution(i,j,k,row,iEl)*&
                                      (solution(i,j,k,iEq,iEl) + static(i,j,k,iEq,iEl))/&    ! Density weighted variable being advected
                                  (solution(i,j,k,4,iEl) + static(i,j,k,4,iEl) )      
         ENDDO
     ! //////////////////// Pressure (Momentum only) /////////////////////////// !
         IF( iEq <= 3 )THEN
            contFlux(i,j,k,col) = contFlux(i,j,k,col) + Ja(i,j,k,iEq,col,iEl)*solution(i,j,k,6,iEl)
         ENDIF
         
      ENDDO                                  
            
      CALL syncthreads( )
      ! Now, the flux divergence is computed by multiplying the internally calculated fluxes by the
      ! DG-Derivative matrix and adding the boundary weighted fluxes.
      
      tend = 0.0_prec
      DO row = 0, polydeg_dev
         tend = tend + dMatP(row,i)*contFlux(row,j,k,1) + &
                       dMatP(row,j)*contFlux(i,row,k,2) + &
                       dMatP(row,k)*contFlux(i,j,row,3)
      ENDDO
       
      tend = -( tend + &
                ( boundaryFlux(i,k,iEq,1,iEl)*bmat(j,0) + &
                  boundaryFlux(i,k,iEq,3,iEl)*bMat(j,1) )/&
                qWeight(j) + &
                ( boundaryFlux(j,k,iEq,4,iEl)*bMat(i,0) + &
                  boundaryFlux(j,k,iEq,2,iEl)*bMat(i,1) )/&
                qWeight(i) + &
                ( boundaryFlux(i,j,iEq,5,iEl)*bMat(k,0) + &
                  boundaryFlux(i,j,iEq,6,iEl)*bMat(k,1) )/&
                qWeight(k) )/Jac(i,j,k,iEl)
                      
             
      tendency(i,j,k,iEq,iEl) = tend
      F = sqrt( solution(i,j,k,1,iEl)**2 + &
                solution(i,j,k,2,iEl)**2 + &
                solution(i,j,k,3,iEl)**2 ) /&
                  (solution(i,j,k,4,iEl) + static(i,j,k,4,iEl))
                  
      IF( iEq == 1 )THEN
         tendency(i,j,k,1,iEl) = tendency(i,j,k,1,iEl) -&
                                 drag(i,j,k,iEl)*solution(i,j,k,1,iEl)*F-&
                                 solution(i,j,k,3,iEl)*fRotY_dev +&
                                 solution(i,j,k,2,iEl)*fRotz_dev 
      
      ELSEIF( iEq == 2 )THEN
         tendency(i,j,k,2,iEl) = tendency(i,j,k,2,iEl) -&
                                 drag(i,j,k,iEl)*solution(i,j,k,2,iEl)*F -&
                                 solution(i,j,k,1,iEl)*fRotZ_dev +&
                                 solution(i,j,k,3,iEl)*fRotX_dev 
      ELSEIF( iEq == 3 )THEN ! Add in the buoyancy acceleration
         tendency(i,j,k,3,iEl) = tendency(i,j,k,3,iEl) -&
                                 drag(i,j,k,iEl)*solution(i,j,k,3,iEl)*F -&
                                 solution(i,j,k,2,iEl)*fRotX_dev +&
                                 solution(i,j,k,1,iEl)*fRotY_dev -&
                                 solution(i,j,k,4,iEl)*g_dev
      ENDIF
         

      
       
 END SUBROUTINE MappedTimeDerivative_CUDAKernel
!
 ATTRIBUTES(Global) SUBROUTINE CalculateStressTensor_CUDAKernel( solution, static, dMatP, bmat, qWeight, Ja, Jac, stressFlux, stressTensor ) 
 
   IMPLICIT NONE
   REAL(prec), DEVICE, INTENT(in)  :: solution(0:polydeg_dev,0:polydeg_dev,0:polydeg_dev,1:nEq_dev,1:nEl_dev)
   REAL(prec), DEVICE, INTENT(in)  :: static(0:polydeg_dev,0:polydeg_dev,0:polydeg_dev,1:nEq_dev,1:nEl_dev)
   REAL(prec), DEVICE, INTENT(in)  :: dMatP(0:polydeg_dev,0:polydeg_dev)
   REAL(prec), DEVICE, INTENT(in)  :: bmat(0:polydeg_dev,0:1)
   REAL(prec), DEVICE, INTENT(in)  :: qWeight(0:polydeg_dev)
   REAL(prec), DEVICE, INTENT(in)  :: Ja(0:polydeg_dev,0:polydeg_dev,0:polydeg_dev,1:3,1:3,1:nEl_dev)
   REAL(prec), DEVICE, INTENT(in)  :: Jac(0:polydeg_dev,0:polydeg_dev,0:polydeg_dev,1:nEl_dev)
   REAL(prec), DEVICE, INTENT(in)  :: stressFlux(0:polydeg_dev,0:polydeg_dev,1:15,1:6,1:nEl_dev)
   REAL(prec), DEVICE, INTENT(out) :: stressTensor(0:polydeg_dev,0:polydeg_dev,0:polydeg_dev,1:15,1:nEl_dev)
   ! Local
   INTEGER :: iEl, iEq, idir, i, j, k, m
   REAL(prec), SHARED :: contFlux(0:7,0:7,0:7,1:3)
   REAL(prec) :: strTens


      iEl = blockIDx % x
      iEq = blockIDx % y
      idir = blockIDx % z
      
      i = threadIDx % x-1
      j = threadIDx % y-1
      k = threadIDx % z-1
      
         
         ! Here the flux tensor in physical space is calculated and rotated to give the 
         ! contravariant flux tensor in the reference computational domain.
         IF( iEq == 4 )THEN
			 DO m = 1, 3
				contFlux(i,j,k,m) = Ja(i,j,k,idir,m,iEl)*solution(i,j,k,iEq,iEl)
			 ENDDO
	     ELSE
	         DO m = 1, 3
				contFlux(i,j,k,m) = Ja(i,j,k,idir,m,iEl)*solution(i,j,k,iEq,iEl)/&
				                      ( solution(i,j,k,4,iEl)+static(i,j,k,4,iEl) )
			 ENDDO
	     ENDIF
	     CALL syncthreads( ) 
	            
      ! Now, the flux divergence is computed by multiplying the internally calculated fluxes by the
      ! DG-Derivative matrix and adding the boundary weighted fluxes.
      
         ! Reduction for the stress tensor
         strTens = 0.0_prec
         DO m = 0, polydeg_dev
            strTens = strTens + dMatP(m,i)*contFlux(m,j,k,1) + &
                                dMatP(m,j)*contFlux(i,m,k,2) + &
                                dMatP(m,k)*contFlux(i,j,m,3)
         ENDDO


         stressTensor(i,j,k,idir + (iEq-1)*3,iEl) = ( strTens + &
                ( stressFlux(i,k,idir + (iEq-1)*3,1,iEl)*bmat(j,0) + &
                  stressFlux(i,k,idir + (iEq-1)*3,3,iEl)*bMat(j,1) )/&
                qWeight(j) + &
                ( stressFlux(j,k,idir + (iEq-1)*3,4,iEl)*bMat(i,0) + &
                  stressFlux(j,k,idir + (iEq-1)*3,2,iEl)*bMat(i,1) )/&
                qWeight(i) + &
                ( stressFlux(i,j,idir + (iEq-1)*3,5,iEl)*bMat(k,0) + &
                  stressFlux(i,j,idir + (iEq-1)*3,6,iEl)*bMat(k,1) )/&
                qWeight(k) )/Jac(i,j,k,iEl)

                     
 END SUBROUTINE CalculateStressTensor_CUDAKernel
!
 ATTRIBUTES(Global) SUBROUTINE CalculateBoundaryStress_CUDAKernel( solution, bMat, boundarySolution ) 

   IMPLICIT NONE
   REAL(prec), DEVICE, INTENT(in)  :: solution(0:polydeg_dev,0:polydeg_dev,0:polydeg_dev,1:15,1:nEl_dev)
   REAL(prec), DEVICE, INTENT(in)  :: bMat(0:polydeg_dev,0:1)
   REAL(prec), DEVICE, INTENT(out) :: boundarySolution(0:polydeg_dev,0:polydeg_dev,1:15,1:6,1:nEl_dev)
   ! Local
   INTEGER :: iEq, iEl, i, j, k
   REAL(prec) :: bSol(1:6)

      iEl = blockIdx % x
      
      iEq = threadIdx % z
      k   = threadIdx % y-1
      j   = threadIdx % x-1
      
	  bSol(1:6) = 0.0_prec

	  DO i = 0, polydeg_dev
		 bSol(1) = bSol(1) + bMat(i,0)*solution(j,i,k,iEq,iEl) ! south
			
		 bSol(2) = bSol(2) + bMat(i,1)*solution(i,j,k,iEq,iEl) ! east
			
		 bSol(3) = bSol(3) + bMat(i,1)*solution(j,i,k,iEq,iEl) ! north
															
		 bSol(4) = bSol(4) + bMat(i,0)*solution(i,j,k,iEq,iEl) ! west

		 bSol(5) = bSol(5) + bMat(i,0)*solution(j,k,i,iEq,iEl) ! botom

		 bSol(6) = bSol(6) + bMat(i,1)*solution(j,k,i,iEq,iEl) ! top
	  ENDDO
               
      DO i = 1, 6
         boundarySolution(j,k,iEq,i,iEl) = bSol(i)
      ENDDO
      
 END SUBROUTINE CalculateBoundaryStress_CUDAKernel
!
 ATTRIBUTES(Global) SUBROUTINE UpdateExternalStress_CUDAKernel( boundaryIDs, elementIDs, &
                                                               elementSides, procIDs, &
                                                               externalStress, &
                                                               stressBsols, &
                                                               prescribedStress, nHat ) 
   IMPLICIT NONE
   INTEGER, DEVICE, INTENT(in)     :: boundaryIDs(1:nBoundaryFaces_dev)
   INTEGER, DEVICE, INTENT(in)     :: elementIDs(1:2,1:nFaces_dev)
   INTEGER, DEVICE, INTENT(in)     :: elementSides(1:2,1:nFaces_dev)
   INTEGER, DEVICE, INTENT(in)     :: procIDs(1:nBoundaryFaces_dev)
   REAL(prec), DEVICE, INTENT(out) :: externalStress(0:polydeg_dev,0:polydeg_dev,1:15,1:nBoundaryFaces_dev)
   REAL(prec), DEVICE, INTENT(in)  :: stressBsols(0:polydeg_dev,0:polydeg_dev,1:15,1:6,1:nEl_dev)
   REAL(prec), DEVICE, INTENT(in)  :: prescribedStress(0:polydeg_dev,0:polydeg_dev,1:15,1:nBoundaryFaces_dev)
   REAL(prec), DEVICE, INTENT(in)  :: nhat(1:3,0:polydeg_dev,0:polydeg_dev,1:6,1:nEl_dev)
   ! Local
   INTEGER    :: iEq, iFace, i, j, k
   INTEGER    :: iFace2, p2
   INTEGER    :: e1, e2, s1, s2, m
   
      iFace = blockIdx % x
      iEq   = blockIDx % y
      ! ////////////////////////////////////////////////////////////////////////// !
      i   = threadIdx % x-1
      j   = threadIdx % y-1

	  iFace2 = boundaryIDs( iFace ) ! Obtain the process-local face id for this boundary-face id
	  e1     = elementIDs(1,iFace2)
	  s1     = elementSides(1,iFace2)
	  e2     = elementIDs(2,iFace2)
	  p2     = procIDs( iFace )
	 
	  IF( i <= polydeg_dev .AND. j <= polydeg_dev )THEN
	 
		 IF( p2 == myRank_dev )THEN
		    externalStress(i,j,iEq,iFace) = -stressBsols(i,j,iEq,s1,e1)
		 ENDIF
		
	 ENDIF
                  
 END SUBROUTINE UpdateExternalStress_CUDAKernel 
!
 ATTRIBUTES(Global) SUBROUTINE InternalStressFlux_CUDAKernel( elementIDs, elementSides, boundaryIDs, iMap, jMap, &
                                                      nHat, boundaryState, static, boundaryStress, sgsCoeffs, &
                                                      externalState, externalStress, boundaryFlux )

   IMPLICIT NONE
   INTEGER, DEVICE, INTENT(in)     :: elementIDs(1:2,1:nFaces_dev)
   INTEGER, DEVICE, INTENT(in)     :: elementSides(1:2,1:nFaces_dev)
   INTEGER, DEVICE, INTENT(in)     :: boundaryIDs(1:nFaces_dev)
   INTEGER, DEVICE, INTENT(in)     :: iMap(0:polydeg_dev,0:polydeg_dev,1:nFaces_dev)
   INTEGER, DEVICE, INTENT(in)     :: jMap(0:polydeg_dev,0:polydeg_dev,1:nFaces_dev)
   REAL(prec), DEVICE, INTENT(in)  :: nHat(1:3,0:polydeg_dev,0:polydeg_dev,1:6,1:nEl_dev)
   REAL(prec), DEVICE, INTENT(in)  :: boundaryState(0:polydeg_dev,0:polydeg_dev,1:nEq_dev,1:6,1:nEl_dev)
   REAL(prec), DEVICE, INTENT(in)  :: boundaryStress(0:polydeg_dev,0:polydeg_dev,1:15,1:6,1:nEl_dev)
   REAL(prec), DEVICE, INTENT(in)  :: sgsCoeffs(0:polydeg_dev,0:polydeg_dev,1:5,1:6,1:nEl_dev)
   REAL(prec), DEVICE, INTENT(in)  :: externalState(0:polydeg_dev,0:polydeg_dev,1:nEq_dev,1:nBoundaryFaces_dev)
   REAL(prec), DEVICE, INTENT(in)  :: static(0:polydeg_dev,0:polydeg_dev,1:nEq_dev,1:6,1:nEl_dev)
   REAL(prec), DEVICE, INTENT(in)  :: externalStress(0:polydeg_dev,0:polydeg_dev,1:15,1:nBoundaryFaces_dev)
   REAL(prec), DEVICE, INTENT(out) :: boundaryFlux(0:polydeg_dev,0:polydeg_dev,1:15,1:6,1:nEl_dev)
   ! Local
   INTEGER    :: iEl, iFace
   INTEGER    :: i, j, iEq
   INTEGER    :: ii, jj, bID
   INTEGER    :: e1, s1, e2, s2
   INTEGER    :: m, jEq
   REAL(prec) :: norm, rhoOut, rhoIn

      iFace = blockIdx % x
      iEq   = blockIdx % y
      j     = threadIdx % y-1
      i     = threadIdx % x-1
     
      e1 = elementIDs(1,iFace)
      s1 = elementSides(1,iFace)
      e2 = elementIDs(2,iFace)
      s2 = ABS(elementSides(2,iFace))
      bID  = ABS(boundaryIDs(iFace))

      ii = iMap(i,j,iFace)
      jj = jMap(i,j,iFace)
               
      norm = sqrt( nHat(1,i,j,s1,e1)**2 + nHat(2,i,j,s1,e1)**2 + nHat(3,i,j,s1,e1)**2 )
      
      IF( e2 > 0 )THEN
      
         boundaryFlux(i,j,iEq,s1,e1) =  0.5_prec*( sgsCoeffs(ii,jj,iEq,s2,e2)*boundaryState(ii,jj,iEq,s2,e2)-&
						      sgsCoeffs(i,j,iEq,s1,e1)*boundaryState(i,j,iEq,s1,e1))/viscLengthScale_dev*norm
         
		   IF( iEq == 4 )THEN
       
            
			   DO m = 1, 3    
				   jEq = m + (iEq-1)*3  
				   boundaryFlux(i,j,iEq,s1,e1) = boundaryFlux(i,j,iEq,s1,e1) + &
				     0.5_prec*(sgsCoeffs(i,j,iEq,s1,e1)*boundaryStress(i,j,jEq,s1,e1)+&
					    	     sgsCoeffs(ii,jj,iEq,s2,e2)*boundaryStress(ii,jj,jEq,s2,e2) )*nHat(m,i,j,s1,e1)
			 ENDDO
          
		   ELSE
                        
          rhoIn = static(i,j,4,s1,e1) + boundaryState(i,j,4,s1,e1)
          rhoOut = static(ii,jj,4,s2,e2) + boundaryState(ii,jj,4,s2,e2)
          
            DO m = 1, 3    
				  jEq = m + (iEq-1)*3  
				  boundaryFlux(i,j,iEq,s1,e1) = boundaryFlux(i,j,iEq,s1,e1) + &
				    0.5_prec*(rhoIn*sgsCoeffs(i,j,iEq,s1,e1)*boundaryStress(i,j,jEq,s1,e1)+&
                          rhoOut*sgsCoeffs(ii,jj,iEq,s2,e2)*boundaryStress(ii,jj,jEq,s2,e2))*nHat(m,i,j,s1,e1)
			   ENDDO
          
		   ENDIF
			 
         boundaryFlux(ii,jj,iEq,s2,e2) = -boundaryFlux(i,j,iEq,s1,e1)
             
      ENDIF

 END SUBROUTINE InternalStressFlux_CUDAKernel
!
 ATTRIBUTES(Global) SUBROUTINE BoundaryStressFlux_CUDAKernel( elementIDs, elementSides, boundaryIDs, iMap, jMap, &
                                                      nHat, boundaryState, static, boundaryStress, sgsCoeffs, externalSGS, &
                                                      externalState, externalStress, boundaryFlux )

   IMPLICIT NONE
   INTEGER, DEVICE, INTENT(in)     :: elementIDs(1:2,1:nFaces_dev)
   INTEGER, DEVICE, INTENT(in)     :: elementSides(1:2,1:nFaces_dev)
   INTEGER, DEVICE, INTENT(in)     :: boundaryIDs(1:nFaces_dev)
   INTEGER, DEVICE, INTENT(in)     :: iMap(0:polydeg_dev,0:polydeg_dev,1:nFaces_dev)
   INTEGER, DEVICE, INTENT(in)     :: jMap(0:polydeg_dev,0:polydeg_dev,1:nFaces_dev)
   REAL(prec), DEVICE, INTENT(in)  :: nHat(1:3,0:polydeg_dev,0:polydeg_dev,1:6,1:nEl_dev)
   REAL(prec), DEVICE, INTENT(in)  :: boundaryState(0:polydeg_dev,0:polydeg_dev,1:nEq_dev,1:6,1:nEl_dev)
   REAL(prec), DEVICE, INTENT(in)  :: boundaryStress(0:polydeg_dev,0:polydeg_dev,1:15,1:6,1:nEl_dev)
   REAL(prec), DEVICE, INTENT(in)  :: sgsCoeffs(0:polydeg_dev,0:polydeg_dev,1:5,1:6,1:nEl_dev)
   REAL(prec), DEVICE, INTENT(in)  :: externalSGS(0:polydeg_dev,0:polydeg_dev,1:5,nBoundaryFaces_dev)
   REAL(prec), DEVICE, INTENT(in)  :: externalState(0:polydeg_dev,0:polydeg_dev,1:nEq_dev,1:nBoundaryFaces_dev)
   REAL(prec), DEVICE, INTENT(in)  :: static(0:polydeg_dev,0:polydeg_dev,1:nEq_dev,1:6,1:nEl_dev)
   REAL(prec), DEVICE, INTENT(in)  :: externalStress(0:polydeg_dev,0:polydeg_dev,1:15,1:nBoundaryFaces_dev)
   REAL(prec), DEVICE, INTENT(out) :: boundaryFlux(0:polydeg_dev,0:polydeg_dev,1:15,1:6,1:nEl_dev)
   ! Local
   INTEGER    :: iEl, iFace
   INTEGER    :: i, j, iEq
   INTEGER    :: ii, jj, bID
   INTEGER    :: e1, s1, e2, s2
   INTEGER    :: m, jEq
   REAL(prec) :: norm, rhoOut, rhoIn

      iFace = blockIdx % x
      iEq   = blockIdx % y
      j     = threadIdx % y-1
      i     = threadIdx % x-1
     
      e1 = elementIDs(1,iFace)
      s1 = elementSides(1,iFace)
      e2 = elementIDs(2,iFace)
      s2 = ABS(elementSides(2,iFace))
      bID  = boundaryIDs(iFace)

      ii = iMap(i,j,iFace)
      jj = jMap(i,j,iFace)
               
      norm = sqrt( nHat(1,i,j,s1,e1)**2 + nHat(2,i,j,s1,e1)**2 + nHat(3,i,j,s1,e1)**2 )
      IF( e2 < 0 )THEN !Physical boundary
         IF( bID < 0 )THEN
         
            bID = ABS(bID)
            boundaryFlux(i,j,iEq,s1,e1) = 0.5_prec*sgsCoeffs(i,j,iEq,s1,e1)*&
                                        (externalState(ii,jj,iEq,bID)-boundaryState(i,j,iEq,s1,e1))/viscLengthScale_dev*norm

           IF( iEq == 4 )THEN
             
             DO m = 1, 3    
               jEq = m + (iEq-1)*3  
               boundaryFlux(i,j,iEq,s1,e1) = boundaryFlux(i,j,iEq,s1,e1) + &
                                             0.5_prec*sgsCoeffs(i,j,iEq,s1,e1)*(boundaryStress(i,j,jEq,s1,e1)+&
                                             externalStress(ii,jj,jEq,bID) )*nHat(m,i,j,s1,e1)
             ENDDO
             
           ELSE
                           
             rhoIn  = static(i,j,4,s1,e1) + boundaryState(i,j,4,s1,e1)
             rhoOut = static(i,j,4,s1,e1) + externalState(ii,jj,4,bID)
             
             DO m = 1, 3    
               jEq = m + (iEq-1)*3  
               boundaryFlux(i,j,iEq,s1,e1) = boundaryFlux(i,j,iEq,s1,e1) + &
                                             0.5_prec*sgsCoeffs(i,j,iEq,s1,e1)*( rhoIn*boundaryStress(i,j,jEq,s1,e1)+&
                                                                           rhoOut*externalStress(ii,jj,jEq,bID) )*nHat(m,i,j,s1,e1)
             ENDDO
             
           ENDIF

         ELSE
         
            boundaryFlux(i,j,iEq,s1,e1) = 0.5_prec*( externalSGS(ii,jj,iEq,bID)*externalState(ii,jj,iEq,bID)-&
                                                     sgsCoeffs(i,j,iEq,s1,e1)*boundaryState(i,j,iEq,s1,e1))/viscLengthScale_dev*norm

           IF( iEq == 4 )THEN
             
             DO m = 1, 3    
               jEq = m + (iEq-1)*3  
               boundaryFlux(i,j,iEq,s1,e1) = boundaryFlux(i,j,iEq,s1,e1) + &
                                             0.5_prec*( sgsCoeffs(i,j,iEq,s1,e1)*boundaryStress(i,j,jEq,s1,e1)+&
                                                        externalSGS(ii,jj,iEq,bID)*externalStress(ii,jj,jEq,bID) )*nHat(m,i,j,s1,e1)
             ENDDO
             
           ELSE
                           
             rhoIn  = static(i,j,4,s1,e1) + boundaryState(i,j,4,s1,e1)
             rhoOut = static(i,j,4,s1,e1) + externalState(ii,jj,4,bID)
             
             DO m = 1, 3    
               jEq = m + (iEq-1)*3  
               boundaryFlux(i,j,iEq,s1,e1) = boundaryFlux(i,j,iEq,s1,e1) + &
                                             0.5_prec*( sgsCoeffs(i,j,iEq,s1,e1)*rhoIn*boundaryStress(i,j,jEq,s1,e1)+&
                                                        externalSGS(ii,jj,iEq,bID)*rhoOut*externalStress(ii,jj,jEq,bID) )*nHat(m,i,j,s1,e1)
             ENDDO
             
           ENDIF
         ENDIF

      ENDIF

 END SUBROUTINE BoundaryStressFlux_CUDAKernel
!
 ATTRIBUTES(Global) SUBROUTINE StressDivergence_CUDAKernel( stress, stressFlux, state, static, sgsCoeffs, &
                                                             Ja, Jac, bMat, qWeight, dMatP, tendency ) ! ///////////////////// !

   IMPLICIT NONE
   REAL(prec), DEVICE, INTENT(in)  :: stress(0:polydeg_dev,0:polydeg_dev,0:polydeg_dev,1:15,1:nEl_dev)
   REAL(prec), DEVICE, INTENT(in)  :: stressFlux(0:polydeg_dev,0:polydeg_dev,1:15,1:6,1:nEl_dev)
   REAL(prec), DEVICE, INTENT(in)  :: state(0:polydeg_dev,0:polydeg_dev,0:polydeg_dev,1:nEq_dev,1:nEl_dev)
   REAL(prec), DEVICE, INTENT(in)  :: static(0:polydeg_dev,0:polydeg_dev,0:polydeg_dev,1:nEq_dev,1:nEl_dev)
   REAL(prec), DEVICE, INTENT(in)  :: sgsCoeffs(0:polydeg_dev,0:polydeg_dev,0:polydeg_dev,1:nEq_dev-1,1:nEl_dev)
   REAL(prec), DEVICE, INTENT(in)  :: Ja(0:polydeg_dev,0:polydeg_dev,0:polydeg_dev,1:3,1:3,1:nEl_dev)
   REAL(prec), DEVICE, INTENT(in)  :: Jac(0:polydeg_dev,0:polydeg_dev,0:polydeg_dev,1:nEl_dev)
   REAL(prec), DEVICE, INTENT(in)  :: bMat(0:polydeg_dev,0:1)
   REAL(prec), DEVICE, INTENT(in)  :: qWeight(0:polydeg_dev)
   REAL(prec), DEVICE, INTENT(in)  :: dMatP(0:polydeg_dev,0:polydeg_dev)
   REAL(prec), DEVICE, INTENT(out) :: tendency(0:polydeg_dev,0:polydeg_dev,0:polydeg_dev,1:15,1:nEl_dev)
   ! Local
   INTEGER            :: i, j, k, row, col
   INTEGER, SHARED    :: iEl, iEq, jEq
   REAL(prec), SHARED :: contFlux(0:7,0:7,0:7,1:3)
   REAL(prec)         :: tend

      iEl = blockIDx % x
      iEq = blockIDx % y
      
      i = threadIdx % x - 1
      j = threadIdx % y - 1
      k = threadIdx % z - 1

      ! Here the flux tensor in physical space is calculated and rotated to give the 
      ! contravariant flux tensor in the reference computational domain.
      IF( iEq == 4 )THEN
         DO col = 1, 3
            contFlux(i,j,k,col) = 0.0_prec
            DO row = 1, 3
               jEq = row + (iEq-1)*3
               contFlux(i,j,k,col) = contFlux(i,j,k,col) +&
                                    Ja(i,j,k,row,col,iEl)*&
                                    stress(i,j,k,jEq,iEl)*&
                                    sgsCoeffs(i,j,k,iEq,iEl)
                        
            ENDDO
         ENDDO                                  
      ELSE
        DO col = 1, 3
            contFlux(i,j,k,col) = 0.0_prec
            DO row = 1, 3
               jEq = row + (iEq-1)*3
               contFlux(i,j,k,col) = contFlux(i,j,k,col) +&
                                    Ja(i,j,k,row,col,iEl)*&
                                    stress(i,j,k,jEq,iEl)*&
                                    (state(i,j,k,4,iEl)+static(i,j,k,4,iEl))*&
                                    sgsCoeffs(i,j,k,iEq,iEl)
                        
           ENDDO
        ENDDO
      
      ENDIF    
      CALL syncthreads( )
      ! Now, the flux divergence is computed by multiplying the internally calculated fluxes by the
      ! DG-Derivative matrix and adding the boundary weighted fluxes.
      
      tend = 0.0_prec
      DO row = 0, polydeg_dev
         tend = tend + dMatP(row,i)*contFlux(row,j,k,1) + &
                       dMatP(row,j)*contFlux(i,row,k,2) + &
                       dMatP(row,k)*contFlux(i,j,row,3)
      ENDDO
       
      tend = ( tend + &
                ( stressFlux(i,k,iEq,1,iEl)*bmat(j,0) + &
                  stressFlux(i,k,iEq,3,iEl)*bMat(j,1) )/&
                qWeight(j) + &
                ( stressFlux(j,k,iEq,4,iEl)*bMat(i,0) + &
                  stressFlux(j,k,iEq,2,iEl)*bMat(i,1) )/&
                qWeight(i) + &
                ( stressFlux(i,j,iEq,5,iEl)*bMat(k,0) + &
                  stressFlux(i,j,iEq,6,iEl)*bMat(k,1) )/&
                qWeight(k) )/Jac(i,j,k,iEl)
                      
             
      tendency(i,j,k,iEq,iEl) = tend
       
 END SUBROUTINE StressDivergence_CUDAKernel
!
 ATTRIBUTES(Global) SUBROUTINE EquationOfState_CUDAKernel( solution, static )
   ! This routine calculates the anomalous pressure referenced to the static state.
   ! The pressure is calculated using the ideal gas law.
   IMPLICIT NONE
   REAL(prec), DEVICE, INTENT(inout) :: solution(0:polydeg_dev,0:polydeg_dev,0:polydeg_dev,1:nEq_dev,1:nEl_dev)
   REAL(prec), DEVICE, INTENT(in)    :: static(0:polydeg_dev,0:polydeg_dev,0:polydeg_dev,1:nEq_dev,1:nEl_dev)
   ! Local
   INTEGER :: i, j, k, iEl
   REAL(prec) :: rhoT

      iEl = blockIdx % x
      i   = threadIdx % x - 1
      j   = threadIdx % y - 1
      k   = threadIdx % z - 1

      ! Pressure = rho*e*R/Cv (Ideal Gas Law, P = rho*R*T, thermo ~> T = theta*(P/P0)^r)
      ! Then P = P0*(rho*theta*R/P0)^(Cp/Cv)
      ! And P' = P - P_static
      rhoT = static(i,j,k,5,iEl) + solution(i,j,k,5,iEl)
      solution(i,j,k,6,iEl) = P0_dev*( rhoT*R_dev/P0_dev )**hCapRatio_dev - static(i,j,k,6,iEl)

 END SUBROUTINE EquationOfState_CUDAKernel
#endif

 END MODULE Fluid_Class

<|MERGE_RESOLUTION|>--- conflicted
+++ resolved
@@ -4620,11 +4620,7 @@
 
 
                   fac = max( abs(uIn+cIn), abs(uIn-cIn), abs(uOut+cOut), abs(uOut-cOut) )
-<<<<<<< HEAD
-                  !fac = max( abs(uIn), abs(uOut) )
-=======
-                 ! fac = max( abs(uIn), abs(uOut) )
->>>>>>> 28ba6756
+
                   DO iEq = 1, nEq_dev-1
                         aS(iEq) = uIn*( boundarySolution(i,j,iEq,s1,e1) + boundarySolution_static(i,j,iEq,s1,e1) ) +&
                                  uOut*( externalState(ii,jj,iEq,bID) + boundarySolution_static(i,j,iEq,s1,e1) )
