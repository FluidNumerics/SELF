--- conflicted
+++ resolved
@@ -310,17 +310,9 @@
     integer :: i,j,k,nVar,iVar,iEl
 
     if(m == 0) then ! Initialization step - store the solution in the prevSol at nvar+ivar
-<<<<<<< HEAD
-      
       nVar = this%solution%nVar
       !$omp target map(to: this % solution % interior) map(from: this % prevSol % interior)
       !$omp teams loop collapse(5)
-=======
-
-      nVar = this%solution%nVar
-      !$omp target map(to: this % solution % interior) map(from: this % prevSol % interior)
-      !$omp teams distribute parallel do collapse(5) num_threads(256)
->>>>>>> e855a3e6
       do iEl = 1,this%solution%nElem
         do iVar = 1,this%solution%nVar
           do k = 1,this%solution%interp%N+1
