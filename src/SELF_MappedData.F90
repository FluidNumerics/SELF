! SELF_MappedData.F90
!
! Copyright 2020 Fluid Numerics LLC
! Author : Joseph Schoonover (joe@fluidnumerics.com)
! Support : self-fluids@fluidnumerics.com
!
! //////////////////////////////////////////////////////////////////////////////////////////////// !

MODULE SELF_MappedData

  USE SELF_Constants
  USE SELF_Lagrange

  USE SELF_Data
  USE SELF_Mesh
  USE SELF_Geometry

!USE ISO_C_BINDING

  IMPLICIT NONE

  TYPE,EXTENDS(Scalar1D),PUBLIC :: MappedScalar1D

  CONTAINS
    GENERIC,PUBLIC :: Derivative => Derivative_MappedScalar1D
    PROCEDURE,PRIVATE :: Derivative_MappedScalar1D
    PROCEDURE,PRIVATE :: JacobianWeight => JacobianWeight_MappedScalar1D

  END TYPE MappedScalar1D

  TYPE,EXTENDS(Scalar2D),PUBLIC :: MappedScalar2D

  CONTAINS

    GENERIC,PUBLIC :: Gradient => Gradient_MappedScalar2D
    PROCEDURE,PRIVATE :: Gradient_MappedScalar2D
    PROCEDURE,PRIVATE :: ContravariantWeight => ContravariantWeight_MappedScalar2D
    PROCEDURE,PRIVATE :: JacobianWeight => JacobianWeight_MappedScalar2D

  END TYPE MappedScalar2D

  TYPE,EXTENDS(Scalar3D),PUBLIC :: MappedScalar3D

  CONTAINS

    GENERIC,PUBLIC :: Gradient => Gradient_MappedScalar3D
    PROCEDURE,PRIVATE :: Gradient_MappedScalar3D
    PROCEDURE,PRIVATE :: ContravariantWeight => ContravariantWeight_MappedScalar3D
    PROCEDURE,PRIVATE :: JacobianWeight => JacobianWeight_MappedScalar3D

  END TYPE MappedScalar3D

  TYPE,EXTENDS(Vector2D),PUBLIC :: MappedVector2D

  CONTAINS

    GENERIC,PUBLIC :: Divergence => Divergence_MappedVector2D
    GENERIC,PUBLIC :: Gradient => Gradient_MappedVector2D
    GENERIC,PUBLIC :: Curl => Curl_MappedVector2D

    PROCEDURE,PRIVATE :: Divergence_MappedVector2D
    PROCEDURE,PRIVATE :: Gradient_MappedVector2D
    PROCEDURE,PRIVATE :: Curl_MappedVector2D
    PROCEDURE,PRIVATE :: ContravariantProjection => ContravariantProjection_MappedVector2D
    PROCEDURE,PRIVATE :: JacobianWeight => JacobianWeight_MappedVector2D
    PROCEDURE,PRIVATE :: MapToScalar => MapToScalar_MappedVector2D
    PROCEDURE,PRIVATE :: MapToTensor => MapToTensor_MappedVector2D

  END TYPE MappedVector2D

  TYPE,EXTENDS(Vector3D),PUBLIC :: MappedVector3D

  CONTAINS

    GENERIC,PUBLIC :: Divergence => Divergence_MappedVector3D
    GENERIC,PUBLIC :: Curl => Curl_MappedVector3D
    GENERIC,PUBLIC :: Gradient => Gradient_MappedVector3D
    PROCEDURE,PRIVATE :: Divergence_MappedVector3D
    PROCEDURE,PRIVATE :: Curl_MappedVector3D
    PROCEDURE,PRIVATE :: Gradient_MappedVector3D
    PROCEDURE,PRIVATE :: ContravariantProjection => ContravariantProjection_MappedVector3D
    PROCEDURE,PRIVATE :: JacobianWeight => JacobianWeight_MappedVector3D
    PROCEDURE,PRIVATE :: MapToScalar => MapToScalar_MappedVector3D
    PROCEDURE,PRIVATE :: MapToTensor => MapToTensor_MappedVector3D

  END TYPE MappedVector3D

  TYPE,EXTENDS(Tensor2D),PUBLIC :: MappedTensor2D

  CONTAINS
!
!    GENERIC,PUBLIC :: Divergence => Divergence_MappedTensor2D
!    PROCEDURE,PRIVATE :: Divergence_MappedTensor2D
    PROCEDURE,PRIVATE :: JacobianWeight => JacobianWeight_MappedTensor2D

  END TYPE MappedTensor2D

  TYPE,EXTENDS(Tensor3D),PUBLIC :: MappedTensor3D

  CONTAINS
!
!    GENERIC,PUBLIC :: Divergence => Divergence_MappedTensor3D
!    PROCEDURE,PRIVATE :: Divergence_MappedTensor3D
    PROCEDURE,PRIVATE :: JacobianWeight => JacobianWeight_MappedTensor3D

  END TYPE MappedTensor3D

<<<<<<< HEAD
  INTERFACE
    SUBROUTINE JacobianWeight_MappedScalar1D_gpu_wrapper(scalar,dxds,N,nVar,nEl) &
      bind(c,name="JacobianWeight_MappedScalar1D_gpu_wrapper")
      USE ISO_C_BINDING
      IMPLICIT NONE
      TYPE(c_ptr) :: scalar,dxds
      INTEGER,VALUE :: N,nVar,nEl
    END SUBROUTINE JacobianWeight_MappedScalar1D_gpu_wrapper
  END INTERFACE

  INTERFACE
    SUBROUTINE JacobianWeight_MappedScalar2D_gpu_wrapper(scalar,jacobian,N,nVar,nEl) &
      bind(c,name="JacobianWeight_MappedScalar2D_gpu_wrapper")
      USE ISO_C_BINDING
      IMPLICIT NONE
      TYPE(c_ptr) :: scalar,jacobian
      INTEGER,VALUE :: N,nVar,nEl
    END SUBROUTINE JacobianWeight_MappedScalar2D_gpu_wrapper
  END INTERFACE

  INTERFACE
    SUBROUTINE JacobianWeight_MappedScalar3D_gpu_wrapper(scalar,jacobian,N,nVar,nEl) &
      bind(c,name="JacobianWeight_MappedScalar3D_gpu_wrapper")
      USE ISO_C_BINDING
      IMPLICIT NONE
      TYPE(c_ptr) :: scalar,jacobian
      INTEGER,VALUE :: N,nVar,nEl
    END SUBROUTINE JacobianWeight_MappedScalar3D_gpu_wrapper
  END INTERFACE

  INTERFACE
    SUBROUTINE ContravariantWeight_MappedScalar2D_gpu_wrapper(scalar,workTensor,dsdx,N,nVar,nEl) &
      bind(c,name="ContravariantWeight_MappedScalar2D_gpu_wrapper")
      USE ISO_C_BINDING
      IMPLICIT NONE
      TYPE(c_ptr) :: scalar,workTensor,dsdx
      INTEGER,VALUE :: N,nVar,nEl
    END SUBROUTINE ContravariantWeight_MappedScalar2D_gpu_wrapper
  END INTERFACE

  INTERFACE
    SUBROUTINE ContravariantWeight_MappedScalar3D_gpu_wrapper(scalar,workTensor,dsdx,N,nVar,nEl) &
      bind(c,name="ContravariantWeight_MappedScalar3D_gpu_wrapper")
      USE ISO_C_BINDING
      IMPLICIT NONE
      TYPE(c_ptr) :: scalar,workTensor,dsdx
      INTEGER,VALUE :: N,nVar,nEl
    END SUBROUTINE ContravariantWeight_MappedScalar3D_gpu_wrapper
  END INTERFACE

  INTERFACE
    SUBROUTINE ContravariantProjection_MappedVector2D_gpu_wrapper(physVector,compVector,dsdx,N,nVar,nEl) &
      bind(c,name="ContravariantProjection_MappedVector2D_gpu_wrapper")
      USE ISO_C_BINDING
      IMPLICIT NONE
      TYPE(c_ptr) :: physVector,compVector,dsdx
      INTEGER,VALUE :: N,nVar,nEl
    END SUBROUTINE ContravariantProjection_MappedVector2D_gpu_wrapper
  END INTERFACE

  INTERFACE
    SUBROUTINE JacobianWeight_MappedVector2D_gpu_wrapper(vector,jacobian,N,nVar,nEl) &
      bind(c,name="JacobianWeight_MappedVector2D_gpu_wrapper")
      USE ISO_C_BINDING
      IMPLICIT NONE
      TYPE(c_ptr) :: vector,jacobian
      INTEGER,VALUE :: N,nVar,nEl
    END SUBROUTINE JacobianWeight_MappedVector2D_gpu_wrapper
  END INTERFACE

  INTERFACE
    SUBROUTINE ContravariantProjection_MappedVector3D_gpu_wrapper(physVector,compVector,dsdx,N,nVar,nEl) &
      bind(c,name="ContravariantProjection_MappedVector3D_gpu_wrapper")
      USE ISO_C_BINDING
      IMPLICIT NONE
      TYPE(c_ptr) :: physVector,compVector,dsdx
      INTEGER,VALUE :: N,nVar,nEl
    END SUBROUTINE ContravariantProjection_MappedVector3D_gpu_wrapper
  END INTERFACE

  INTERFACE
    SUBROUTINE JacobianWeight_MappedVector3D_gpu_wrapper(vector,jacobian,N,nVar,nEl) &
      bind(c,name="JacobianWeight_MappedVector3D_gpu_wrapper")
      USE ISO_C_BINDING
      IMPLICIT NONE
      TYPE(c_ptr) :: vector,jacobian
      INTEGER,VALUE :: N,nVar,nEl
    END SUBROUTINE JacobianWeight_MappedVector3D_gpu_wrapper
  END INTERFACE

  INTERFACE
    SUBROUTINE JacobianWeight_MappedTensor2D_gpu_wrapper(tensor,jacobian,N,nVar,nEl) &
      bind(c,name="JacobianWeight_MappedTensor2D_gpu_wrapper")
      USE ISO_C_BINDING
      IMPLICIT NONE
      TYPE(c_ptr) :: tensor,jacobian
      INTEGER,VALUE :: N,nVar,nEl
    END SUBROUTINE JacobianWeight_MappedTensor2D_gpu_wrapper
  END INTERFACE

  INTERFACE
    SUBROUTINE JacobianWeight_MappedTensor3D_gpu_wrapper(tensor,jacobian,N,nVar,nEl) &
      bind(c,name="JacobianWeight_MappedTensor3D_gpu_wrapper")
      USE ISO_C_BINDING
      IMPLICIT NONE
      TYPE(c_ptr) :: tensor,jacobian
      INTEGER,VALUE :: N,nVar,nEl
    END SUBROUTINE JacobianWeight_MappedTensor3D_gpu_wrapper
  END INTERFACE

  INTERFACE
    SUBROUTINE CalculateCurl_MappedTensor2D_gpu_wrapper(dfdx,curlF,N,nVar,nEl) &
      bind(c,name="CalculateCurl_MappedTensor2D_gpu_wrapper")
      USE ISO_C_BINDING
      IMPLICIT NONE
      TYPE(c_ptr) :: dfdx,curlF
      INTEGER,VALUE :: N,nVar,nEl
    END SUBROUTINE CalculateCurl_MappedTensor2D_gpu_wrapper
  END INTERFACE

  INTERFACE
    SUBROUTINE CalculateCurl_MappedTensor3D_gpu_wrapper(dfdx,curlF,N,nVar,nEl) &
      bind(c,name="CalculateCurl_MappedTensor3D_gpu_wrapper")
      USE ISO_C_BINDING
      IMPLICIT NONE
      TYPE(c_ptr) :: dfdx,curlF
      INTEGER,VALUE :: N,nVar,nEl
    END SUBROUTINE CalculateCurl_MappedTensor3D_gpu_wrapper
  END INTERFACE


=======
>>>>>>> 1cc5d8af
CONTAINS

! ---------------------- Scalars ---------------------- !

  SUBROUTINE Derivative_MappedScalar1D(scalar,geometry,dF,dForm,gpuAccel)
    ! Strong Form Operator
    !
    ! Calculates the gradient of a scalar 1D function using the conservative form of the
    ! mapped gradient operator
    !
    ! df/dx =  d\xi/dx( df/d\xi )
    !
    ! where the sum over i is implied.
    IMPLICIT NONE
    CLASS(MappedScalar1D),INTENT(in) :: scalar
    TYPE(Geometry1D),INTENT(in) :: geometry
    TYPE(MappedScalar1D),INTENT(inout) :: dF
    INTEGER,INTENT(in) :: dForm
    LOGICAL,INTENT(in) :: gpuAccel

    IF (dForm == selfWeakDGForm) THEN

!      IF (gpuAccel) THEN
!        CALL scalar % interp % DGDerivative_1D(scalar % interior % deviceData, &
!                                               scalar % boundary % deviceData, &
!                                               df % interior % deviceData, &
!                                               scalar % nVar, &
!                                               scalar % nElem)
!      ELSE
        CALL scalar % interp % DGDerivative_1D(scalar % interior % hostData, &
                                               scalar % boundary % hostData, &
                                               df % interior % hostData, &
                                               scalar % nVar, &
                                               scalar % nElem)
!      END IF

    ELSEIF (dForm == selfStrongForm) THEN

!      IF (gpuAccel) THEN
!        CALL scalar % interp % Derivative_1D(scalar % interior % deviceData, &
!                                             df % interior % deviceData, &
!                                             scalar % nVar, &
!                                             scalar % nElem)
!      ELSE
        CALL scalar % interp % Derivative_1D(scalar % interior % hostData, &
                                             df % interior % hostData, &
                                             scalar % nVar, &
                                             scalar % nElem)
!      END IF

    ENDIF

    CALL df % JacobianWeight(geometry,gpuAccel)

  END SUBROUTINE Derivative_MappedScalar1D

  SUBROUTINE JacobianWeight_MappedScalar1D(scalar,geometry,gpuAccel)
  ! Applies the inverse jacobian
    IMPLICIT NONE
    CLASS(MappedScalar1D),INTENT(inout) :: scalar
    TYPE(Geometry1D),INTENT(in) :: geometry
    LOGICAL,INTENT(in) :: gpuAccel
    ! Local
    INTEGER :: iEl, iVar, i

!    IF (gpuAccel) THEN
!
!      CALL JacobianWeight_MappedScalar1D_gpu_wrapper(scalar % interior % deviceData, &
!                                                     geometry % dxds % interior % deviceData, &
!                                                     scalar % N, &
!                                                     scalar % nVar, &
!                                                     scalar % nElem)
!
!    ELSE

      DO iEl = 1,scalar % nElem
        DO iVar = 1,scalar % nVar
          DO i = 0,scalar % N
            scalar % interior % hostData(i,iVar,iEl) = scalar % interior % hostData(i,iVar,iEl)/&
                                                       geometry % dxds % interior % hostData(i,1,iEl)
          ENDDO
        ENDDO
      ENDDO

!    ENDIF

  END SUBROUTINE JacobianWeight_MappedScalar1D

  SUBROUTINE Gradient_MappedScalar2D(scalar,workTensor,geometry,gradF,dForm,gpuAccel)
    ! Strong Form Operator - (Conservative Form)
    !
    ! Calculates the gradient of a scalar 2D function using the conservative form of the
    ! mapped gradient operator
    !
    ! \grad_{phys}( f ) =  (1 / J)*(\partial / \partial \xi_i ( J\vec{a}_i f )
    !
    ! where the sum over i is implied.
    IMPLICIT NONE
    CLASS(MappedScalar2D),INTENT(in) :: scalar
    TYPE(MappedTensor2D),INTENT(inout) :: workTensor
    TYPE(SEMQuad),INTENT(in) :: geometry
    TYPE(MappedVector2D),INTENT(inout) :: gradF
    INTEGER,INTENT(in) :: dForm
    LOGICAL,INTENT(in) :: gpuAccel

    CALL scalar % ContravariantWeight(geometry,workTensor,gpuAccel)
    IF (dForm == selfWeakDGForm) THEN

!      IF (gpuAccel) THEN
!        CALL workTensor % interp % TensorDGDivergence_2D(workTensor % interior % deviceData, &
!                                                         workTensor % boundary % deviceData, &
!                                                         gradF % interior % deviceData, &
!                                                         workTensor % nVar, &
!                                                         workTensor % nElem)
!      ELSE
        CALL workTensor % interp % TensorDGDivergence_2D(workTensor % interior % hostData, &
                                                         workTensor % boundary % hostData, &
                                                         gradF % interior % hostData, &
                                                         workTensor % nVar, &
                                                         workTensor % nElem)
!      END IF

    ELSEIF (dForm == selfStrongForm) THEN

!      IF (gpuAccel) THEN
!        CALL workTensor % interp % TensorDivergence_2D(workTensor % interior % deviceData, &
!                                                       gradF % interior % deviceData, &
!                                                       workTensor % nVar, &
!                                                       workTensor % nElem)
!      ELSE
        CALL workTensor % interp % TensorDivergence_2D(workTensor % interior % hostData, &
                                                       gradF % interior % hostData, &
                                                       workTensor % nVar, &
                                                       workTensor % nElem)
!      END IF

    ENDIF

    CALL gradF % JacobianWeight(geometry,gpuAccel)

  END SUBROUTINE Gradient_MappedScalar2D

  SUBROUTINE ContravariantWeight_MappedScalar2D(scalar,geometry,workTensor,gpuAccel)
    IMPLICIT NONE
    CLASS(MappedScalar2D),INTENT(in) :: scalar
    TYPE(SEMQuad),INTENT(in) :: geometry
    LOGICAL,INTENT(in):: gpuAccel
    TYPE(MappedTensor2D),INTENT(inout) :: workTensor
    ! Local
    INTEGER :: i,j,iVar,iEl,iside

!    IF (gpuAccel) THEN
!
!      ! TO DO : Add contravariant weight on boundary terms
!      CALL ContravariantWeight_MappedScalar2D_gpu_wrapper(scalar % interior % deviceData, &
!                                                          workTensor % interior % deviceData, &
!                                                          geometry % dsdx % interior % deviceData, &
!                                                          scalar % N, &
!                                                          scalar % nVar, &
!                                                          scalar % nElem)
!
!    ELSE

      DO iEl = 1,scalar % nElem
        DO iVar = 1,scalar % nVar
          DO j = 0,scalar % N
            DO i = 0,scalar % N

              workTensor % interior % hostData(1,1,i,j,iVar,iEl) = geometry % dsdx % interior % &
                                                                   hostData(1,1,i,j,1,iEl)* &
                                                                   scalar % interior % hostData(i,j,iVar,iEl)

              workTensor % interior % hostData(2,1,i,j,iVar,iEl) = geometry % dsdx % interior % &
                                                                   hostData(1,2,i,j,1,iEl)* &
                                                                   scalar % interior % hostData(i,j,iVar,iEl)

              workTensor % interior % hostData(1,2,i,j,iVar,iEl) = geometry % dsdx % interior % &
                                                                   hostData(2,1,i,j,1,iEl)* &
                                                                   scalar % interior % hostData(i,j,iVar,iEl)

              workTensor % interior % hostData(2,2,i,j,iVar,iEl) = geometry % dsdx % interior % &
                                                                   hostData(2,2,i,j,1,iEl)* &
                                                                   scalar % interior % hostData(i,j,iVar,iEl)

            END DO
          END DO
        END DO
      END DO

      ! Boundary Terms
      DO iEl = 1,scalar % nElem
        DO iside = 1,4
          DO iVar = 1,scalar % nVar
            DO j = 0,scalar % N
              workTensor % boundary % hostData(1,1,j,iVar,iside,iEl) = geometry % dsdx % boundary % &
                                                                   hostData(1,1,j,1,iside,iEl)* &
                                                                   scalar % boundary % hostData(j,iVar,iside,iEl)

              workTensor % boundary % hostData(2,1,j,iVar,iside,iEl) = geometry % dsdx % boundary % &
                                                                   hostData(1,2,j,1,iside,iEl)* &
                                                                   scalar % boundary % hostData(j,iVar,iside,iEl)

              workTensor % boundary % hostData(1,2,j,iVar,iside,iEl) = geometry % dsdx % boundary % &
                                                                   hostData(2,1,j,1,iside,iEl)* &
                                                                   scalar % boundary % hostData(j,iVar,iside,iEl)

              workTensor % boundary % hostData(2,2,j,iVar,iside,iEl) = geometry % dsdx % boundary % &
                                                                   hostData(2,2,j,1,iside,iEl)* &
                                                                   scalar % boundary % hostData(j,iVar,iside,iEl)

            ENDDO
          ENDDO
        ENDDO
      ENDDO

!    END IF

  END SUBROUTINE ContravariantWeight_MappedScalar2D

  SUBROUTINE JacobianWeight_MappedScalar2D(scalar,geometry,gpuAccel)
  ! Applies the inverse jacobian
    IMPLICIT NONE
    CLASS(MappedScalar2D),INTENT(inout) :: scalar
    TYPE(SEMQuad),INTENT(in) :: geometry
    LOGICAL,INTENT(in) :: gpuAccel
    ! Local
    INTEGER :: iEl,iVar,i,j

!    IF (gpuAccel) THEN
!
!      CALL JacobianWeight_MappedScalar2D_gpu_wrapper(scalar % interior % deviceData, &
!                                                     geometry % dxds % interior % deviceData, &
!                                                     scalar % N, &
!                                                     scalar % nVar, &
!                                                     scalar % nElem)
!
!    ELSE

      DO iEl = 1,scalar % nElem
        DO iVar = 1,scalar % nVar
          DO j = 0,scalar % N
            DO i = 0,scalar % N
              scalar % interior % hostData(i,j,iVar,iEl) = scalar % interior % hostData(i,j,iVar,iEl)/&
                                                           geometry % J % interior % hostData(i,j,1,iEl)
            ENDDO
          ENDDO
        ENDDO
      ENDDO

!    ENDIF

  END SUBROUTINE JacobianWeight_MappedScalar2D

  SUBROUTINE Gradient_MappedScalar3D(scalar,workTensor,geometry,gradF,dForm,gpuAccel)
    ! Strong Form Operator
    !
    ! Calculates the gradient of a scalar 3D function using the conservative form of the
    ! mapped gradient operator
    !
    ! \grad_{phys}( f ) =  (1 / J)*(\partial / \partial \xi_i ( J\vec{a}_i f )
    !
    ! where the sum over i is implied.
    IMPLICIT NONE
    CLASS(MappedScalar3D),INTENT(in) :: scalar
    TYPE(MappedTensor3D),INTENT(inout) :: workTensor
    TYPE(SEMHex),INTENT(in) :: geometry
    TYPE(MappedVector3D),INTENT(inout) :: gradF
    INTEGER,INTENT(in) :: dForm
    LOGICAL,INTENT(in) :: gpuAccel

    CALL scalar % ContravariantWeight(geometry,workTensor,gpuAccel)
    IF (dForm == selfWeakDGForm) THEN

!      IF (gpuAccel) THEN
!        CALL workTensor % interp % TensorDGDivergence_3D(workTensor % interior % deviceData, &
!                                                         workTensor % boundary % deviceData, &
!                                                         gradF % interior % deviceData, &
!                                                         workTensor % nVar, &
!                                                         workTensor % nElem)
!      ELSE
        CALL workTensor % interp % TensorDGDivergence_3D(workTensor % interior % hostData, &
                                                         workTensor % boundary % hostData, &
                                                         gradF % interior % hostData, &
                                                         workTensor % nVar, &
                                                         workTensor % nElem)
!      END IF

    ELSE IF (dForm == selfStrongForm) THEN

!      IF (gpuAccel) THEN
!        CALL workTensor % interp % TensorDivergence_3D(workTensor % interior % deviceData, &
!                                                       gradF % interior % deviceData, &
!                                                       workTensor % nVar, &
!                                                       workTensor % nElem)
!      ELSE
        CALL workTensor % interp % TensorDivergence_3D(workTensor % interior % hostData, &
                                                       gradF % interior % hostData, &
                                                       workTensor % nVar, &
                                                       workTensor % nElem)
!      END IF

    END IF
    CALL gradF % JacobianWeight(geometry,gpuAccel)

  END SUBROUTINE Gradient_MappedScalar3D

  SUBROUTINE ContravariantWeight_MappedScalar3D(scalar,geometry,workTensor,gpuAccel)
    IMPLICIT NONE
    CLASS(MappedScalar3D),INTENT(in) :: scalar
    TYPE(SEMHex),INTENT(in) :: geometry
    LOGICAL,INTENT(in) :: gpuAccel
    TYPE(MappedTensor3D),INTENT(inout) :: workTensor
    ! Local
    INTEGER :: i,j,k,iVar,iEl,iside

!    IF (gpuAccel) THEN
!
!      ! TO DO : Add weighting of boundary terms
!      CALL ContravariantWeight_MappedScalar3D_gpu_wrapper(scalar % interior % deviceData, &
!                                                          workTensor % interior % deviceData, &
!                                                          geometry % dsdx % interior % deviceData, &
!                                                          scalar % N, &
!                                                          scalar % nVar, &
!                                                          scalar % nElem)
!    ELSE

      DO iEl = 1,scalar % nElem
        DO iVar = 1,scalar % nVar
          DO k = 0,scalar % N
            DO j = 0,scalar % N
              DO i = 0,scalar % N

                ! Get the x-component of the Jacobian weighted
                ! contravariant basis vectors multipled by the scalar
                workTensor % interior % hostData(1,1,i,j,k,iVar,iEl) = geometry % dsdx % interior % &
                                                                       hostData(1,1,i,j,k,1,iEl)* &
                                                                       scalar % interior % hostData(i,j,k,iVar,iEl)

                workTensor % interior % hostData(2,1,i,j,k,iVar,iEl) = geometry % dsdx % interior % &
                                                                       hostData(1,2,i,j,k,1,iEl)* &
                                                                       scalar % interior % hostData(i,j,k,iVar,iEl)

                workTensor % interior % hostData(3,1,i,j,k,iVar,iEl) = geometry % dsdx % interior % &
                                                                       hostData(1,3,i,j,k,1,iEl)* &
                                                                       scalar % interior % hostData(i,j,k,iVar,iEl)

                ! Get the y-component of the Jacobian weighted
                ! contravariant basis vectors multipled by the scalar
                workTensor % interior % hostData(1,2,i,j,k,iVar,iEl) = geometry % dsdx % interior % &
                                                                       hostData(2,1,i,j,k,1,iEl)* &
                                                                       scalar % interior % hostData(i,j,k,iVar,iEl)

                workTensor % interior % hostData(2,2,i,j,k,iVar,iEl) = geometry % dsdx % interior % &
                                                                       hostData(2,2,i,j,k,1,iEl)* &
                                                                       scalar % interior % hostData(i,j,k,iVar,iEl)

                workTensor % interior % hostData(3,2,i,j,k,iVar,iEl) = geometry % dsdx % interior % &
                                                                       hostData(2,3,i,j,k,1,iEl)* &
                                                                       scalar % interior % hostData(i,j,k,iVar,iEl)

                ! Get the z-component of the Jacobian weighted
                ! contravariant basis vectors multipled by the scalar
                workTensor % interior % hostData(1,3,i,j,k,iVar,iEl) = geometry % dsdx % interior % &
                                                                       hostData(3,1,i,j,k,1,iEl)* &
                                                                       scalar % interior % hostData(i,j,k,iVar,iEl)

                workTensor % interior % hostData(2,3,i,j,k,iVar,iEl) = geometry % dsdx % interior % &
                                                                       hostData(3,2,i,j,k,1,iEl)* &
                                                                       scalar % interior % hostData(i,j,k,iVar,iEl)

                workTensor % interior % hostData(3,3,i,j,k,iVar,iEl) = geometry % dsdx % interior % &
                                                                       hostData(3,3,i,j,k,1,iEl)* &
                                                                       scalar % interior % hostData(i,j,k,iVar,iEl)

              END DO
            END DO
          END DO
        END DO
      END DO

      ! Boundary Term
      DO iEl = 1,scalar % nElem
        DO iside = 1,6
          DO iVar = 1,scalar % nVar
            DO k = 0,scalar % N
              DO j = 0,scalar % N
                ! Get the x-component of the Jacobian weighted
                ! contravariant basis vectors multipled by the scalar
                workTensor % boundary % hostData(1,1,j,k,iVar,iside,iEl) = geometry % dsdx % boundary % &
                                                                       hostData(1,1,j,k,1,iside,iEl)* &
                                                                       scalar % boundary % hostData(j,k,iVar,iside,iEl)

                workTensor % boundary % hostData(2,1,j,k,iVar,iside,iEl) = geometry % dsdx % boundary % &
                                                                       hostData(1,2,j,k,1,iside,iEl)* &
                                                                       scalar % boundary % hostData(j,k,iVar,iside,iEl)

                workTensor % boundary % hostData(3,1,j,k,iVar,iside,iEl) = geometry % dsdx % boundary % &
                                                                       hostData(1,3,j,k,1,iside,iEl)* &
                                                                       scalar % boundary % hostData(j,k,iVar,iside,iEl)

                ! Get the y-component of the Jacobian weighted
                ! contravariant basis vectors multipled by the scalar
                workTensor % boundary % hostData(1,2,j,k,iVar,iside,iEl) = geometry % dsdx % boundary % &
                                                                       hostData(2,1,j,k,1,iside,iEl)* &
                                                                       scalar % boundary % hostData(j,k,iVar,iside,iEl)

                workTensor % boundary % hostData(2,2,j,k,iVar,iside,iEl) = geometry % dsdx % boundary % &
                                                                       hostData(2,2,j,k,1,iside,iEl)* &
                                                                       scalar % boundary % hostData(j,k,iVar,iside,iEl)

                workTensor % boundary % hostData(3,2,j,k,iVar,iside,iEl) = geometry % dsdx % boundary % &
                                                                       hostData(2,3,j,k,1,iside,iEl)* &
                                                                       scalar % boundary % hostData(j,k,iVar,iside,iEl)

                ! Get the z-component of the Jacobian weighted
                ! contravariant basis vectors multipled by the scalar
                workTensor % boundary % hostData(1,3,j,k,iVar,iside,iEl) = geometry % dsdx % boundary % &
                                                                       hostData(3,1,j,k,1,iside,iEl)* &
                                                                       scalar % boundary % hostData(j,k,iVar,iside,iEl)

                workTensor % boundary % hostData(2,3,j,k,iVar,iside,iEl) = geometry % dsdx % boundary % &
                                                                       hostData(3,2,j,k,1,iside,iEl)* &
                                                                       scalar % boundary % hostData(j,k,iVar,iside,iEl)

                workTensor % boundary % hostData(3,3,j,k,iVar,iside,iEl) = geometry % dsdx % boundary % &
                                                                       hostData(3,3,j,k,1,iside,iEl)* &
                                                                       scalar % boundary % hostData(j,k,iVar,iside,iEl)


              ENDDO
            ENDDO
          ENDDO
        ENDDO
      ENDDO

!    END IF

  END SUBROUTINE ContravariantWeight_MappedScalar3D

  SUBROUTINE JacobianWeight_MappedScalar3D(scalar,geometry,gpuAccel)
  ! Applies the inverse jacobian
    IMPLICIT NONE
    CLASS(MappedScalar3D),INTENT(inout) :: scalar
    TYPE(SEMHex),INTENT(in) :: geometry
    LOGICAL,INTENT(in) :: gpuAccel
    ! Local
    INTEGER :: iEl,iVar,i,j,k

!    IF (gpuAccel) THEN
!
!      CALL JacobianWeight_MappedScalar3D_gpu_wrapper(scalar % interior % deviceData, &
!                                                     geometry % dxds % interior % deviceData, &
!                                                     scalar % N, &
!                                                     scalar % nVar, &
!                                                     scalar % nElem)
!
!    ELSE

      DO iEl = 1,scalar % nElem
        DO iVar = 1,scalar % nVar
          DO k = 0,scalar % N
            DO j = 0,scalar % N
              DO i = 0,scalar % N
                scalar % interior % hostData(i,j,k,iVar,iEl) = scalar % interior % hostData(i,j,k,iVar,iEl)/&
                                                               geometry % J % interior % hostData(i,j,k,1,iEl)
              ENDDO
            ENDDO
          ENDDO
        ENDDO
      ENDDO

!    ENDIF

  END SUBROUTINE JacobianWeight_MappedScalar3D

  ! ---------------------- Vectors ---------------------- !
  SUBROUTINE Divergence_MappedVector2D(physVector,compVector,geometry,divVector,dForm,gpuAccel)
    ! Strong Form Operator
    !
    ! DG Weak Form Operator
    !
    IMPLICIT NONE
    CLASS(MappedVector2D),INTENT(in) :: physVector
    TYPE(MappedVector2D),INTENT(inout) :: compVector
    TYPE(SEMQuad),INTENT(in) :: geometry
    TYPE(MappedScalar2D),INTENT(inout) :: divVector
    INTEGER,INTENT(in) :: dForm
    LOGICAL,INTENT(in) :: gpuAccel

    CALL physVector % ContravariantProjection(geometry,compVector,gpuAccel)
    IF (dForm == selfWeakDGForm) THEN

!      IF (gpuAccel) THEN
!        CALL compVector % interp % VectorDGDivergence_2D(compVector % interior % deviceData, &
!                                                         compVector % boundary % deviceData, &
!                                                         divVector % interior % deviceData, &
!                                                         compVector % nvar, &
!                                                         compVector % nelem)
!      ELSE
        CALL compVector % interp % VectorDGDivergence_2D(compVector % interior % hostData, &
                                                         compVector % boundary % hostData, &
                                                         divVector % interior % hostData, &
                                                         compVector % nvar, &
                                                         compVector % nelem)
!      ENDIF

    ELSE IF (dForm == selfStrongForm) THEN

!      IF (gpuAccel) THEN
!        CALL compVector % interp % VectorDivergence_2D(compVector % interior % deviceData, &
!                                                       divVector % interior % deviceData, &
!                                                       compVector % nvar, &
!                                                       compVector % nelem)
!      ELSE
        CALL compVector % interp % VectorDivergence_2D(compVector % interior % hostData, &
                                                       divVector % interior % hostData, &
                                                       compVector % nvar, &
                                                       compVector % nelem)
!      ENDIF

    END IF

    CALL divVector % JacobianWeight(geometry,gpuAccel)

  END SUBROUTINE Divergence_MappedVector2D

  SUBROUTINE Gradient_MappedVector2D(vector,workScalar,workVector,workTensor,geometry,gradF,dForm,gpuAccel)
    ! Calculates the gradient of a vector 2D function using the conservative form of the
    ! mapped gradient operator
    !
    ! \grad_{phys}( f ) =  (1 / J)*(\partial / \partial \xi_i ( J\vec{a}_i f )
    !
    ! where the sum over i is implied.
    IMPLICIT NONE
    CLASS(MappedVector2D),INTENT(in) :: vector
    TYPE(MappedScalar2D),INTENT(inout) :: workScalar ! (scalar) nvar = 2*nvar
    TYPE(MappedVector2D),INTENT(inout) :: workVector ! (scalar) nvar = 2*nvar
    TYPE(MappedTensor2D),INTENT(inout) :: workTensor ! (tensor) nvar = 2*nvar
    TYPE(SEMQuad),INTENT(in) :: geometry
    TYPE(MappedTensor2D),INTENT(inout) :: gradF
    INTEGER,INTENT(in) :: dForm
    LOGICAL,INTENT(in) :: gpuAccel

    CALL vector % MapToScalar(workScalar,gpuAccel)

    CALL workScalar % ContravariantWeight(geometry,workTensor,gpuAccel)

    IF (dForm == selfWeakDGForm) THEN

!      IF (gpuAccel) THEN
!        CALL workTensor % interp % TensorDGDivergence_2D(workTensor % interior % deviceData, &
!                                                         workTensor % boundary % deviceData, &
!                                                         workVector % interior % deviceData, &
!                                                         workTensor % nVar, &
!                                                         workTensor % nElem)
!      ELSE
        CALL workTensor % interp % TensorDGDivergence_2D(workTensor % interior % hostData, &
                                                         workTensor % boundary % hostData, &
                                                         workVector % interior % hostData, &
                                                         workTensor % nVar, &
                                                         workTensor % nElem)
!      END IF

    ELSE IF (dForm == selfStrongForm) THEN

!      IF (gpuAccel) THEN
!        CALL workTensor % interp % TensorDivergence_2D(workTensor % interior % deviceData, &
!                                                       workVector % interior % deviceData, &
!                                                       workTensor % nVar, &
!                                                       workTensor % nElem)
!      ELSE
        CALL workTensor % interp % TensorDivergence_2D(workTensor % interior % hostData, &
                                                       workVector % interior % hostData, &
                                                       workTensor % nVar, &
                                                       workTensor % nElem)
!      END IF

    END IF

    CALL workVector % MapToTensor(gradF,gpuAccel)

    CALL gradF % JacobianWeight(geometry,gpuAccel)

  END SUBROUTINE Gradient_MappedVector2D

  SUBROUTINE Curl_MappedVector2D(vector,workScalar,workVector,workTensor,geometry,gradF,curlF,dForm,gpuAccel)
    IMPLICIT NONE
    CLASS(MappedVector2D),INTENT(in) :: vector
    TYPE(MappedScalar2D),INTENT(inout) :: workScalar ! (scalar) nvar = 2*nvar
    TYPE(MappedVector2D),INTENT(inout) :: workVector ! (vector) nvar = 2*nvar
    TYPE(MappedTensor2D),INTENT(inout) :: workTensor ! (tensor) nvar = 2*nvar
    TYPE(SEMQuad),INTENT(in) :: geometry
    TYPE(MappedTensor2D),INTENT(inout) :: gradF
    TYPE(MappedScalar2D),INTENT(inout) :: curlF
    INTEGER,INTENT(in) :: dForm
    LOGICAL,INTENT(in) :: gpuAccel
    ! Local
    INTEGER :: i,j,ivar,iel

    CALL vector % Gradient(workScalar,workVector,workTensor,geometry,gradF,dForm,gpuAccel)

    IF (gpuAccel) THEN

      CALL CalculateCurl_MappedTensor2D_gpu_wrapper(gradF % interior % deviceData, &
                                                    curlF % interior % deviceData, &
                                                    gradF % N, gradF % nVar, gradF % nElem)

    ELSE

      DO iel = 1,vector % nelem
        DO ivar = 1,vector % nvar
          DO j = 0,vector % N
            DO i = 0,vector % N
              curlF % interior % hostData(i,j,ivar,iel) = workTensor % interior % hostData(2,1,i,j,ivar,iel) -&
                                                          workTensor % interior % hostData(1,2,i,j,ivar,iel)
            END DO
          END DO
        END DO
      END DO

    END IF

  END SUBROUTINE Curl_MappedVector2D

  SUBROUTINE MapToScalar_MappedVector2D(vector,scalar,gpuAccel)
    IMPLICIT NONE
    CLASS(MappedVector2D),INTENT(in) :: vector
    TYPE(MappedScalar2D),INTENT(inout) :: scalar
    LOGICAL,INTENT(in) :: gpuAccel
    ! Local
    INTEGER :: row,i,j,ivar,jvar,iel,iside

!    IF (gpuAccel) THEN
!      PRINT*, 'GPU Acceleration of MapToScalar_MappedVector2D not supported yet!'
!    ELSE
      DO iel = 1,vector % nelem
        DO ivar = 1,vector % nvar
          DO j = 0,vector % N
            DO i = 0,vector % N
              DO row = 1,2
                jvar = row + 2*(ivar-1)
                scalar % interior % hostData(i,j,jvar,iel) = vector % interior % hostData(row,i,j,ivar,iel)
              ENDDO
            ENDDO
          ENDDO
        ENDDO
      ENDDO

      ! Boundary Terms
      DO iel = 1,vector % nelem
        DO iside = 1,4
          DO ivar = 1,vector % nvar
            DO j = 0,vector % N
              DO row = 1,2
                jvar = row + 2*(ivar-1)
                scalar % boundary % hostData(j,jvar,iside,iel) = vector % boundary % hostData(row,j,ivar,iside,iel)
              ENDDO
            ENDDO
          ENDDO
        ENDDO
      ENDDO

!    ENDIF

  END SUBROUTINE MapToScalar_MappedVector2D

  SUBROUTINE MapToTensor_MappedVector2D(vector,tensor,gpuAccel)
    IMPLICIT NONE
    CLASS(MappedVector2D),INTENT(in) :: vector
    TYPE(MappedTensor2D),INTENT(inout) :: tensor
    LOGICAL,INTENT(in) :: gpuAccel
    ! Local
    INTEGER :: row,col,i,j,ivar,jvar,iel,iside

!    IF (gpuAccel) THEN
!      PRINT*, 'GPU Acceleration of MapToTensor_MappedVector2D not supported yet!'
!    ELSE
      DO iel = 1,tensor % nelem
        DO ivar = 1,tensor % nvar
          DO j = 0,tensor % N
            DO i = 0,tensor % N
              DO col = 1,2
                DO row = 1,2
                  jvar = row + 2*(ivar-1)
                  tensor % interior % hostData(row,col,i,j,ivar,iel) = vector % interior % hostData(col,i,j,jvar,iel)
                ENDDO
              ENDDO
            ENDDO
          ENDDO
        ENDDO
      ENDDO

      ! Boundary Terms
      DO iel = 1,tensor % nelem
        DO iside = 1,4
          DO ivar = 1,tensor % nvar
            DO j = 0,tensor % N
              DO col = 1,2
                DO row = 1,2
                  jvar = row + 2*(ivar-1)
                  tensor % boundary % hostData(row,col,j,ivar,iside,iel) = vector % boundary % hostData(col,j,jvar,iside,iel)
                ENDDO
              ENDDO
            ENDDO
          ENDDO
        ENDDO
      ENDDO

!    ENDIF
  END SUBROUTINE MapToTensor_MappedVector2D

  SUBROUTINE ContravariantProjection_MappedVector2D(physVector,geometry,compVector,gpuAccel)
    ! Takes a vector that has physical space coordinate directions (x,y,z) and projects the vector
    ! into the the contravariant basis vector directions. Keep in mind that the contravariant basis
    ! vectors are really the Jacobian weighted contravariant basis vectors
    IMPLICIT NONE
    CLASS(MappedVector2D),INTENT(in) :: physVector
    TYPE(SEMQuad),INTENT(in) :: geometry
    LOGICAL,INTENT(in) :: gpuAccel
    TYPE(MappedVector2D),INTENT(inout) :: compVector
    ! Local
    INTEGER :: i,j,ivar,iel,iside

!    IF (gpuAccel) THEN
!
!      ! TO DO : Add boundary projection routine for GPU
!      CALL ContravariantProjection_MappedVector2D_gpu_wrapper(physVector % interior % deviceData, &
!                                                              compVector % interior % deviceData, &
!                                                              geometry % dsdx % interior % deviceData, &
!                                                              physVector % N, &
!                                                              physVector % nVar, &
!                                                              physVector % nElem)
!
!    ELSE
      ! Assume that tensor(j,i) is vector i, component j
      ! => dot product is done along first dimension
      ! to project onto computational space
      DO iel = 1,physVector % nElem
        DO ivar = 1,physVector % nVar
          DO j = 0,physVector % N
            DO i = 0,physVector % N

              compVector % interior % hostData(1,i,j,ivar,iel) = &
                geometry % dsdx % interior % hostData(1,1,i,j,1,iel)* &
                physVector % interior % hostData(1,i,j,ivar,iel) + &
                geometry % dsdx % interior % hostData(2,1,i,j,1,iel)* &
                physVector % interior % hostData(2,i,j,ivar,iel)

              compVector % interior % hostData(2,i,j,ivar,iel) = &
                geometry % dsdx % interior % hostData(1,2,i,j,1,iel)* &
                physVector % interior % hostData(1,i,j,ivar,iel) + &
                geometry % dsdx % interior % hostData(2,2,i,j,1,iel)* &
                physVector % interior % hostData(2,i,j,ivar,iel)

            END DO
          END DO
        END DO
      END DO

      ! Boundary Terms
      DO iel = 1,physVector % nElem
        DO iside = 1,4
          DO ivar = 1,physVector % nVar
            DO j = 0,physVector % N
              compVector % boundary % hostData(1,j,ivar,iside,iel) = &
                geometry % dsdx % boundary % hostData(1,1,j,1,iside,iel)* &
                physVector % boundary % hostData(1,j,ivar,iside,iel) + &
                geometry % dsdx % boundary % hostData(2,1,j,1,iside,iel)* &
                physVector % boundary % hostData(2,j,ivar,iside,iel)

              compVector % boundary % hostData(2,j,ivar,iside,iel) = &
                geometry % dsdx % boundary % hostData(1,2,j,1,iside,iel)* &
                physVector % boundary % hostData(1,j,ivar,iside,iel) + &
                geometry % dsdx % boundary % hostData(2,2,j,1,iside,iel)* &
                physVector % boundary % hostData(2,j,ivar,iside,iel)
            ENDDO
          ENDDO
        ENDDO
      ENDDO

!    END IF

  END SUBROUTINE ContravariantProjection_MappedVector2D

  SUBROUTINE JacobianWeight_MappedVector2D(vector,geometry,gpuAccel)
  ! Applies the inverse jacobian
    IMPLICIT NONE
    CLASS(MappedVector2D),INTENT(inout) :: vector
    TYPE(SEMQuad),INTENT(in) :: geometry
    LOGICAL,INTENT(in) :: gpuAccel
    ! Local
    INTEGER :: iEl,iVar,i,j

!    IF (gpuAccel) THEN
!
!      CALL JacobianWeight_MappedVector2D_gpu_wrapper(vector % interior % deviceData, &
!                                                     geometry % dxds % interior % deviceData, &
!                                                     vector % N, &
!                                                     vector % nVar, &
!                                                     vector % nElem)
!
!    ELSE

      DO iEl = 1,vector % nElem
        DO iVar = 1,vector % nVar
          DO j = 0,vector % N
            DO i = 0,vector % N
              vector % interior % hostData(1,i,j,iVar,iEl) = vector % interior % hostData(1,i,j,iVar,iEl)/&
                                                             geometry % J % interior % hostData(i,j,1,iEl)
              vector % interior % hostData(2,i,j,iVar,iEl) = vector % interior % hostData(2,i,j,iVar,iEl)/&
                                                             geometry % J % interior % hostData(i,j,1,iEl)
            ENDDO
          ENDDO
        ENDDO
      ENDDO

!    ENDIF

  END SUBROUTINE JacobianWeight_MappedVector2D

  SUBROUTINE Divergence_MappedVector3D(physVector,compVector,geometry,divVector,dForm,gpuAccel)
    !
    IMPLICIT NONE
    CLASS(MappedVector3D),INTENT(in) :: physVector
    TYPE(MappedVector3D),INTENT(inout) :: compVector
    TYPE(SEMHex),INTENT(in) :: geometry
    TYPE(MappedScalar3D),INTENT(inout) :: divVector
    INTEGER,INTENT(in) :: dForm
    LOGICAL,INTENT(in) :: gpuAccel

    CALL physVector % ContravariantProjection(geometry,compVector,gpuAccel)
    IF (dForm == selfWeakDGForm) THEN

!      IF (gpuAccel) THEN
!        CALL compVector % interp % VectorDGDivergence_3D(compVector % interior % deviceData, &
!                                                         compVector % boundary % deviceData, &
!                                                         divVector % interior % deviceData, &
!                                                         compVector % nvar, &
!                                                         compVector % nelem)
!      ELSE
        CALL compVector % interp % VectorDGDivergence_3D(compVector % interior % hostData, &
                                                         compVector % boundary % hostData, &
                                                         divVector % interior % hostData, &
                                                         compVector % nvar, &
                                                         compVector % nelem)
!      ENDIF

    ELSE IF (dForm == selfStrongForm) THEN

!      IF (gpuAccel) THEN
!        CALL compVector % interp % VectorDivergence_3D(compVector % interior % deviceData, &
!                                                       divVector % interior % deviceData, &
!                                                       compVector % nvar, &
!                                                       compVector % nelem)
!      ELSE
        CALL compVector % interp % VectorDivergence_3D(compVector % interior % hostData, &
                                                       divVector % interior % hostData, &
                                                       compVector % nvar, &
                                                       compVector % nelem)
!      ENDIF

    END IF

    CALL divVector % JacobianWeight(geometry,gpuAccel)

  END SUBROUTINE Divergence_MappedVector3D

  SUBROUTINE Gradient_MappedVector3D(vector,workScalar,workVector,workTensor,geometry,gradF,dForm,gpuAccel)
    ! Strong Form Operator - (Conservative Form)
    !
    ! Calculates the gradient of a scalar 3D function using the conservative form of the
    ! mapped gradient operator
    !
    ! \grad_{phys}( f ) =  (1 / J)*(\partial / \partial \xi_i ( J\vec{a}_i f )
    !
    ! where the sum over i is implied.
    IMPLICIT NONE
    CLASS(MappedVector3D),INTENT(in) :: vector
    TYPE(MappedScalar3D),INTENT(inout) :: workScalar ! (scalar) nvar = 3*nvar
    TYPE(MappedVector3D),INTENT(inout) :: workVector ! (scalar) nvar = 3*nvar
    TYPE(MappedTensor3D),INTENT(inout) :: workTensor ! (tensor) nvar = 3*nvar
    TYPE(SEMHex),INTENT(in) :: geometry
    TYPE(MappedTensor3D),INTENT(inout) :: gradF
    INTEGER,INTENT(in) :: dForm
    LOGICAL,INTENT(in) :: gpuAccel

    CALL vector % MapToScalar(workScalar,gpuAccel)

    CALL workScalar % ContravariantWeight(geometry,workTensor,gpuAccel)

    IF (dForm == selfWeakDGForm) THEN

!      IF (gpuAccel) THEN
!        CALL workTensor % interp % TensorDGDivergence_3D(workTensor % interior % deviceData, &
!                                                         workTensor % boundary % deviceData, &
!                                                         workVector % interior % deviceData, &
!                                                         workTensor % nVar, &
!                                                         workTensor % nElem)
!      ELSE
        CALL workTensor % interp % TensorDGDivergence_3D(workTensor % interior % hostData, &
                                                         workTensor % boundary % hostData, &
                                                         workVector % interior % hostData, &
                                                         workTensor % nVar, &
                                                         workTensor % nElem)
!      END IF

    ELSE IF (dForm == selfStrongForm) THEN

!      IF (gpuAccel) THEN
!        CALL workTensor % interp % TensorDivergence_3D(workTensor % interior % deviceData, &
!                                                       workVector % interior % deviceData, &
!                                                       workTensor % nVar, &
!                                                       workTensor % nElem)
!      ELSE
        CALL workTensor % interp % TensorDivergence_3D(workTensor % interior % hostData, &
                                                       workVector % interior % hostData, &
                                                       workTensor % nVar, &
                                                       workTensor % nElem)
!      END IF

    END IF

    CALL workVector % MapToTensor(gradF,gpuAccel)
    CALL gradF % JacobianWeight(geometry,gpuAccel)

  END SUBROUTINE Gradient_MappedVector3D

  SUBROUTINE Curl_MappedVector3D(vector,workScalar,workVector,workTensor,geometry,gradF,curlF,dForm,gpuAccel)
    IMPLICIT NONE
    CLASS(MappedVector3D),INTENT(in) :: vector
    TYPE(MappedScalar3D),INTENT(inout) :: workScalar ! (scalar) nvar = 3*nvar
    TYPE(MappedVector3D),INTENT(inout) :: workVector ! (vector) nvar = 3*nvar
    TYPE(MappedTensor3D),INTENT(inout) :: workTensor ! (tensor) nvar = 3*nvar
    TYPE(SEMHex),INTENT(in) :: geometry
    TYPE(MappedTensor3D),INTENT(inout) :: gradF
    TYPE(MappedVector3D),INTENT(inout) :: curlF
    INTEGER,INTENT(in) :: dForm
    LOGICAL,INTENT(in) :: gpuAccel
    ! Local
    INTEGER :: i,j,k,ivar,iel

    CALL vector % Gradient(workScalar,workVector,workTensor,geometry,gradF,dForm,gpuAccel)

    IF (gpuAccel) THEN

      CALL CalculateCurl_MappedTensor3D_gpu_wrapper(gradF % interior % deviceData, &
                                                    curlF % interior % deviceData, &
                                                    gradF % N, gradF % nVar, gradF % nElem)

    ELSE

      DO iel = 1,vector % nelem
        DO ivar = 1,vector % nvar
          DO k = 0,vector % N
            DO j = 0,vector % N
              DO i = 0,vector % N
                curlF % interior % hostData(1,i,j,k,ivar,iel) = workTensor % interior % hostData(3,2,i,j,k,ivar,iel) -&
                                                                workTensor % interior % hostData(2,3,i,j,k,ivar,iel)

                curlF % interior % hostData(2,i,j,k,ivar,iel) = workTensor % interior % hostData(1,3,i,j,k,ivar,iel) -&
                                                                workTensor % interior % hostData(3,1,i,j,k,ivar,iel)

                curlF % interior % hostData(3,i,j,k,ivar,iel) = workTensor % interior % hostData(2,1,i,j,k,ivar,iel) -&
                                                                workTensor % interior % hostData(1,2,i,j,k,ivar,iel)
              END DO
            END DO
          END DO
        END DO
      END DO

    END IF

  END SUBROUTINE Curl_MappedVector3D

  SUBROUTINE MapToScalar_MappedVector3D(vector,scalar,gpuAccel)
    IMPLICIT NONE
    CLASS(MappedVector3D),INTENT(in) :: vector
    TYPE(MappedScalar3D),INTENT(inout) :: scalar
    LOGICAL,INTENT(in) :: gpuAccel
    ! Local
    INTEGER :: row,i,j,k,ivar,jvar,iel,iside

!    IF (gpuAccel) THEN
!      PRINT*, 'GPU Acceleration of MapToScalar_MappedVector3D not supported yet!'
!    ELSE
      DO iel = 1,vector % nelem
        DO ivar = 1,vector % nvar
          DO k = 0,vector % N
            DO j = 0,vector % N
              DO i = 0,vector % N
                DO row = 1,3
                  jvar = row + 3*(ivar-1)
                  scalar % interior % hostData(i,j,k,jvar,iel) = vector % interior % hostData(row,i,j,k,ivar,iel)
                ENDDO
              ENDDO
            ENDDO
          ENDDO
        ENDDO
      ENDDO

      ! Boundary Terms
      DO iel = 1,vector % nelem
        DO iside = 1,6
          DO ivar = 1,vector % nvar
            DO k = 0,vector % N
              DO j = 0,vector % N
                DO row = 1,3
                  jvar = row + 3*(ivar-1)
                  scalar % boundary % hostData(j,k,jvar,iside,iel) = vector % boundary % hostData(row,j,k,ivar,iside,iel)
                ENDDO
              ENDDO
            ENDDO
          ENDDO
        ENDDO
      ENDDO

!    ENDIF
  END SUBROUTINE MapToScalar_MappedVector3D

  SUBROUTINE MapToTensor_MappedVector3D(vector,tensor,gpuAccel)
    IMPLICIT NONE
    CLASS(MappedVector3D),INTENT(in) :: vector
    TYPE(MappedTensor3D),INTENT(inout) :: tensor
    LOGICAL,INTENT(in) :: gpuAccel
    ! Local
    INTEGER :: row,col,i,j,k,ivar,jvar,iel,iside

!    IF (gpuAccel) THEN
!      PRINT*, 'GPU Acceleration of MapToTensor_MappedVector3D not supported yet!'
!    ELSE
      DO iel = 1,tensor % nelem
        DO ivar = 1,tensor % nvar
          DO k = 0,tensor % N
            DO j = 0,tensor % N
              DO i = 0,tensor % N
                DO col = 1,3
                  DO row = 1,3
                    jvar = row + 3*(ivar-1)
                    tensor % interior % hostData(row,col,i,j,k,ivar,iel) = vector % interior % hostData(col,i,j,k,jvar,iel)
                  ENDDO
                ENDDO
              ENDDO
            ENDDO
          ENDDO
        ENDDO
      ENDDO

      ! Boundary Terms
      DO iel = 1,tensor % nelem
        DO iside = 1,6
          DO ivar = 1,tensor % nvar
            DO k = 0,tensor % N
              DO j = 0,tensor % N
                DO col = 1,3
                  DO row = 1,3
                    jvar = row + 3*(ivar-1)
                    tensor % boundary % hostData(row,col,j,k,ivar,iside,iel) = vector % boundary % hostData(col,j,k,jvar,iside,iel)
                  ENDDO
                ENDDO
              ENDDO
            ENDDO
          ENDDO
        ENDDO
      ENDDO

!    ENDIF
  END SUBROUTINE MapToTensor_MappedVector3D

  SUBROUTINE ContravariantProjection_MappedVector3D(physVector,geometry,compVector,gpuAccel)
    ! Takes a vector that has physical space coordinate directions (x,y,z) and projects the vector
    ! into the the contravariant basis vector directions. Keep in mind that the contravariant basis
    ! vectors are really the Jacobian weighted contravariant basis vectors
    IMPLICIT NONE
    CLASS(MappedVector3D),INTENT(in) :: physVector
    TYPE(MappedVector3D),INTENT(inout) :: compVector
    TYPE(SEMHex),INTENT(in) :: geometry
    LOGICAL,INTENT(in) :: gpuAccel
    ! Local
    INTEGER :: i,j,k,iVar,iEl,iDir,iside

!    IF (gpuAccel) THEN
!
!      ! TO DO : Add projection for boundary terms
!      CALL ContravariantProjection_MappedVector3D_gpu_wrapper(physVector % interior % deviceData, &
!                                                              compVector % interior % deviceData, &
!                                                              geometry % dsdx % interior % deviceData, &
!                                                              physVector % N, &
!                                                              physVector % nVar, &
!                                                              physVector % nElem)
!
!    ELSE
      ! Assume that tensor(j,i) is vector i, component j
      ! => dot product is done along first dimension to
      ! project onto computational space
      DO iEl = 1,physVector % nElem
        DO iVar = 1,physVector % nVar
          DO k = 0,physVector % N
            DO j = 0,physVector % N
              DO i = 0,physVector % N

                compVector % interior % hostData(1,i,j,k,iVar,iEl) = geometry % dsdx % &
                                                                     interior % hostData(1,1,i,j,k,1,iEl)* &
                                                                     physVector % interior % &
                                                                     hostData(1,i,j,k,iVar,iEl) + &
                                                                     geometry % dsdx % &
                                                                     interior % hostData(2,1,i,j,k,1,iEl)* &
                                                                     physVector % interior % &
                                                                     hostData(2,i,j,k,iVar,iEl) + &
                                                                     geometry % dsdx % &
                                                                     interior % hostData(3,1,i,j,k,1,iEl)* &
                                                                     physVector % interior % &
                                                                     hostData(3,i,j,k,iVar,iEl)

                compVector % interior % hostData(2,i,j,k,iVar,iEl) = geometry % dsdx % &
                                                                     interior % hostData(1,2,i,j,k,1,iEl)* &
                                                                     physVector % interior % &
                                                                     hostData(1,i,j,k,iVar,iEl) + &
                                                                     geometry % dsdx % &
                                                                     interior % hostData(2,2,i,j,k,1,iEl)* &
                                                                     physVector % interior % &
                                                                     hostData(2,i,j,k,iVar,iEl) + &
                                                                     geometry % dsdx % &
                                                                     interior % hostData(3,2,i,j,k,1,iEl)* &
                                                                     physVector % interior % hostData(3,i,j,k,iVar,iEl)

                compVector % interior % hostData(3,i,j,k,iVar,iEl) = geometry % dsdx % &
                                                                     interior % hostData(1,3,i,j,k,1,iEl)* &
                                                                     physVector % interior % &
                                                                     hostData(1,i,j,k,iVar,iEl) + &
                                                                     geometry % dsdx % &
                                                                     interior % hostData(2,3,i,j,k,1,iEl)* &
                                                                     physVector % interior % &
                                                                     hostData(2,i,j,k,iVar,iEl) + &
                                                                     geometry % dsdx % &
                                                                     interior % hostData(3,3,i,j,k,1,iEl)* &
                                                                     physVector % interior % hostData(3,i,j,k,iVar,iEl)

              END DO
            END DO
          END DO
        END DO
      END DO

      ! Boundary Terms
      DO iEl = 1,physVector % nElem
        DO iside = 1,6
          DO iVar = 1,physVector % nVar
            DO k = 0,physVector % N
              DO j = 0,physVector % N
                compVector % boundary % hostData(1,j,k,iVar,iside,iEl) = geometry % dsdx % &
                                                                     boundary % hostData(1,1,j,k,1,iside,iEl)* &
                                                                     physVector % boundary % &
                                                                     hostData(1,j,k,iVar,iside,iEl) + &
                                                                     geometry % dsdx % &
                                                                     boundary % hostData(2,1,j,k,1,iside,iEl)* &
                                                                     physVector % boundary % &
                                                                     hostData(2,j,k,iVar,iside,iEl) + &
                                                                     geometry % dsdx % &
                                                                     boundary % hostData(3,1,j,k,1,iside,iEl)* &
                                                                     physVector % boundary % &
                                                                     hostData(3,j,k,iVar,iside,iEl)

                compVector % boundary % hostData(2,j,k,iVar,iside,iEl) = geometry % dsdx % &
                                                                     boundary % hostData(1,2,j,k,1,iside,iEl)* &
                                                                     physVector % boundary % &
                                                                     hostData(1,j,k,iVar,iside,iEl) + &
                                                                     geometry % dsdx % &
                                                                     boundary % hostData(2,2,j,k,1,iside,iEl)* &
                                                                     physVector % boundary % &
                                                                     hostData(2,j,k,iVar,iside,iEl) + &
                                                                     geometry % dsdx % &
                                                                     boundary % hostData(3,2,j,k,1,iside,iEl)* &
                                                                     physVector % boundary % hostData(3,j,k,iVar,iside,iEl)

                compVector % boundary % hostData(3,j,k,iVar,iside,iEl) = geometry % dsdx % &
                                                                     boundary % hostData(1,3,j,k,1,iside,iEl)* &
                                                                     physVector % boundary % &
                                                                     hostData(1,j,k,iVar,iside,iEl) + &
                                                                     geometry % dsdx % &
                                                                     boundary % hostData(2,3,j,k,1,iside,iEl)* &
                                                                     physVector % boundary % &
                                                                     hostData(2,j,k,iVar,iside,iEl) + &
                                                                     geometry % dsdx % &
                                                                     boundary % hostData(3,3,j,k,1,iside,iEl)* &
                                                                     physVector % boundary % hostData(3,j,k,iVar,iside,iEl)
              ENDDO
            ENDDO
          ENDDO
        ENDDO
      ENDDO
!    END IF

  END SUBROUTINE ContravariantProjection_MappedVector3D

  SUBROUTINE JacobianWeight_MappedVector3D(vector,geometry,gpuAccel)
  ! Applies the inverse jacobian
    IMPLICIT NONE
    CLASS(MappedVector3D),INTENT(inout) :: vector
    TYPE(SEMHex),INTENT(in) :: geometry
    LOGICAL,INTENT(in) :: gpuAccel
    ! Local
    INTEGER :: iEl,iVar,i,j,k

!    IF (gpuAccel) THEN
!
!      CALL JacobianWeight_MappedVector3D_gpu_wrapper(vector % interior % deviceData, &
!                                                     geometry % dxds % interior % deviceData, &
!                                                     vector % N, &
!                                                     vector % nVar, &
!                                                     vector % nElem)
!
!    ELSE

      DO iEl = 1,vector % nElem
        DO iVar = 1,vector % nVar
          DO k = 0,vector % N
            DO j = 0,vector % N
              DO i = 0,vector % N
                vector % interior % hostData(1,i,j,k,iVar,iEl) = vector % interior % hostData(1,i,j,k,iVar,iEl)/&
                                                                 geometry % J % interior % hostData(i,j,k,1,iEl)
                vector % interior % hostData(2,i,j,k,iVar,iEl) = vector % interior % hostData(2,i,j,k,iVar,iEl)/&
                                                                 geometry % J % interior % hostData(i,j,k,1,iEl)
                vector % interior % hostData(3,i,j,k,iVar,iEl) = vector % interior % hostData(3,i,j,k,iVar,iEl)/&
                                                                 geometry % J % interior % hostData(i,j,k,1,iEl)
              ENDDO
            ENDDO
          ENDDO
        ENDDO
      ENDDO

!    ENDIF

  END SUBROUTINE JacobianWeight_MappedVector3D

  ! ---------------------- Tensors ---------------------- !

  SUBROUTINE JacobianWeight_MappedTensor2D(tensor,geometry,gpuAccel)
  ! Applies the inverse jacobian
    IMPLICIT NONE
    CLASS(MappedTensor2D),INTENT(inout) :: tensor
    TYPE(SEMQuad),INTENT(in) :: geometry
    LOGICAL,INTENT(in) :: gpuAccel
    ! Local
    INTEGER :: iEl,iVar,i,j

!    IF (gpuAccel) THEN
!
!      CALL JacobianWeight_MappedTensor2D_gpu_wrapper(tensor % interior % deviceData, &
!                                                     geometry % dxds % interior % deviceData, &
!                                                     tensor % N, &
!                                                     tensor % nVar, &
!                                                     tensor % nElem)
!
!    ELSE

      DO iEl = 1,tensor % nElem
        DO iVar = 1,tensor % nVar
          DO j = 0,tensor % N
            DO i = 0,tensor % N
              tensor % interior % hostData(1,1,i,j,iVar,iEl) = tensor % interior % hostData(1,1,i,j,iVar,iEl)/&
                                                             geometry % J % interior % hostData(i,j,1,iEl)
              tensor % interior % hostData(2,1,i,j,iVar,iEl) = tensor % interior % hostData(2,1,i,j,iVar,iEl)/&
                                                             geometry % J % interior % hostData(i,j,1,iEl)
              tensor % interior % hostData(1,2,i,j,iVar,iEl) = tensor % interior % hostData(1,2,i,j,iVar,iEl)/&
                                                             geometry % J % interior % hostData(i,j,1,iEl)
              tensor % interior % hostData(2,2,i,j,iVar,iEl) = tensor % interior % hostData(2,2,i,j,iVar,iEl)/&
                                                             geometry % J % interior % hostData(i,j,1,iEl)
            ENDDO
          ENDDO
        ENDDO
      ENDDO

!    ENDIF

  END SUBROUTINE JacobianWeight_MappedTensor2D

  SUBROUTINE JacobianWeight_MappedTensor3D(tensor,geometry,gpuAccel)
  ! Applies the inverse jacobian
    IMPLICIT NONE
    CLASS(MappedTensor3D),INTENT(inout) :: tensor
    TYPE(SEMHex),INTENT(in) :: geometry
    LOGICAL,INTENT(in) :: gpuAccel
    ! Local
    INTEGER :: iEl,iVar,i,j,k

!    IF (gpuAccel) THEN
!
!      CALL JacobianWeight_MappedTensor3D_gpu_wrapper(tensor % interior % deviceData, &
!                                                     geometry % dxds % interior % deviceData, &
!                                                     tensor % N, &
!                                                     tensor % nVar, &
!                                                     tensor % nElem)
!
!    ELSE

      DO iEl = 1,tensor % nElem
        DO iVar = 1,tensor % nVar
          DO k = 0,tensor % N
            DO j = 0,tensor % N
              DO i = 0,tensor % N
                tensor % interior % hostData(1,1,i,j,k,iVar,iEl) = tensor % interior % hostData(1,1,i,j,k,iVar,iEl)/&
                                                                 geometry % J % interior % hostData(i,j,k,1,iEl)
                tensor % interior % hostData(2,1,i,j,k,iVar,iEl) = tensor % interior % hostData(2,1,i,j,k,iVar,iEl)/&
                                                                 geometry % J % interior % hostData(i,j,k,1,iEl)
                tensor % interior % hostData(3,1,i,j,k,iVar,iEl) = tensor % interior % hostData(3,1,i,j,k,iVar,iEl)/&
                                                                 geometry % J % interior % hostData(i,j,k,1,iEl)
                tensor % interior % hostData(1,2,i,j,k,iVar,iEl) = tensor % interior % hostData(1,2,i,j,k,iVar,iEl)/&
                                                                 geometry % J % interior % hostData(i,j,k,1,iEl)
                tensor % interior % hostData(2,2,i,j,k,iVar,iEl) = tensor % interior % hostData(2,2,i,j,k,iVar,iEl)/&
                                                                 geometry % J % interior % hostData(i,j,k,1,iEl)
                tensor % interior % hostData(3,2,i,j,k,iVar,iEl) = tensor % interior % hostData(3,2,i,j,k,iVar,iEl)/&
                                                                 geometry % J % interior % hostData(i,j,k,1,iEl)
                tensor % interior % hostData(1,3,i,j,k,iVar,iEl) = tensor % interior % hostData(1,3,i,j,k,iVar,iEl)/&
                                                                 geometry % J % interior % hostData(i,j,k,1,iEl)
                tensor % interior % hostData(2,3,i,j,k,iVar,iEl) = tensor % interior % hostData(2,3,i,j,k,iVar,iEl)/&
                                                                 geometry % J % interior % hostData(i,j,k,1,iEl)
                tensor % interior % hostData(3,3,i,j,k,iVar,iEl) = tensor % interior % hostData(3,3,i,j,k,iVar,iEl)/&
                                                                 geometry % J % interior % hostData(i,j,k,1,iEl)
              ENDDO
            ENDDO
          ENDDO
        ENDDO
      ENDDO

!    ENDIF

  END SUBROUTINE JacobianWeight_MappedTensor3D

END MODULE SELF_MappedData<|MERGE_RESOLUTION|>--- conflicted
+++ resolved
@@ -56,11 +56,11 @@
 
     GENERIC,PUBLIC :: Divergence => Divergence_MappedVector2D
     GENERIC,PUBLIC :: Gradient => Gradient_MappedVector2D
-    GENERIC,PUBLIC :: Curl => Curl_MappedVector2D
+!    GENERIC,PUBLIC :: Curl => Curl_MappedVector2D
 
     PROCEDURE,PRIVATE :: Divergence_MappedVector2D
     PROCEDURE,PRIVATE :: Gradient_MappedVector2D
-    PROCEDURE,PRIVATE :: Curl_MappedVector2D
+!    PROCEDURE,PRIVATE :: Curl_MappedVector2D
     PROCEDURE,PRIVATE :: ContravariantProjection => ContravariantProjection_MappedVector2D
     PROCEDURE,PRIVATE :: JacobianWeight => JacobianWeight_MappedVector2D
     PROCEDURE,PRIVATE :: MapToScalar => MapToScalar_MappedVector2D
@@ -73,10 +73,10 @@
   CONTAINS
 
     GENERIC,PUBLIC :: Divergence => Divergence_MappedVector3D
-    GENERIC,PUBLIC :: Curl => Curl_MappedVector3D
+!    GENERIC,PUBLIC :: Curl => Curl_MappedVector3D
     GENERIC,PUBLIC :: Gradient => Gradient_MappedVector3D
     PROCEDURE,PRIVATE :: Divergence_MappedVector3D
-    PROCEDURE,PRIVATE :: Curl_MappedVector3D
+!    PROCEDURE,PRIVATE :: Curl_MappedVector3D
     PROCEDURE,PRIVATE :: Gradient_MappedVector3D
     PROCEDURE,PRIVATE :: ContravariantProjection => ContravariantProjection_MappedVector3D
     PROCEDURE,PRIVATE :: JacobianWeight => JacobianWeight_MappedVector3D
@@ -105,140 +105,6 @@
 
   END TYPE MappedTensor3D
 
-<<<<<<< HEAD
-  INTERFACE
-    SUBROUTINE JacobianWeight_MappedScalar1D_gpu_wrapper(scalar,dxds,N,nVar,nEl) &
-      bind(c,name="JacobianWeight_MappedScalar1D_gpu_wrapper")
-      USE ISO_C_BINDING
-      IMPLICIT NONE
-      TYPE(c_ptr) :: scalar,dxds
-      INTEGER,VALUE :: N,nVar,nEl
-    END SUBROUTINE JacobianWeight_MappedScalar1D_gpu_wrapper
-  END INTERFACE
-
-  INTERFACE
-    SUBROUTINE JacobianWeight_MappedScalar2D_gpu_wrapper(scalar,jacobian,N,nVar,nEl) &
-      bind(c,name="JacobianWeight_MappedScalar2D_gpu_wrapper")
-      USE ISO_C_BINDING
-      IMPLICIT NONE
-      TYPE(c_ptr) :: scalar,jacobian
-      INTEGER,VALUE :: N,nVar,nEl
-    END SUBROUTINE JacobianWeight_MappedScalar2D_gpu_wrapper
-  END INTERFACE
-
-  INTERFACE
-    SUBROUTINE JacobianWeight_MappedScalar3D_gpu_wrapper(scalar,jacobian,N,nVar,nEl) &
-      bind(c,name="JacobianWeight_MappedScalar3D_gpu_wrapper")
-      USE ISO_C_BINDING
-      IMPLICIT NONE
-      TYPE(c_ptr) :: scalar,jacobian
-      INTEGER,VALUE :: N,nVar,nEl
-    END SUBROUTINE JacobianWeight_MappedScalar3D_gpu_wrapper
-  END INTERFACE
-
-  INTERFACE
-    SUBROUTINE ContravariantWeight_MappedScalar2D_gpu_wrapper(scalar,workTensor,dsdx,N,nVar,nEl) &
-      bind(c,name="ContravariantWeight_MappedScalar2D_gpu_wrapper")
-      USE ISO_C_BINDING
-      IMPLICIT NONE
-      TYPE(c_ptr) :: scalar,workTensor,dsdx
-      INTEGER,VALUE :: N,nVar,nEl
-    END SUBROUTINE ContravariantWeight_MappedScalar2D_gpu_wrapper
-  END INTERFACE
-
-  INTERFACE
-    SUBROUTINE ContravariantWeight_MappedScalar3D_gpu_wrapper(scalar,workTensor,dsdx,N,nVar,nEl) &
-      bind(c,name="ContravariantWeight_MappedScalar3D_gpu_wrapper")
-      USE ISO_C_BINDING
-      IMPLICIT NONE
-      TYPE(c_ptr) :: scalar,workTensor,dsdx
-      INTEGER,VALUE :: N,nVar,nEl
-    END SUBROUTINE ContravariantWeight_MappedScalar3D_gpu_wrapper
-  END INTERFACE
-
-  INTERFACE
-    SUBROUTINE ContravariantProjection_MappedVector2D_gpu_wrapper(physVector,compVector,dsdx,N,nVar,nEl) &
-      bind(c,name="ContravariantProjection_MappedVector2D_gpu_wrapper")
-      USE ISO_C_BINDING
-      IMPLICIT NONE
-      TYPE(c_ptr) :: physVector,compVector,dsdx
-      INTEGER,VALUE :: N,nVar,nEl
-    END SUBROUTINE ContravariantProjection_MappedVector2D_gpu_wrapper
-  END INTERFACE
-
-  INTERFACE
-    SUBROUTINE JacobianWeight_MappedVector2D_gpu_wrapper(vector,jacobian,N,nVar,nEl) &
-      bind(c,name="JacobianWeight_MappedVector2D_gpu_wrapper")
-      USE ISO_C_BINDING
-      IMPLICIT NONE
-      TYPE(c_ptr) :: vector,jacobian
-      INTEGER,VALUE :: N,nVar,nEl
-    END SUBROUTINE JacobianWeight_MappedVector2D_gpu_wrapper
-  END INTERFACE
-
-  INTERFACE
-    SUBROUTINE ContravariantProjection_MappedVector3D_gpu_wrapper(physVector,compVector,dsdx,N,nVar,nEl) &
-      bind(c,name="ContravariantProjection_MappedVector3D_gpu_wrapper")
-      USE ISO_C_BINDING
-      IMPLICIT NONE
-      TYPE(c_ptr) :: physVector,compVector,dsdx
-      INTEGER,VALUE :: N,nVar,nEl
-    END SUBROUTINE ContravariantProjection_MappedVector3D_gpu_wrapper
-  END INTERFACE
-
-  INTERFACE
-    SUBROUTINE JacobianWeight_MappedVector3D_gpu_wrapper(vector,jacobian,N,nVar,nEl) &
-      bind(c,name="JacobianWeight_MappedVector3D_gpu_wrapper")
-      USE ISO_C_BINDING
-      IMPLICIT NONE
-      TYPE(c_ptr) :: vector,jacobian
-      INTEGER,VALUE :: N,nVar,nEl
-    END SUBROUTINE JacobianWeight_MappedVector3D_gpu_wrapper
-  END INTERFACE
-
-  INTERFACE
-    SUBROUTINE JacobianWeight_MappedTensor2D_gpu_wrapper(tensor,jacobian,N,nVar,nEl) &
-      bind(c,name="JacobianWeight_MappedTensor2D_gpu_wrapper")
-      USE ISO_C_BINDING
-      IMPLICIT NONE
-      TYPE(c_ptr) :: tensor,jacobian
-      INTEGER,VALUE :: N,nVar,nEl
-    END SUBROUTINE JacobianWeight_MappedTensor2D_gpu_wrapper
-  END INTERFACE
-
-  INTERFACE
-    SUBROUTINE JacobianWeight_MappedTensor3D_gpu_wrapper(tensor,jacobian,N,nVar,nEl) &
-      bind(c,name="JacobianWeight_MappedTensor3D_gpu_wrapper")
-      USE ISO_C_BINDING
-      IMPLICIT NONE
-      TYPE(c_ptr) :: tensor,jacobian
-      INTEGER,VALUE :: N,nVar,nEl
-    END SUBROUTINE JacobianWeight_MappedTensor3D_gpu_wrapper
-  END INTERFACE
-
-  INTERFACE
-    SUBROUTINE CalculateCurl_MappedTensor2D_gpu_wrapper(dfdx,curlF,N,nVar,nEl) &
-      bind(c,name="CalculateCurl_MappedTensor2D_gpu_wrapper")
-      USE ISO_C_BINDING
-      IMPLICIT NONE
-      TYPE(c_ptr) :: dfdx,curlF
-      INTEGER,VALUE :: N,nVar,nEl
-    END SUBROUTINE CalculateCurl_MappedTensor2D_gpu_wrapper
-  END INTERFACE
-
-  INTERFACE
-    SUBROUTINE CalculateCurl_MappedTensor3D_gpu_wrapper(dfdx,curlF,N,nVar,nEl) &
-      bind(c,name="CalculateCurl_MappedTensor3D_gpu_wrapper")
-      USE ISO_C_BINDING
-      IMPLICIT NONE
-      TYPE(c_ptr) :: dfdx,curlF
-      INTEGER,VALUE :: N,nVar,nEl
-    END SUBROUTINE CalculateCurl_MappedTensor3D_gpu_wrapper
-  END INTERFACE
-
-
-=======
->>>>>>> 1cc5d8af
 CONTAINS
 
 ! ---------------------- Scalars ---------------------- !
@@ -766,7 +632,9 @@
   END SUBROUTINE Divergence_MappedVector2D
 
   SUBROUTINE Gradient_MappedVector2D(vector,workScalar,workVector,workTensor,geometry,gradF,dForm,gpuAccel)
-    ! Calculates the gradient of a vector 2D function using the conservative form of the
+    ! Strong Form Operator - (Conservative Form)
+    !
+    ! Calculates the gradient of a scalar 2D function using the conservative form of the
     ! mapped gradient operator
     !
     ! \grad_{phys}( f ) =  (1 / J)*(\partial / \partial \xi_i ( J\vec{a}_i f )
@@ -824,45 +692,6 @@
 
   END SUBROUTINE Gradient_MappedVector2D
 
-  SUBROUTINE Curl_MappedVector2D(vector,workScalar,workVector,workTensor,geometry,gradF,curlF,dForm,gpuAccel)
-    IMPLICIT NONE
-    CLASS(MappedVector2D),INTENT(in) :: vector
-    TYPE(MappedScalar2D),INTENT(inout) :: workScalar ! (scalar) nvar = 2*nvar
-    TYPE(MappedVector2D),INTENT(inout) :: workVector ! (vector) nvar = 2*nvar
-    TYPE(MappedTensor2D),INTENT(inout) :: workTensor ! (tensor) nvar = 2*nvar
-    TYPE(SEMQuad),INTENT(in) :: geometry
-    TYPE(MappedTensor2D),INTENT(inout) :: gradF
-    TYPE(MappedScalar2D),INTENT(inout) :: curlF
-    INTEGER,INTENT(in) :: dForm
-    LOGICAL,INTENT(in) :: gpuAccel
-    ! Local
-    INTEGER :: i,j,ivar,iel
-
-    CALL vector % Gradient(workScalar,workVector,workTensor,geometry,gradF,dForm,gpuAccel)
-
-    IF (gpuAccel) THEN
-
-      CALL CalculateCurl_MappedTensor2D_gpu_wrapper(gradF % interior % deviceData, &
-                                                    curlF % interior % deviceData, &
-                                                    gradF % N, gradF % nVar, gradF % nElem)
-
-    ELSE
-
-      DO iel = 1,vector % nelem
-        DO ivar = 1,vector % nvar
-          DO j = 0,vector % N
-            DO i = 0,vector % N
-              curlF % interior % hostData(i,j,ivar,iel) = workTensor % interior % hostData(2,1,i,j,ivar,iel) -&
-                                                          workTensor % interior % hostData(1,2,i,j,ivar,iel)
-            END DO
-          END DO
-        END DO
-      END DO
-
-    END IF
-
-  END SUBROUTINE Curl_MappedVector2D
-
   SUBROUTINE MapToScalar_MappedVector2D(vector,scalar,gpuAccel)
     IMPLICIT NONE
     CLASS(MappedVector2D),INTENT(in) :: vector
@@ -1165,53 +994,6 @@
     CALL gradF % JacobianWeight(geometry,gpuAccel)
 
   END SUBROUTINE Gradient_MappedVector3D
-
-  SUBROUTINE Curl_MappedVector3D(vector,workScalar,workVector,workTensor,geometry,gradF,curlF,dForm,gpuAccel)
-    IMPLICIT NONE
-    CLASS(MappedVector3D),INTENT(in) :: vector
-    TYPE(MappedScalar3D),INTENT(inout) :: workScalar ! (scalar) nvar = 3*nvar
-    TYPE(MappedVector3D),INTENT(inout) :: workVector ! (vector) nvar = 3*nvar
-    TYPE(MappedTensor3D),INTENT(inout) :: workTensor ! (tensor) nvar = 3*nvar
-    TYPE(SEMHex),INTENT(in) :: geometry
-    TYPE(MappedTensor3D),INTENT(inout) :: gradF
-    TYPE(MappedVector3D),INTENT(inout) :: curlF
-    INTEGER,INTENT(in) :: dForm
-    LOGICAL,INTENT(in) :: gpuAccel
-    ! Local
-    INTEGER :: i,j,k,ivar,iel
-
-    CALL vector % Gradient(workScalar,workVector,workTensor,geometry,gradF,dForm,gpuAccel)
-
-    IF (gpuAccel) THEN
-
-      CALL CalculateCurl_MappedTensor3D_gpu_wrapper(gradF % interior % deviceData, &
-                                                    curlF % interior % deviceData, &
-                                                    gradF % N, gradF % nVar, gradF % nElem)
-
-    ELSE
-
-      DO iel = 1,vector % nelem
-        DO ivar = 1,vector % nvar
-          DO k = 0,vector % N
-            DO j = 0,vector % N
-              DO i = 0,vector % N
-                curlF % interior % hostData(1,i,j,k,ivar,iel) = workTensor % interior % hostData(3,2,i,j,k,ivar,iel) -&
-                                                                workTensor % interior % hostData(2,3,i,j,k,ivar,iel)
-
-                curlF % interior % hostData(2,i,j,k,ivar,iel) = workTensor % interior % hostData(1,3,i,j,k,ivar,iel) -&
-                                                                workTensor % interior % hostData(3,1,i,j,k,ivar,iel)
-
-                curlF % interior % hostData(3,i,j,k,ivar,iel) = workTensor % interior % hostData(2,1,i,j,k,ivar,iel) -&
-                                                                workTensor % interior % hostData(1,2,i,j,k,ivar,iel)
-              END DO
-            END DO
-          END DO
-        END DO
-      END DO
-
-    END IF
-
-  END SUBROUTINE Curl_MappedVector3D
 
   SUBROUTINE MapToScalar_MappedVector3D(vector,scalar,gpuAccel)
     IMPLICIT NONE
