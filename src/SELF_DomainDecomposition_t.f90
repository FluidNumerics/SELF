--- conflicted
+++ resolved
@@ -34,22 +34,6 @@
 
    implicit none
 
-<<<<<<< HEAD
-   type DomainDecomposition_t
-      logical :: mpiEnabled = .false.
-      logical :: initialized = .false.
-      integer :: mpiComm
-      integer :: mpiPrec
-      integer :: rankId
-      integer :: nRanks
-      integer :: nElem
-      integer :: maxMsg
-      integer :: msgCount
-      integer, pointer, dimension(:) :: elemToRank
-      integer, pointer, dimension(:) :: offSetElem
-      integer, allocatable :: requests(:)
-      integer, allocatable :: stats(:, :)
-=======
   type DomainDecomposition_t
     logical :: mpiEnabled = .false.
     logical :: initialized = .false.
@@ -64,7 +48,6 @@
     integer,pointer,dimension(:) :: offSetElem
     integer,allocatable :: requests(:)
     integer,allocatable :: stats(:,:)
->>>>>>> d81aca60
 
    contains
 
@@ -83,7 +66,6 @@
    subroutine Init_DomainDecomposition_t(this, enableMPI)
 #undef __FUNC__
 #define __FUNC__ "Init_DomainDecomposition_t"
-<<<<<<< HEAD
       implicit none
       class(DomainDecomposition_t), intent(inout) :: this
       logical, intent(in) :: enableMPI
@@ -118,7 +100,9 @@
 
       this%initialized = .true.
 
-   end subroutine Init_DomainDecomposition_t
+    this%initialized = .true.
+
+  endsubroutine Init_DomainDecomposition_t
 
    subroutine Free_DomainDecomposition_t(this)
       implicit none
@@ -261,184 +245,4 @@
 
    end subroutine FinalizeMPIExchangeAsync
 
-end module SELF_DomainDecomposition_t
-=======
-    implicit none
-    class(DomainDecomposition_t),intent(inout) :: this
-    logical,intent(in) :: enableMPI
-    ! Local
-    integer       :: ierror
-
-    this%mpiComm = 0
-    this%mpiPrec = prec
-    this%rankId = 0
-    this%nRanks = 1
-    this%nElem = 0
-    this%mpiEnabled = enableMPI
-
-    if(enableMPI) then
-      this%mpiComm = MPI_COMM_WORLD
-      print*,__FILE__," : Initializing MPI"
-      call mpi_init(ierror)
-      call mpi_comm_rank(this%mpiComm,this%rankId,ierror)
-      call mpi_comm_size(this%mpiComm,this%nRanks,ierror)
-      print*,__FILE__," : Rank ",this%rankId+1,"/",this%nRanks," checking in."
-    else
-      print*,__FILE__," : MPI not initialized. No domain decomposition used."
-    endif
-
-    if(prec == real32) then
-      this%mpiPrec = MPI_FLOAT
-    else
-      this%mpiPrec = MPI_DOUBLE
-    endif
-
-    allocate(this%offsetElem(1:this%nRanks+1))
-
-    this%initialized = .true.
-
-  endsubroutine Init_DomainDecomposition_t
-
-  subroutine Free_DomainDecomposition_t(this)
-    implicit none
-    class(DomainDecomposition_t),intent(inout) :: this
-    ! Local
-    integer :: ierror
-
-    if(associated(this%offSetElem)) then
-      deallocate(this%offSetElem)
-    endif
-    if(associated(this%elemToRank)) then
-      deallocate(this%elemToRank)
-    endif
-
-    if(allocated(this%requests)) deallocate(this%requests)
-    if(allocated(this%stats)) deallocate(this%stats)
-
-    if(this%mpiEnabled) then
-      print*,__FILE__," : Rank ",this%rankId+1,"/",this%nRanks," checking out."
-      call MPI_FINALIZE(ierror)
-    endif
-
-  endsubroutine Free_DomainDecomposition_t
-
-  subroutine GenerateDecomposition_DomainDecomposition_t(this,nGlobalElem,maxMsg)
-    implicit none
-    class(DomainDecomposition_t),intent(inout) :: this
-    integer,intent(in) :: nGlobalElem
-    integer,intent(in) :: maxMsg
-
-    call this%setElemToRank(nGlobalElem)
-    if(allocated(this%requests)) deallocate(this%requests)
-    if(allocated(this%stats)) deallocate(this%stats)
-
-    allocate(this%requests(1:maxMsg))
-    allocate(this%stats(MPI_STATUS_SIZE,1:maxMsg))
-    this%maxMsg = maxMsg
-
-    print*,__FILE__//" : Rank ",this%rankId+1," : n_elements = ", &
-      this%offSetElem(this%rankId+2)-this%offSetElem(this%rankId+1)
-
-  endsubroutine GenerateDecomposition_DomainDecomposition_t
-
-  subroutine SetElemToRank_DomainDecomposition_t(this,nElem)
-    implicit none
-    class(DomainDecomposition_t),intent(inout) :: this
-    integer,intent(in) :: nElem
-    ! Local
-    integer :: iel
-
-    this%nElem = nElem
-
-    allocate(this%elemToRank(1:nelem))
-
-    call DomainDecomp(nElem, &
-                      this%nRanks, &
-                      this%offSetElem)
-
-    do iel = 1,nElem
-      call ElemToRank(this%nRanks, &
-                      this%offSetElem, &
-                      iel, &
-                      this%elemToRank(iel))
-    enddo
-
-  endsubroutine SetElemToRank_DomainDecomposition_t
-
-  subroutine DomainDecomp(nElems,nDomains,offSetElem)
-    ! From https://www.hopr-project.org/externals/Meshformat.pdf, Algorithm 4
-    implicit none
-    integer,intent(in) :: nElems
-    integer,intent(in) :: nDomains
-    integer,intent(out) :: offsetElem(0:nDomains)
-    ! Local
-    integer :: nLocalElems
-    integer :: remainElems
-    integer :: iDom
-
-    nLocalElems = nElems/nDomains
-    remainElems = nElems-nLocalElems*nDomains
-    do iDom = 0,nDomains-1
-      offSetElem(iDom) = iDom*nLocalElems+min(iDom,remainElems)
-    enddo
-    offSetElem(nDomains) = nElems
-
-  endsubroutine DomainDecomp
-
-  subroutine ElemToRank(nDomains,offsetElem,elemID,domain)
-    ! From https://www.hopr-project.org/externals/Meshformat.pdf, Algorithm 7
-    !   "Find domain containing element index"
-    !
-    implicit none
-    integer,intent(in) :: nDomains
-    integer,intent(in) :: offsetElem(0:nDomains)
-    integer,intent(in) :: elemID
-    integer,intent(out) :: domain
-    ! Local
-    integer :: maxSteps
-    integer :: low,up,mid
-    integer :: i
-
-    domain = 0
-    maxSteps = int(log10(real(nDomains))/log10(2.0))+1
-    low = 0
-    up = nDomains-1
-
-    if(offsetElem(low) < elemID .and. elemID <= offsetElem(low+1)) then
-      domain = low
-    elseif(offsetElem(up) < elemID .and. elemID <= offsetElem(up+1)) then
-      domain = up
-    else
-      do i = 1,maxSteps
-        mid = (up-low)/2+low
-        if(offsetElem(mid) < elemID .and. elemID <= offsetElem(mid+1)) then
-          domain = mid
-          return
-        elseif(elemID > offsetElem(mid+1)) then
-          low = mid+1
-        else
-          up = mid
-        endif
-      enddo
-    endif
-
-  endsubroutine ElemToRank
-
-  subroutine FinalizeMPIExchangeAsync(mpiHandler)
-    class(DomainDecomposition_t),intent(inout) :: mpiHandler
-    ! Local
-    integer :: ierror
-    integer :: msgCount
-
-    if(mpiHandler%mpiEnabled) then
-      msgCount = mpiHandler%msgCount
-      call MPI_WaitAll(msgCount, &
-                       mpiHandler%requests(1:msgCount), &
-                       mpiHandler%stats(1:MPI_STATUS_SIZE,1:msgCount), &
-                       iError)
-    endif
-
-  endsubroutine FinalizeMPIExchangeAsync
-
-endmodule SELF_DomainDecomposition_t
->>>>>>> d81aca60
+end module SELF_DomainDecomposition_t