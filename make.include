--- conflicted
+++ resolved
@@ -115,12 +115,8 @@
 
 $(SELF_EXAS): $(SELF_DIR)/build/%: %.f90 $(SELF_OBJS) $(SELF_MODEL_OBJS)
 	$(FC) -c $(SELF_FFLAGS) -I$(SELF_INCDIR) $< -o $<.o
-<<<<<<< HEAD
 	mkdir -p $(SELF_EXADIR)/$(shell basename $(shell dirname $<))
-	$(FC) $(SELF_FFLAGS) -I$(SELF_INCDIR) $(SELF_HIPDIR)*.o $(SELF_SRCDIR)*.o  $<.o $(SELF_FLIBS) -o $@
-=======
 	$(FC) $(SELF_FFLAGS) -I$(SELF_INCDIR) $(SELF_HIPDIR)*.o $(SELF_SRCDIR)*.o $(SELF_MODELHIPDIR)*.o $(SELF_MODELDIR)*.o $<.o $(SELF_FLIBS) -o $@
->>>>>>> 901f4302
 
 $(SELF_LIBDIR)libself.a: $(SELF_OBJS) $(SELF_MODEL_OBJS)
 	rm -f $@
