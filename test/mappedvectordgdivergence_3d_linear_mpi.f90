--- conflicted
+++ resolved
@@ -26,89 +26,34 @@
 
 program test
 
-   implicit none
-   integer :: exit_code
+  implicit none
+  integer :: exit_code
 
-   exit_code = mappedvectordgdivergence_3d_linear()
-   if (exit_code /= 0) then
-      stop exit_code
-   end if
+  exit_code = mappedvectordgdivergence_3d_linear()
+  if(exit_code /= 0) then
+    stop exit_code
+  endif
 
 contains
-   integer function mappedvectordgdivergence_3d_linear() result(r)
+  integer function mappedvectordgdivergence_3d_linear() result(r)
 
-      use SELF_Constants
-      use SELF_Lagrange
-      use SELF_Mesh_3D
-      use SELF_Geometry_3D
-      use SELF_MappedScalar_3D
-      use SELF_MappedVector_3D
+    use SELF_Constants
+    use SELF_Lagrange
+    use SELF_Mesh_3D
+    use SELF_Geometry_3D
+    use SELF_MappedScalar_3D
+    use SELF_MappedVector_3D
 
-      implicit none
+    implicit none
 
-      integer, parameter :: controlDegree = 7
-      integer, parameter :: targetDegree = 16
-      integer, parameter :: nvar = 1
+    integer,parameter :: controlDegree = 7
+    integer,parameter :: targetDegree = 16
+    integer,parameter :: nvar = 1
 #ifdef DOUBLE_PRECISION
-      real(prec), parameter :: tolerance = 10.0_prec**(-7)
+    real(prec),parameter :: tolerance = 10.0_prec**(-7)
 #else
-      real(prec), parameter :: tolerance = 10.0_prec**(-3)
+    real(prec),parameter :: tolerance = 10.0_prec**(-3)
 #endif
-<<<<<<< HEAD
-      type(Lagrange), target :: interp
-      type(Mesh3D), target :: mesh
-      type(SEMHex), target :: geometry
-      type(MappedVector3D) :: f
-      type(MappedScalar3D) :: df
-      character(LEN=255) :: WORKSPACE
-      integer :: i, j, k, iel
-      real(prec) :: nhat(1:3), nmag
-
-      ! Create a uniform block mesh
-      call get_environment_variable("WORKSPACE", WORKSPACE)
-      call mesh%Read_HOPr(trim(WORKSPACE)//"/share/mesh/Block3D/Block3D_mesh.h5", enableDomainDecomposition=.true.)
-
-      ! Create an interpolant
-      call interp%Init(N=controlDegree, &
-                       controlNodeType=GAUSS, &
-                       M=targetDegree, &
-                       targetNodeType=UNIFORM)
-
-      ! Generate geometry (metric terms) from the mesh elements
-      call geometry%Init(interp, mesh%nElem)
-      call geometry%GenerateFromMesh(mesh)
-
-      call f%Init(interp, nvar, mesh%nelem)
-      call df%Init(interp, nvar, mesh%nelem)
-      call f%AssociateGeometry(geometry)
-
-      call f%SetEquation(1, 1, 'f = x') ! x-component
-      call f%SetEquation(2, 1, 'f = y') ! y-component
-      call f%SetEquation(3, 1, 'f = z') ! z-component
-
-      call f%SetInteriorFromEquation(geometry, 0.0_prec)
-      print *, "min, max (interior)", minval(f%interior), maxval(f%interior)
-      call f%boundaryInterp()
-      call f%UpdateHost()
-
-      do iEl = 1, f%nElem
-         do k = 1, 6
-            do j = 1, f%interp%N + 1
-               do i = 1, f%interp%N + 1
-
-                  ! Get the boundary normals on cell edges from the mesh geometry
-                  nhat(1:3) = geometry%nHat%boundary(i, j, k, iEl, 1, 1:3)
-                  nmag = geometry%nScale%boundary(i, j, k, iEl, 1)
-
-                  f%boundaryNormal(i, j, k, iEl, 1) = (f%boundary(i, j, k, iEl, 1, 1)*nhat(1) + &
-                                                       f%boundary(i, j, k, iEl, 1, 2)*nhat(2) + &
-                                                       f%boundary(i, j, k, iEl, 1, 3)*nhat(3))*nmag
-               end do
-            end do
-         end do
-      end do
-      call f%UpdateDevice()
-=======
     type(Lagrange),target :: interp
     type(Mesh3D),target :: mesh
     type(SEMHex),target :: geometry
@@ -162,33 +107,32 @@
       enddo
     enddo
     call f%UpdateDevice()
->>>>>>> d81aca60
 
 #ifdef ENABLE_GPU
-      call f%MappedDGDivergence(df%interior_gpu)
+    call f%MappedDGDivergence(df%interior_gpu)
 #else
-      call f%MappedDGDivergence(df%interior)
+    call f%MappedDGDivergence(df%interior)
 #endif
-      call df%UpdateHost()
+    call df%UpdateHost()
 
-      ! Calculate diff from exact
-      df%interior = abs(df%interior - 3.0_prec)
+    ! Calculate diff from exact
+    df%interior = abs(df%interior-3.0_prec)
 
-      print *, "absmax error :", maxval(df%interior)
-      if (maxval(df%interior) <= tolerance) then
-         r = 0
-      else
-         print *, "absmax error greater than tolerance :", tolerance
-         r = 1
-      end if
+    print*,"absmax error :",maxval(df%interior)
+    if(maxval(df%interior) <= tolerance) then
+      r = 0
+    else
+      print*,"absmax error greater than tolerance :",tolerance
+      r = 1
+    endif
 
-      ! Clean up
-      call f%DissociateGeometry()
-      call geometry%Free()
-      call interp%Free()
-      call f%free()
-      call df%free()
-      call mesh%Free()
+    ! Clean up
+    call f%DissociateGeometry()
+    call geometry%Free()
+    call interp%Free()
+    call f%free()
+    call df%free()
+    call mesh%Free()
 
-   end function mappedvectordgdivergence_3d_linear
-end program test+  endfunction mappedvectordgdivergence_3d_linear
+endprogram test