! //////////////////////////////////////////////////////////////////////////////////////////////////////////////////////////////////////////// !
!
! Maintainers : support@fluidnumerics.com
! Official Repository : https://github.com/FluidNumerics/self/
!
! Copyright © 2024 Fluid Numerics LLC
!
! Redistribution and use in source and binary forms, with or without modification, are permitted provided that the following conditions are met:
!
! 1. Redistributions of source code must retain the above copyright notice, this list of conditions and the following disclaimer.
!
! 2. Redistributions in binary form must reproduce the above copyright notice, this list of conditions and the following disclaimer in
!    the documentation and/or other materials provided with the distribution.
!
! 3. Neither the name of the copyright holder nor the names of its contributors may be used to endorse or promote products derived from
!    this software without specific prior written permission.
!
! THIS SOFTWARE IS PROVIDED BY THE COPYRIGHT HOLDERS AND CONTRIBUTORS “AS IS” AND ANY EXPRESS OR IMPLIED WARRANTIES, INCLUDING, BUT NOT
! LIMITED TO, THE IMPLIED WARRANTIES OF MERCHANTABILITY AND FITNESS FOR A PARTICULAR PURPOSE ARE DISCLAIMED. IN NO EVENT SHALL THE COPYRIGHT
! HOLDER OR CONTRIBUTORS BE LIABLE FOR ANY DIRECT, INDIRECT, INCIDENTAL, SPECIAL, EXEMPLARY, OR CONSEQUENTIAL DAMAGES (INCLUDING, BUT NOT
! LIMITED TO, PROCUREMENT OF SUBSTITUTE GOODS OR SERVICES; LOSS OF USE, DATA, OR PROFITS; OR BUSINESS INTERRUPTION) HOWEVER CAUSED AND ON ANY
! THEORY OF LIABILITY, WHETHER IN CONTRACT, STRICT LIABILITY, OR TORT (INCLUDING NEGLIGENCE OR OTHERWISE) ARISING IN ANY WAY OUT OF THE USE OF
! THIS SOFTWARE, EVEN IF ADVISED OF THE POSSIBILITY OF SUCH DAMAGE.
!
! //////////////////////////////////////////////////////////////////////////////////////////////////////////////////////////////////////////// !

program test

   implicit none
   integer :: exit_code

   exit_code = mappedvectordgdivergence_2d_linear()
   if (exit_code /= 0) then
      stop exit_code
   end if

contains
   integer function mappedvectordgdivergence_2d_linear() result(r)

      use SELF_Constants
      use SELF_Lagrange
      use SELF_Mesh_2D
      use SELF_Geometry_2D
      use SELF_MappedScalar_2D
      use SELF_MappedVector_2D

      implicit none

      integer, parameter :: controlDegree = 7
      integer, parameter :: targetDegree = 16
      integer, parameter :: nvar = 1
#ifdef DOUBLE_PRECISION
      real(prec), parameter :: tolerance = 10.0_prec**(-7)
#else
      real(prec), parameter :: tolerance = 10.0_prec**(-3)
#endif
<<<<<<< HEAD
      type(Lagrange), target :: interp
      type(Mesh2D), target :: mesh
      type(SEMQuad), target :: geometry
      type(MappedVector2D) :: f
      type(MappedScalar2D) :: df
      character(LEN=255) :: WORKSPACE
      integer :: i, j, iel, e2
      real(prec) :: nhat(1:2), nmag, fx, fy, diff

      ! Create a uniform block mesh
      call get_environment_variable("WORKSPACE", WORKSPACE)
      call mesh%Read_HOPr(trim(WORKSPACE)//"/share/mesh/Block2D/Block2D_mesh.h5", enableDomainDecomposition=.true.)

      ! Create an interpolant
      call interp%Init(N=controlDegree, &
                       controlNodeType=GAUSS, &
                       M=targetDegree, &
                       targetNodeType=UNIFORM)

      ! Generate geometry (metric terms) from the mesh elements
      call geometry%Init(interp, mesh%nElem)
      call geometry%GenerateFromMesh(mesh)

      call f%Init(interp, nvar, mesh%nelem)
      call df%Init(interp, nvar, mesh%nelem)
      call f%AssociateGeometry(geometry)

      call f%SetEquation(1, 1, 'f = x') ! x-component
      call f%SetEquation(2, 1, 'f = y') ! y-component

      call f%SetInteriorFromEquation(geometry, 0.0_prec)
      print *, "min, max (interior)", minval(f%interior), maxval(f%interior)

      call f%boundaryInterp()
      call f%UpdateHost()

      call f%SideExchange(mesh)
      call f%UpdateHost()

      ! Set boundary conditions
      do iEl = 1, f%nElem
         do j = 1, 4
            e2 = mesh%sideInfo(3, j, iel) ! Neighbor Element (global id)

            if (e2 == 0) then ! Exterior edge
               do i = 1, f%interp%N + 1
                  f%extboundary(i, j, iEl, 1, 1) = f%boundary(i, j, iEl, 1, 1)
                  f%extboundary(i, j, iEl, 1, 2) = f%boundary(i, j, iEl, 1, 2)
               end do
            end if
         end do
      end do

      do iEl = 1, f%nElem
         do j = 1, 4
            diff = 0.0_prec
            do i = 1, f%interp%N + 1

               ! Get the boundary normals on cell edges from the mesh geometry
               nhat(1:2) = geometry%nHat%boundary(i, j, iEl, 1, 1:2)
               nmag = geometry%nScale%boundary(i, j, iEl, 1)
               diff = diff + abs(f%boundary(i, j, iEl, 1, 1) - f%extboundary(i, j, iEl, 1, 1))
               fx = 0.5*(f%boundary(i, j, iEl, 1, 1) + f%extboundary(i, j, iEl, 1, 1))
               fy = 0.5*(f%boundary(i, j, iEl, 1, 2) + f%extboundary(i, j, iEl, 1, 2))

               f%boundaryNormal(i, j, iEl, 1) = (fx*nhat(1) + fy*nhat(2))*nmag

            end do
            if (diff > tolerance) then
               print *, 'rank ', mesh%decomp%rankId, ' : mismatched edge iel, s (diff)= ', iel, j, diff
            end if
         end do
      end do

      call f%UpdateDevice()
=======
    type(Lagrange),target :: interp
    type(Mesh2D),target :: mesh
    type(SEMQuad),target :: geometry
    type(MappedVector2D) :: f
    type(MappedScalar2D) :: df
    character(LEN=255) :: WORKSPACE
    integer :: i,j,iel,e2
    real(prec) :: nhat(1:2),nmag,fx,fy,diff

    ! Create a uniform block mesh
    call get_environment_variable("WORKSPACE",WORKSPACE)
    call mesh%Read_HOPr(trim(WORKSPACE)//"/share/mesh/Block2D/Block2D_mesh.h5",enableDomainDecomposition=.true.)

    ! Create an interpolant
    call interp%Init(N=controlDegree, &
                     controlNodeType=GAUSS, &
                     M=targetDegree, &
                     targetNodeType=UNIFORM)

    ! Generate geometry (metric terms) from the mesh elements
    call geometry%Init(interp,mesh%nElem)
    call geometry%GenerateFromMesh(mesh)

    call f%Init(interp,nvar,mesh%nelem)
    call df%Init(interp,nvar,mesh%nelem)
    call f%AssociateGeometry(geometry)

    call f%SetEquation(1,1,'f = x') ! x-component
    call f%SetEquation(2,1,'f = y') ! y-component

    call f%SetInteriorFromEquation(geometry,0.0_prec)
    print*,"min, max (interior)",minval(f%interior),maxval(f%interior)

    call f%boundaryInterp()
    call f%UpdateHost()

    call f%SideExchange(mesh)
    call f%UpdateHost()

    ! Set boundary conditions
    do iEl = 1,f%nElem
      do j = 1,4
        e2 = mesh%sideInfo(3,j,iel) ! Neighbor Element (global id)

        if(e2 == 0) then ! Exterior edge
          do i = 1,f%interp%N+1
            f%extboundary(i,j,iEl,1,1) = f%boundary(i,j,iEl,1,1)
            f%extboundary(i,j,iEl,1,2) = f%boundary(i,j,iEl,1,2)
          enddo
        endif
      enddo
    enddo

    do iEl = 1,f%nElem
      do j = 1,4
        diff = 0.0_prec
        do i = 1,f%interp%N+1

          ! Get the boundary normals on cell edges from the mesh geometry
          nhat(1:2) = geometry%nHat%boundary(i,j,iEl,1,1:2)
          nmag = geometry%nScale%boundary(i,j,iEl,1)
          diff = diff+abs(f%boundary(i,j,iEl,1,1)-f%extboundary(i,j,iEl,1,1))
          fx = 0.5*(f%boundary(i,j,iEl,1,1)+f%extboundary(i,j,iEl,1,1))
          fy = 0.5*(f%boundary(i,j,iEl,1,2)+f%extboundary(i,j,iEl,1,2))

          f%boundaryNormal(i,j,iEl,1) = (fx*nhat(1)+fy*nhat(2))*nmag

        enddo
        if(diff > tolerance) then
          print*,'rank ',mesh%decomp%rankId,' : mismatched edge iel, s (diff)= ',iel,j,diff
        endif
      enddo
    enddo

    call f%UpdateDevice()
>>>>>>> d81aca60

#ifdef ENABLE_GPU
      call f%MappedDGDivergence(df%interior_gpu)
#else
      call f%MappedDGDivergence(df%interior)
#endif
      call df%UpdateHost()

      ! Calculate diff from exact
      df%interior = abs(df%interior - 2.0_prec)

      print *, "absmax error :", maxval(df%interior)
      if (maxval(df%interior) <= tolerance) then
         r = 0
      else
         r = 1
      end if

      ! Clean up
      call f%DissociateGeometry()
      call geometry%Free()
      call mesh%Free()
      call interp%Free()
      call f%free()
      call df%free()

   end function mappedvectordgdivergence_2d_linear
end program test<|MERGE_RESOLUTION|>--- conflicted
+++ resolved
@@ -54,19 +54,18 @@
 #else
       real(prec), parameter :: tolerance = 10.0_prec**(-3)
 #endif
-<<<<<<< HEAD
-      type(Lagrange), target :: interp
-      type(Mesh2D), target :: mesh
-      type(SEMQuad), target :: geometry
-      type(MappedVector2D) :: f
-      type(MappedScalar2D) :: df
-      character(LEN=255) :: WORKSPACE
-      integer :: i, j, iel, e2
-      real(prec) :: nhat(1:2), nmag, fx, fy, diff
+    type(Lagrange),target :: interp
+    type(Mesh2D),target :: mesh
+    type(SEMQuad),target :: geometry
+    type(MappedVector2D) :: f
+    type(MappedScalar2D) :: df
+    character(LEN=255) :: WORKSPACE
+    integer :: i,j,iel,e2
+    real(prec) :: nhat(1:2),nmag,fx,fy,diff
 
-      ! Create a uniform block mesh
-      call get_environment_variable("WORKSPACE", WORKSPACE)
-      call mesh%Read_HOPr(trim(WORKSPACE)//"/share/mesh/Block2D/Block2D_mesh.h5", enableDomainDecomposition=.true.)
+    ! Create a uniform block mesh
+    call get_environment_variable("WORKSPACE",WORKSPACE)
+    call mesh%Read_HOPr(trim(WORKSPACE)//"/share/mesh/Block2D/Block2D_mesh.h5",enableDomainDecomposition=.true.)
 
       ! Create an interpolant
       call interp%Init(N=controlDegree, &
@@ -74,9 +73,9 @@
                        M=targetDegree, &
                        targetNodeType=UNIFORM)
 
-      ! Generate geometry (metric terms) from the mesh elements
-      call geometry%Init(interp, mesh%nElem)
-      call geometry%GenerateFromMesh(mesh)
+    ! Generate geometry (metric terms) from the mesh elements
+    call geometry%Init(interp,mesh%nElem)
+    call geometry%GenerateFromMesh(mesh)
 
       call f%Init(interp, nvar, mesh%nelem)
       call df%Init(interp, nvar, mesh%nelem)
@@ -130,83 +129,6 @@
       end do
 
       call f%UpdateDevice()
-=======
-    type(Lagrange),target :: interp
-    type(Mesh2D),target :: mesh
-    type(SEMQuad),target :: geometry
-    type(MappedVector2D) :: f
-    type(MappedScalar2D) :: df
-    character(LEN=255) :: WORKSPACE
-    integer :: i,j,iel,e2
-    real(prec) :: nhat(1:2),nmag,fx,fy,diff
-
-    ! Create a uniform block mesh
-    call get_environment_variable("WORKSPACE",WORKSPACE)
-    call mesh%Read_HOPr(trim(WORKSPACE)//"/share/mesh/Block2D/Block2D_mesh.h5",enableDomainDecomposition=.true.)
-
-    ! Create an interpolant
-    call interp%Init(N=controlDegree, &
-                     controlNodeType=GAUSS, &
-                     M=targetDegree, &
-                     targetNodeType=UNIFORM)
-
-    ! Generate geometry (metric terms) from the mesh elements
-    call geometry%Init(interp,mesh%nElem)
-    call geometry%GenerateFromMesh(mesh)
-
-    call f%Init(interp,nvar,mesh%nelem)
-    call df%Init(interp,nvar,mesh%nelem)
-    call f%AssociateGeometry(geometry)
-
-    call f%SetEquation(1,1,'f = x') ! x-component
-    call f%SetEquation(2,1,'f = y') ! y-component
-
-    call f%SetInteriorFromEquation(geometry,0.0_prec)
-    print*,"min, max (interior)",minval(f%interior),maxval(f%interior)
-
-    call f%boundaryInterp()
-    call f%UpdateHost()
-
-    call f%SideExchange(mesh)
-    call f%UpdateHost()
-
-    ! Set boundary conditions
-    do iEl = 1,f%nElem
-      do j = 1,4
-        e2 = mesh%sideInfo(3,j,iel) ! Neighbor Element (global id)
-
-        if(e2 == 0) then ! Exterior edge
-          do i = 1,f%interp%N+1
-            f%extboundary(i,j,iEl,1,1) = f%boundary(i,j,iEl,1,1)
-            f%extboundary(i,j,iEl,1,2) = f%boundary(i,j,iEl,1,2)
-          enddo
-        endif
-      enddo
-    enddo
-
-    do iEl = 1,f%nElem
-      do j = 1,4
-        diff = 0.0_prec
-        do i = 1,f%interp%N+1
-
-          ! Get the boundary normals on cell edges from the mesh geometry
-          nhat(1:2) = geometry%nHat%boundary(i,j,iEl,1,1:2)
-          nmag = geometry%nScale%boundary(i,j,iEl,1)
-          diff = diff+abs(f%boundary(i,j,iEl,1,1)-f%extboundary(i,j,iEl,1,1))
-          fx = 0.5*(f%boundary(i,j,iEl,1,1)+f%extboundary(i,j,iEl,1,1))
-          fy = 0.5*(f%boundary(i,j,iEl,1,2)+f%extboundary(i,j,iEl,1,2))
-
-          f%boundaryNormal(i,j,iEl,1) = (fx*nhat(1)+fy*nhat(2))*nmag
-
-        enddo
-        if(diff > tolerance) then
-          print*,'rank ',mesh%decomp%rankId,' : mismatched edge iel, s (diff)= ',iel,j,diff
-        endif
-      enddo
-    enddo
-
-    call f%UpdateDevice()
->>>>>>> d81aca60
 
 #ifdef ENABLE_GPU
       call f%MappedDGDivergence(df%interior_gpu)
