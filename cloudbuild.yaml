--- conflicted
+++ resolved
@@ -1,22 +1,5 @@
 
 steps:
-        - id: 'Build Docker Container Image'
-          name: 'gcr.io/cloud-builders/docker'
-          args: ['build',
-                 '.',
-                 '-t',
-                 'gcr.io/${PROJECT_ID}/self:latest']
-
-<<<<<<< HEAD
-        - id: 'Run CI Tests'
-          name: 'gcr.io/cloud-builder/docker'
-          args: ['run',
-                 'gcr.io/${PROJECT_ID}/self:latest',
-                 '/bin/bash', 
-                 '/apps/self/bin/ci.sh']
-
-images: ['gcr.io/${PROJECT_ID}/self:latest']
-=======
         # Add a step for formatting requirements
         #
 
@@ -72,5 +55,4 @@
 
 substitutions:
         _IMAGE_TAG: 'dev'
-        _BUILD_TYPE: 'dev'
->>>>>>> 1cc5d8af
+        _BUILD_TYPE: 'dev'