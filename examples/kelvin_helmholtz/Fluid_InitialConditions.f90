--- conflicted
+++ resolved
@@ -93,11 +93,7 @@
     H  = myDGSEM % params % zScale
 
     zc = 0.5_prec*H
-<<<<<<< HEAD
-    Hz = 10.0_prec !0.02_prec*H
-=======
     Hz = 0.01_prec*H
->>>>>>> 67e55936
 
     myDGSEM % state % solution = 0.0_prec
 
