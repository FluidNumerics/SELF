--- conflicted
+++ resolved
@@ -64,10 +64,7 @@
   ifeq (${MPI},yes)
     $(info '+MPI')
     CPPFLAGS+=-DHAVE_MPI
-<<<<<<< HEAD
-=======
     FC=/usr/local/pgi/linux86-64/16.10/mpi/openmpi-1.10.2/bin/mpif90
->>>>>>> d3dc25ec
     LIB+=${MPI_LIB}
     INC+=${MPI_INC}
   endif
