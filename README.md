--- conflicted
+++ resolved
@@ -9,17 +9,10 @@
 
 ## Licensing
 SELF is licensed for use under a [3 Clause BSD with attribution license](./LICENSE). [Fluid Numerics](https://www.fluidnumerics.com) is a small family-owned business. We want to make SELF available to folks who want to build conservation laws that run on a wide range of platforms. Under the license, you can use, modify, and redistribute SELF so long as attribution is given to Fluid Numerics. 
-<<<<<<< HEAD
 
 ## How to support this repository
 Continued support of SELF relies on users and customers. Here's a few ways you can support this project:
 
-=======
-
-## How to support this repository
-Continued support of SELF relies on users and customers. Here's a few ways you can support this project:
-
->>>>>>> 5c3d2e89
 * Give this repository a star on Github
 * [Open an issue](https://github.com/FluidNumerics/SELF/issues/new/choose) if you have a question or want to report a problem. We want to help!
 * [Subscribe to Fluid Numerics on Youtube](https://www.youtube.com/@FluidNumerics?sub_confirmation=1)
